/*
 * Licensed to the Apache Software Foundation (ASF) under one
 * or more contributor license agreements.  See the NOTICE file
 * distributed with this work for additional information
 * regarding copyright ownership.  The ASF licenses this file
 * to you under the Apache License, Version 2.0 (the
 * "License"); you may not use this file except in compliance
 * with the License.  You may obtain a copy of the License at
 *
 *     http://www.apache.org/licenses/LICENSE-2.0
 *
 * Unless required by applicable law or agreed to in writing,
 * software distributed under the License is distributed on an
 * "AS IS" BASIS, WITHOUT WARRANTIES OR CONDITIONS OF ANY
 * KIND, either express or implied.  See the License for the
 * specific language governing permissions and limitations
 * under the License.
 */

package org.apache.iotdb.cluster.partition.slot;

import org.apache.iotdb.cluster.config.ClusterConstant;
import org.apache.iotdb.cluster.config.ClusterDescriptor;
import org.apache.iotdb.cluster.partition.NodeAdditionResult;
import org.apache.iotdb.cluster.partition.NodeRemovalResult;
import org.apache.iotdb.cluster.partition.PartitionGroup;
import org.apache.iotdb.cluster.partition.PartitionTable;
import org.apache.iotdb.cluster.partition.balancer.DefaultSlotBalancer;
import org.apache.iotdb.cluster.partition.balancer.SlotBalancer;
import org.apache.iotdb.cluster.partition.slot.SlotStrategy.DefaultStrategy;
import org.apache.iotdb.cluster.rpc.thrift.Node;
import org.apache.iotdb.cluster.rpc.thrift.RaftNode;
import org.apache.iotdb.cluster.utils.NodeSerializeUtils;
import org.apache.iotdb.db.utils.SerializeUtils;

import org.slf4j.Logger;
import org.slf4j.LoggerFactory;

import java.io.ByteArrayOutputStream;
import java.io.DataOutputStream;
import java.io.IOException;
import java.nio.ByteBuffer;
import java.util.ArrayList;
import java.util.Arrays;
import java.util.Collection;
import java.util.Collections;
import java.util.Comparator;
import java.util.HashMap;
import java.util.HashSet;
import java.util.Iterator;
import java.util.List;
import java.util.Map;
import java.util.Map.Entry;
import java.util.Objects;
import java.util.Set;
import java.util.concurrent.ConcurrentHashMap;

/**
 * SlotPartitionTable manages the slots (data partition) of each node using a look-up table. Slot:
 * 1,2,3...
 */
@SuppressWarnings("DuplicatedCode") // Using SerializeUtils causes unknown thread crush
public class SlotPartitionTable implements PartitionTable {

  private static final Logger logger = LoggerFactory.getLogger(SlotPartitionTable.class);
  private static SlotStrategy slotStrategy = new DefaultStrategy();

  private final int replicationNum =
      ClusterDescriptor.getInstance().getConfig().getReplicationNum();

  private final int multiRaftFactor =
      ClusterDescriptor.getInstance().getConfig().getMultiRaftFactor();

  // all nodes
  private List<Node> nodeRing = new ArrayList<>();
  // normally, it is equal to ClusterConstant.SLOT_NUM.
  private int totalSlotNumbers;

  // The following fields are used for determining which node a data item belongs to.
  // the slots held by each node
  private Map<RaftNode, List<Integer>> nodeSlotMap = new ConcurrentHashMap<>();
  // each slot is managed by whom
  private RaftNode[] slotNodes = new RaftNode[ClusterConstant.SLOT_NUM];
  // the nodes that each slot belongs to before a new node is added, used for the new node to
  // find the data source
  private Map<RaftNode, Map<Integer, PartitionGroup>> previousNodeMap = new ConcurrentHashMap<>();

  private NodeRemovalResult nodeRemovalResult = new SlotNodeRemovalResult();

  // the filed is used for determining which nodes need to be a group.
  // the data groups which this node belongs to.
  private List<PartitionGroup> localGroups;

  private Node thisNode;

  private List<PartitionGroup> globalGroups;

  // the last meta log index that modifies the partition table
  private volatile long lastMetaLogIndex = -1;

  private SlotBalancer slotBalancer = new DefaultSlotBalancer(this);

  /**
   * only used for deserialize.
   *
   * @param thisNode
   */
  public SlotPartitionTable(Node thisNode) {
    this.thisNode = thisNode;
  }

  public SlotPartitionTable(SlotPartitionTable other) {
    this.thisNode = other.thisNode;
    this.totalSlotNumbers = other.totalSlotNumbers;
    this.lastMetaLogIndex = other.lastMetaLogIndex;
    this.nodeRing = new ArrayList<>(other.nodeRing);
    this.nodeSlotMap = new HashMap<>(other.nodeSlotMap);
    this.slotNodes = new RaftNode[totalSlotNumbers];
    System.arraycopy(other.slotNodes, 0, this.slotNodes, 0, totalSlotNumbers);
    this.previousNodeMap = new HashMap<>(previousNodeMap);

    localGroups = getPartitionGroups(thisNode);
  }

  public SlotPartitionTable(Collection<Node> nodes, Node thisNode) {
    this(nodes, thisNode, ClusterConstant.SLOT_NUM);
  }

  private SlotPartitionTable(Collection<Node> nodes, Node thisNode, int totalSlotNumbers) {
    this.thisNode = thisNode;
    this.totalSlotNumbers = totalSlotNumbers;
    init(nodes);
  }

  public static SlotStrategy getSlotStrategy() {
    return slotStrategy;
  }

  public static void setSlotStrategy(SlotStrategy slotStrategy) {
    SlotPartitionTable.slotStrategy = slotStrategy;
  }

  public SlotBalancer getLoadBalancer() {
    return slotBalancer;
  }

  public void setLoadBalancer(SlotBalancer slotBalancer) {
    this.slotBalancer = slotBalancer;
  }

  private void init(Collection<Node> nodes) {
    logger.info("Initializing a new partition table");
    nodeRing.addAll(nodes);
    Collections.sort(nodeRing);
    localGroups = getPartitionGroups(thisNode);
    assignPartitions();
  }

  private void assignPartitions() {
    // evenly assign the slots to each node
    int nodeNum = nodeRing.size();
    int slotsPerNode = totalSlotNumbers / nodeNum;
    int slotsPerRaftGroup = slotsPerNode / multiRaftFactor;
    for (Node node : nodeRing) {
      for (int i = 0; i < multiRaftFactor; i++) {
        nodeSlotMap.put(new RaftNode(node, i), new ArrayList<>());
      }
    }

    for (int i = 0; i < totalSlotNumbers; i++) {
      int nodeIdx = i / slotsPerNode;
      int raftId = i % slotsPerNode / slotsPerRaftGroup;
      if (nodeIdx >= nodeNum) {
        // the last node may receive a little more if total slots cannot de divided by node number
        nodeIdx--;
      }
      if (raftId >= multiRaftFactor) {
        raftId--;
      }
      nodeSlotMap.get(new RaftNode(nodeRing.get(nodeIdx), raftId)).add(i);
    }

    // build the index to find a node by slot
    for (Entry<RaftNode, List<Integer>> entry : nodeSlotMap.entrySet()) {
      for (Integer slot : entry.getValue()) {
        slotNodes[slot] = entry.getKey();
      }
    }
  }

  // find replicationNum groups that a node is in
  private List<PartitionGroup> getPartitionGroups(Node node) {
    List<PartitionGroup> ret = new ArrayList<>();

    int nodeIndex = findNodeIndex(node);
    if (nodeIndex == -1) {
      logger.info("PartitionGroups is empty due to this node has been removed from the cluster!");
      return ret;
    }
    for (int i = 0; i < replicationNum; i++) {
      // the previous replicationNum nodes (including the node itself) are the headers of the
      // groups the node is in
      int startIndex = nodeIndex - i;
      if (startIndex < 0) {
        startIndex = startIndex + nodeRing.size();
      }
      for (int j = 0; j < multiRaftFactor; j++) {
        ret.add(getPartitionGroup(new RaftNode(nodeRing.get(startIndex), j)));
      }
    }

    logger.debug("The partition groups of {} are: {}", node, ret);
    return ret;
  }

  public PartitionGroup getPartitionGroup(RaftNode header, List<Node> nodeRing) {
    PartitionGroup ret = new PartitionGroup(header.getRaftId());

    // assuming the nodes are [1,2,3,4,5]
<<<<<<< HEAD
    int nodeIndex = findNodeIndex(raftNode.getNode());
=======
    int nodeIndex = nodeRing.indexOf(header.getNode());
>>>>>>> f43085ee
    if (nodeIndex == -1) {
      logger.warn("Node {} is not in the cluster", header.getNode());
      return null;
    }
    int endIndex = nodeIndex + replicationNum;
    if (endIndex > nodeRing.size()) {
      // for startIndex = 4 and replicationNum = 3, we concat [4, 5] and [1] to generate the group
      ret.addAll(nodeRing.subList(nodeIndex, nodeRing.size()));
      ret.addAll(nodeRing.subList(0, endIndex - nodeRing.size()));
    } else {
      // for startIndex = 2 and replicationNum = 3, [2,3,4] is the group
      ret.addAll(nodeRing.subList(nodeIndex, endIndex));
    }
    return ret;
  }

  @Override
  public PartitionGroup getPartitionGroup(RaftNode headerNode) {
    return getPartitionGroup(headerNode, this.nodeRing);
  }

  @Override
  public PartitionGroup route(String storageGroupName, long timestamp) {
    synchronized (nodeRing) {
      RaftNode raftNode = routeToHeaderByTime(storageGroupName, timestamp);
      return getPartitionGroup(raftNode);
    }
  }

  public PartitionGroup route(int slot) {
    if (slot >= slotNodes.length || slot < 0) {
      logger.warn(
          "Invalid slot to route: {}, stack trace: {}",
          slot,
          Thread.currentThread().getStackTrace());
      return null;
    }
    RaftNode raftNode = slotNodes[slot];
    logger.debug("The slot of {} is held by {}", slot, raftNode);
    if (raftNode.getNode() == null) {
      logger.warn("The slot {} is incorrect", slot);
      return null;
    }
    return getPartitionGroup(raftNode);
  }

  @Override
  public RaftNode routeToHeaderByTime(String storageGroupName, long timestamp) {
    synchronized (nodeRing) {
      int slot =
          getSlotStrategy().calculateSlotByTime(storageGroupName, timestamp, getTotalSlotNumbers());
      RaftNode raftNode = slotNodes[slot];
      logger.trace(
          "The slot of {}@{} is {}, held by {}", storageGroupName, timestamp, slot, raftNode);
      return raftNode;
    }
  }

  @Override
  public void addNode(Node node) {
    List<Node> oldRing;
    synchronized (nodeRing) {
      if (nodeRing.contains(node)) {
        return;
      }

      oldRing = new ArrayList<>(nodeRing);
      nodeRing.add(node);
      nodeRing.sort(Comparator.comparingInt(Node::getNodeIdentifier));

      List<PartitionGroup> retiredGroups = new ArrayList<>();
      for (int i = 0; i < localGroups.size(); i++) {
        PartitionGroup oldGroup = localGroups.get(i);
        RaftNode header = oldGroup.getHeader();
        PartitionGroup newGrp = getPartitionGroup(header);
        if (newGrp.contains(node) && newGrp.contains(thisNode)) {
          // this group changes but still contains the local node
          localGroups.set(i, newGrp);
        } else if (newGrp.contains(node) && !newGrp.contains(thisNode)) {
          // the local node retires from the group
          retiredGroups.add(newGrp);
        }
      }

      // remove retired groups
      Iterator<PartitionGroup> groupIterator = localGroups.iterator();
      while (groupIterator.hasNext()) {
        PartitionGroup partitionGroup = groupIterator.next();
        for (PartitionGroup retiredGroup : retiredGroups) {
          if (retiredGroup.getHeader().equals(partitionGroup.getHeader())
              && retiredGroup.getRaftId() == partitionGroup.getRaftId()) {
            groupIterator.remove();
            break;
          }
        }
      }
    }

    for (int raftId = 0; raftId < multiRaftFactor; raftId++) {
      PartitionGroup newGroup = getPartitionGroup(new RaftNode(node, raftId));
      if (newGroup.contains(thisNode)) {
        localGroups.add(newGroup);
      }
    }

    globalGroups = calculateGlobalGroups(nodeRing);

    // the slots movement is only done logically, the new node itself will pull data from the
    // old node
    slotBalancer.moveSlotsToNew(node, oldRing);
    this.nodeRemovalResult = new SlotNodeRemovalResult();
  }

  @Override
  public NodeAdditionResult getNodeAdditionResult(Node node) {
    SlotNodeAdditionResult result = new SlotNodeAdditionResult();
    Map<RaftNode, Set<Integer>> lostSlotsMap = new HashMap<>();
    for (int raftId = 0; raftId < multiRaftFactor; raftId++) {
      RaftNode raftNode = new RaftNode(node, raftId);
      result.addNewGroup(getPartitionGroup(raftNode));
      for (Entry<Integer, PartitionGroup> entry : previousNodeMap.get(raftNode).entrySet()) {
        RaftNode header = entry.getValue().getHeader();
        lostSlotsMap.computeIfAbsent(header, k -> new HashSet<>()).add(entry.getKey());
      }
    }
    result.setLostSlots(lostSlotsMap);
    return result;
  }

  @Override
  public List<PartitionGroup> getLocalGroups() {
    return localGroups;
  }

  @Override
  public ByteBuffer serialize() {
    ByteArrayOutputStream outputStream = new ByteArrayOutputStream(4096);
    DataOutputStream dataOutputStream = new DataOutputStream(outputStream);

    try {
      dataOutputStream.writeLong(lastMetaLogIndex);
      dataOutputStream.writeInt(totalSlotNumbers);
      dataOutputStream.writeInt(nodeSlotMap.size());
      for (Entry<RaftNode, List<Integer>> entry : nodeSlotMap.entrySet()) {
        NodeSerializeUtils.serialize(entry.getKey().getNode(), dataOutputStream);
        dataOutputStream.writeInt(entry.getKey().getRaftId());
        SerializeUtils.serializeIntList(entry.getValue(), dataOutputStream);
      }

      dataOutputStream.writeInt(previousNodeMap.size());
      for (Entry<RaftNode, Map<Integer, PartitionGroup>> nodeMapEntry :
          previousNodeMap.entrySet()) {
        NodeSerializeUtils.serialize(nodeMapEntry.getKey().getNode(), dataOutputStream);
        dataOutputStream.writeInt(nodeMapEntry.getKey().getRaftId());
        Map<Integer, PartitionGroup> prevHolders = nodeMapEntry.getValue();
        dataOutputStream.writeInt(prevHolders.size());
        for (Entry<Integer, PartitionGroup> integerNodeEntry : prevHolders.entrySet()) {
          integerNodeEntry.getValue().serialize(dataOutputStream);
          dataOutputStream.writeInt(integerNodeEntry.getKey());
        }
      }

      nodeRemovalResult.serialize(dataOutputStream);
    } catch (IOException ignored) {
      // not reachable
    }
    return ByteBuffer.wrap(outputStream.toByteArray());
  }

  @Override
  public synchronized boolean deserialize(ByteBuffer buffer) {
    long newLastLogIndex = buffer.getLong();

    if (logger.isDebugEnabled()) {
      logger.debug(
          "Partition table: lastMetaLogIndex {}, newLastLogIndex {}",
          lastMetaLogIndex,
          newLastLogIndex);
    }
    // judge whether the partition table of byte buffer is out of date
    if (lastMetaLogIndex != -1 && lastMetaLogIndex >= newLastLogIndex) {
      return lastMetaLogIndex == newLastLogIndex;
    }
    lastMetaLogIndex = newLastLogIndex;
    logger.info("Initializing the partition table from buffer");
    totalSlotNumbers = buffer.getInt();
    int size = buffer.getInt();
    nodeSlotMap = new HashMap<>();
    Node node;
    for (int i = 0; i < size; i++) {
      node = new Node();
      NodeSerializeUtils.deserialize(node, buffer);
      RaftNode raftNode = new RaftNode(node, buffer.getInt());
      List<Integer> slots = new ArrayList<>();
      SerializeUtils.deserializeIntList(slots, buffer);
      nodeSlotMap.put(raftNode, slots);
      for (Integer slot : slots) {
        slotNodes[slot] = raftNode;
      }
    }

    int prevNodeMapSize = buffer.getInt();
    previousNodeMap = new HashMap<>();
    for (int i = 0; i < prevNodeMapSize; i++) {
      node = new Node();
      NodeSerializeUtils.deserialize(node, buffer);
      RaftNode raftNode = new RaftNode(node, buffer.getInt());

      Map<Integer, PartitionGroup> prevHolders = new HashMap<>();
      int holderNum = buffer.getInt();
      for (int i1 = 0; i1 < holderNum; i1++) {
        PartitionGroup group = new PartitionGroup();
        group.deserialize(buffer);
        prevHolders.put(buffer.getInt(), group);
      }
      previousNodeMap.put(raftNode, prevHolders);
    }

    nodeRemovalResult = new SlotNodeRemovalResult();
    nodeRemovalResult.deserialize(buffer);

    nodeRing.clear();
    for (RaftNode raftNode : nodeSlotMap.keySet()) {
      if (!nodeRing.contains(raftNode.getNode())) {
        nodeRing.add(raftNode.getNode());
      }
    }
    Collections.sort(nodeRing);
    logger.info("All known nodes: {}", nodeRing);

    localGroups = getPartitionGroups(thisNode);
    return true;
  }

  @Override
  public List<Node> getAllNodes() {
    return nodeRing;
  }

  public Map<RaftNode, Map<Integer, PartitionGroup>> getPreviousNodeMap() {
    return previousNodeMap;
  }

  public Map<Integer, PartitionGroup> getPreviousNodeMap(RaftNode raftNode) {
    return previousNodeMap.get(raftNode);
  }

  public List<Integer> getNodeSlots(RaftNode header) {
    return nodeSlotMap.get(header);
  }

  public Map<RaftNode, List<Integer>> getAllNodeSlots() {
    return nodeSlotMap;
  }

  public int getTotalSlotNumbers() {
    return totalSlotNumbers;
  }

  @Override
  public boolean equals(Object o) {
    if (this == o) {
      return true;
    }
    if (o == null || getClass() != o.getClass()) {
      return false;
    }
    SlotPartitionTable that = (SlotPartitionTable) o;
    return totalSlotNumbers == that.totalSlotNumbers
        && Objects.equals(nodeRing, that.nodeRing)
        && Objects.equals(nodeSlotMap, that.nodeSlotMap)
        && Arrays.equals(slotNodes, that.slotNodes)
        && Objects.equals(previousNodeMap, that.previousNodeMap)
        && lastMetaLogIndex == that.lastMetaLogIndex;
  }

  @Override
  public int hashCode() {
    return 0;
  }

  @Override
  public void removeNode(Node target) {
    synchronized (nodeRing) {
      if (!nodeRing.contains(target)) {
        return;
      }

      SlotNodeRemovalResult result = new SlotNodeRemovalResult();
      for (int raftId = 0; raftId < multiRaftFactor; raftId++) {
        result.addRemovedGroup(getPartitionGroup(new RaftNode(target, raftId)));
      }
      nodeRing.remove(target);

      // if the node belongs to a group that headed by target, this group should be removed
      // and other groups containing target should be updated
      List<Integer> removedGroupIdxs = new ArrayList<>();
      for (int i = 0; i < localGroups.size(); i++) {
        PartitionGroup oldGroup = localGroups.get(i);
        RaftNode header = oldGroup.getHeader();
        if (header.getNode().equals(target)) {
          removedGroupIdxs.add(i);
        } else {
          PartitionGroup newGrp = getPartitionGroup(header);
          localGroups.set(i, newGrp);
        }
      }
      for (int i = removedGroupIdxs.size() - 1; i >= 0; i--) {
        int removedGroupIdx = removedGroupIdxs.get(i);
        int raftId = localGroups.get(removedGroupIdx).getRaftId();
        localGroups.remove(removedGroupIdx);
        // each node exactly joins replicationNum groups, so when a group is removed, the node
        // should join a new one
        int thisNodeIdx = findNodeIndex(thisNode);

        // check if this node is to be removed
        if (thisNodeIdx == -1) {
          continue;
        }

        // this node must be the last node of the new group
        int headerNodeIdx = thisNodeIdx - (replicationNum - 1);
        headerNodeIdx = headerNodeIdx < 0 ? headerNodeIdx + nodeRing.size() : headerNodeIdx;
        Node header = nodeRing.get(headerNodeIdx);
        PartitionGroup newGrp = getPartitionGroup(new RaftNode(header, raftId));
        localGroups.add(newGrp);
      }

      globalGroups = calculateGlobalGroups(nodeRing);

      // the slots movement is only done logically, the new node itself will pull data from the
      // old node
      Map<RaftNode, List<Integer>> raftNodeListMap = slotBalancer.retrieveSlots(target);
      result.addNewSlotOwners(raftNodeListMap);
      this.nodeRemovalResult = result;
    }
  }

  @Override
  public NodeRemovalResult getNodeRemovalResult() {
    return nodeRemovalResult;
  }

  @Override
  public List<PartitionGroup> getGlobalGroups() {
    // preventing a thread from getting incomplete globalGroups
    synchronized (nodeRing) {
      if (globalGroups == null) {
        globalGroups = calculateGlobalGroups(nodeRing);
      }
      return globalGroups;
    }
  }

  /**
   * Judge whether the data of slot is held by node
   *
   * @param node target node
   */
  public boolean judgeHoldSlot(Node node, int slot) {
    return getPartitionGroup(slotNodes[slot]).contains(node);
  }

  @Override
  public List<PartitionGroup> calculateGlobalGroups(List<Node> nodeRing) {
    List<PartitionGroup> result = new ArrayList<>();
    for (Node node : nodeRing) {
      for (int i = 0; i < multiRaftFactor; i++) {
        result.add(getPartitionGroup(new RaftNode(node, i), nodeRing));
      }
    }
    return result;
  }

  @Override
  public long getLastMetaLogIndex() {
    return lastMetaLogIndex;
  }

  @Override
  public void setLastMetaLogIndex(long lastMetaLogIndex) {
    if (logger.isDebugEnabled()) {
      logger.debug("Set last meta log index of partition table to {}", lastMetaLogIndex);
    }
    this.lastMetaLogIndex = Math.max(this.lastMetaLogIndex, lastMetaLogIndex);
  }

  public RaftNode[] getSlotNodes() {
    return slotNodes;
  }

  private int findNodeIndex(Node node) {
    for (int i = 0; i < nodeRing.size(); i++) {
      if (nodeRing.get(i).getInternalIp().equals(node.getInternalIp())
          && nodeRing.get(i).getMetaPort() == node.getMetaPort()) {
        return i;
      }
    }
    return -1;
  }
}<|MERGE_RESOLUTION|>--- conflicted
+++ resolved
@@ -217,11 +217,7 @@
     PartitionGroup ret = new PartitionGroup(header.getRaftId());
 
     // assuming the nodes are [1,2,3,4,5]
-<<<<<<< HEAD
-    int nodeIndex = findNodeIndex(raftNode.getNode());
-=======
-    int nodeIndex = nodeRing.indexOf(header.getNode());
->>>>>>> f43085ee
+    int nodeIndex = findNodeIndex(header.getNode());
     if (nodeIndex == -1) {
       logger.warn("Node {} is not in the cluster", header.getNode());
       return null;
