--- conflicted
+++ resolved
@@ -19,15 +19,6 @@
 
 package org.apache.iotdb.cluster.server;
 
-import java.net.InetSocketAddress;
-import java.nio.ByteBuffer;
-import java.util.ArrayList;
-import java.util.Iterator;
-import java.util.List;
-import java.util.Map;
-import java.util.Map.Entry;
-import java.util.Set;
-import java.util.concurrent.ConcurrentHashMap;
 import org.apache.iotdb.cluster.config.ClusterDescriptor;
 import org.apache.iotdb.cluster.exception.CheckConsistencyException;
 import org.apache.iotdb.cluster.exception.NoHeaderNodeException;
@@ -72,6 +63,7 @@
 import org.apache.iotdb.cluster.server.service.DataSyncService;
 import org.apache.iotdb.cluster.utils.IOUtils;
 import org.apache.iotdb.service.rpc.thrift.TSStatus;
+
 import org.apache.thrift.TException;
 import org.apache.thrift.TProcessor;
 import org.apache.thrift.async.AsyncMethodCallback;
@@ -82,8 +74,6 @@
 import org.slf4j.Logger;
 import org.slf4j.LoggerFactory;
 
-<<<<<<< HEAD
-=======
 import java.io.File;
 import java.io.IOException;
 import java.net.InetSocketAddress;
@@ -97,7 +87,6 @@
 import java.util.Set;
 import java.util.concurrent.ConcurrentHashMap;
 
->>>>>>> fb18357e
 public class DataClusterServer extends RaftServer
     implements TSDataService.AsyncIface, TSDataService.Iface {
 
@@ -290,28 +279,18 @@
   }
 
   @Override
-<<<<<<< HEAD
-  public void appendEntries(AppendEntriesRequest request, AsyncMethodCallback<AppendEntryResult> resultHandler) {
-    Node header = request.getHeader();
-    DataAsyncService service = getDataAsyncService(header, resultHandler, request);
-=======
-  public void appendEntries(AppendEntriesRequest request, AsyncMethodCallback<Long> resultHandler) {
+  public void appendEntries(
+      AppendEntriesRequest request, AsyncMethodCallback<AppendEntryResult> resultHandler) {
     DataAsyncService service = getDataAsyncService(request.getHeader(), resultHandler, request);
->>>>>>> fb18357e
     if (service != null) {
       service.appendEntries(request, resultHandler);
     }
   }
 
   @Override
-<<<<<<< HEAD
-  public void appendEntry(AppendEntryRequest request, AsyncMethodCallback<AppendEntryResult> resultHandler) {
-    Node header = request.getHeader();
-    DataAsyncService service = getDataAsyncService(header, resultHandler, request);
-=======
-  public void appendEntry(AppendEntryRequest request, AsyncMethodCallback<Long> resultHandler) {
+  public void appendEntry(
+      AppendEntryRequest request, AsyncMethodCallback<AppendEntryResult> resultHandler) {
     DataAsyncService service = getDataAsyncService(request.getHeader(), resultHandler, request);
->>>>>>> fb18357e
     if (service != null) {
       service.appendEntry(request, resultHandler);
     }
@@ -1119,26 +1098,27 @@
   @Override
   public AppendEntryResult appendEntryIndirect(AppendEntryRequest request, List<Node> subReceivers)
       throws TException {
-    return getDataSyncService(thisNode)
-        .appendEntryIndirect(request, subReceivers);
+    return getDataSyncService(request.getHeader()).appendEntryIndirect(request, subReceivers);
   }
 
   @Override
   public void acknowledgeAppendEntry(AppendEntryResult ack) {
-    getDataSyncService(thisNode).acknowledgeAppendEntry(ack);
-  }
-
-  @Override
-  public void appendEntryIndirect(AppendEntryRequest request, List<Node> subReceivers,
+    getDataSyncService(ack.getHeader()).acknowledgeAppendEntry(ack);
+  }
+
+  @Override
+  public void appendEntryIndirect(
+      AppendEntryRequest request,
+      List<Node> subReceivers,
       AsyncMethodCallback<AppendEntryResult> resultHandler) {
-    getDataAsyncService(thisNode, resultHandler, request)
+    getDataAsyncService(request.getHeader(), resultHandler, request)
         .appendEntryIndirect(request, subReceivers, resultHandler);
   }
 
   @Override
-  public void acknowledgeAppendEntry(AppendEntryResult ack,
-      AsyncMethodCallback<Void> resultHandler) {
-    getDataAsyncService(thisNode, resultHandler, ack)
+  public void acknowledgeAppendEntry(
+      AppendEntryResult ack, AsyncMethodCallback<Void> resultHandler) {
+    getDataAsyncService(ack.getHeader(), resultHandler, ack)
         .acknowledgeAppendEntry(ack, resultHandler);
   }
 }