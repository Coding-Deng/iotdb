--- conflicted
+++ resolved
@@ -24,7 +24,6 @@
 import org.apache.iotdb.cluster.log.LogApplier;
 import org.apache.iotdb.cluster.log.logtypes.EmptyContentLog;
 import org.apache.iotdb.cluster.log.logtypes.PhysicalPlanLog;
-import org.apache.iotdb.cluster.metadata.CSchemaEngine;
 import org.apache.iotdb.db.exception.metadata.IllegalPathException;
 import org.apache.iotdb.db.metadata.path.PartialPath;
 import org.apache.iotdb.db.qp.physical.PhysicalPlan;
@@ -53,12 +52,7 @@
   public void setUp() throws Exception {
     logsToApply = new ArrayList<>();
     appliedLogs = new ConcurrentSkipListSet<>();
-<<<<<<< HEAD
-    IoTDB.setSchemaEngine(CSchemaEngine.getInstance());
-    IoTDB.schemaEngine.init();
-=======
     IoTDB.configManager.init();
->>>>>>> 9c5fdd54
     for (int i = 0; i < 10; i++) {
       IoTDB.schemaProcessor.setStorageGroup(new PartialPath(TestUtils.getTestSg(i)));
     }
