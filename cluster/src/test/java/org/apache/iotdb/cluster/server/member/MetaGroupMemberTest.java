/*
 * Licensed to the Apache Software Foundation (ASF) under one
 * or more contributor license agreements.  See the NOTICE file
 * distributed with this work for additional information
 * regarding copyright ownership.  The ASF licenses this file
 * to you under the Apache License, Version 2.0 (the
 * "License"); you may not use this file except in compliance
 * with the License.  You may obtain a copy of the License at
 *
 *     http://www.apache.org/licenses/LICENSE-2.0
 *
 * Unless required by applicable law or agreed to in writing,
 * software distributed under the License is distributed on an
 * "AS IS" BASIS, WITHOUT WARRANTIES OR CONDITIONS OF ANY
 * KIND, either express or implied.  See the License for the
 * specific language governing permissions and limitations
 * under the License.
 */

package org.apache.iotdb.cluster.server.member;

import static org.apache.iotdb.cluster.server.NodeCharacter.ELECTOR;
import static org.apache.iotdb.cluster.server.NodeCharacter.FOLLOWER;
import static org.apache.iotdb.cluster.server.NodeCharacter.LEADER;
import static org.awaitility.Awaitility.await;
import static org.junit.Assert.assertEquals;
import static org.junit.Assert.assertFalse;
import static org.junit.Assert.assertNotEquals;
import static org.junit.Assert.assertNotNull;
import static org.junit.Assert.assertNull;
import static org.junit.Assert.assertTrue;
import static org.junit.Assert.fail;

import java.io.ByteArrayOutputStream;
import java.io.DataOutputStream;
import java.io.IOException;
import java.io.RandomAccessFile;
import java.nio.ByteBuffer;
import java.util.ArrayList;
import java.util.Collections;
import java.util.HashMap;
import java.util.List;
import java.util.Map;
import java.util.concurrent.ExecutorService;
import java.util.concurrent.Executors;
import java.util.concurrent.TimeUnit;
import java.util.concurrent.atomic.AtomicBoolean;
import java.util.concurrent.atomic.AtomicReference;
import org.apache.iotdb.cluster.client.async.AsyncDataClient;
import org.apache.iotdb.cluster.common.TestAsyncDataClient;
import org.apache.iotdb.cluster.common.TestAsyncMetaClient;
import org.apache.iotdb.cluster.common.TestClient;
import org.apache.iotdb.cluster.common.TestPartitionedLogManager;
import org.apache.iotdb.cluster.common.TestSnapshot;
import org.apache.iotdb.cluster.common.TestUtils;
import org.apache.iotdb.cluster.config.ClusterDescriptor;
import org.apache.iotdb.cluster.exception.ConfigInconsistentException;
import org.apache.iotdb.cluster.exception.LogExecutionException;
import org.apache.iotdb.cluster.exception.PartitionTableUnavailableException;
import org.apache.iotdb.cluster.exception.StartUpCheckFailureException;
import org.apache.iotdb.cluster.log.logtypes.CloseFileLog;
import org.apache.iotdb.cluster.log.snapshot.MetaSimpleSnapshot;
import org.apache.iotdb.cluster.partition.PartitionGroup;
import org.apache.iotdb.cluster.partition.PartitionTable;
import org.apache.iotdb.cluster.query.RemoteQueryContext;
import org.apache.iotdb.cluster.query.manage.QueryCoordinator;
import org.apache.iotdb.cluster.rpc.thrift.AddNodeResponse;
import org.apache.iotdb.cluster.rpc.thrift.AppendEntryRequest;
import org.apache.iotdb.cluster.rpc.thrift.CheckStatusResponse;
import org.apache.iotdb.cluster.rpc.thrift.ElectionRequest;
import org.apache.iotdb.cluster.rpc.thrift.ExecutNonQueryReq;
import org.apache.iotdb.cluster.rpc.thrift.HeartBeatRequest;
import org.apache.iotdb.cluster.rpc.thrift.HeartBeatResponse;
import org.apache.iotdb.cluster.rpc.thrift.Node;
import org.apache.iotdb.cluster.rpc.thrift.PullSchemaRequest;
import org.apache.iotdb.cluster.rpc.thrift.PullSchemaResp;
import org.apache.iotdb.cluster.rpc.thrift.RaftService.AsyncClient;
import org.apache.iotdb.cluster.rpc.thrift.SendSnapshotRequest;
import org.apache.iotdb.cluster.rpc.thrift.StartUpStatus;
import org.apache.iotdb.cluster.rpc.thrift.TNodeStatus;
import org.apache.iotdb.cluster.server.DataClusterServer;
import org.apache.iotdb.cluster.server.NodeCharacter;
import org.apache.iotdb.cluster.server.RaftServer;
import org.apache.iotdb.cluster.server.Response;
import org.apache.iotdb.cluster.server.handlers.caller.GenericHandler;
import org.apache.iotdb.cluster.server.heartbeat.DataHeartbeatServer;
import org.apache.iotdb.cluster.server.service.MetaAsyncService;
import org.apache.iotdb.cluster.utils.StatusUtils;
import org.apache.iotdb.db.auth.AuthException;
import org.apache.iotdb.db.auth.authorizer.IAuthorizer;
import org.apache.iotdb.db.auth.authorizer.LocalFileAuthorizer;
import org.apache.iotdb.db.auth.entity.Role;
import org.apache.iotdb.db.auth.entity.User;
import org.apache.iotdb.db.engine.StorageEngine;
import org.apache.iotdb.db.engine.storagegroup.StorageGroupProcessor;
import org.apache.iotdb.db.exception.StartupException;
import org.apache.iotdb.db.exception.StorageEngineException;
import org.apache.iotdb.db.exception.metadata.MetadataException;
import org.apache.iotdb.db.exception.metadata.PathNotExistException;
import org.apache.iotdb.db.exception.metadata.StorageGroupNotSetException;
import org.apache.iotdb.db.exception.query.QueryProcessException;
import org.apache.iotdb.db.qp.executor.PlanExecutor;
import org.apache.iotdb.db.qp.physical.PhysicalPlan;
import org.apache.iotdb.db.qp.physical.crud.InsertRowPlan;
import org.apache.iotdb.db.qp.physical.sys.CreateTimeSeriesPlan;
import org.apache.iotdb.db.qp.physical.sys.SetStorageGroupPlan;
import org.apache.iotdb.db.query.context.QueryContext;
import org.apache.iotdb.db.query.control.QueryResourceManager;
import org.apache.iotdb.db.query.reader.series.IReaderByTimestamp;
import org.apache.iotdb.db.query.reader.series.ManagedSeriesReader;
import org.apache.iotdb.db.service.IoTDB;
import org.apache.iotdb.rpc.TSStatusCode;
import org.apache.iotdb.service.rpc.thrift.TSStatus;
import org.apache.iotdb.tsfile.file.metadata.enums.TSDataType;
import org.apache.iotdb.tsfile.read.common.BatchData;
import org.apache.iotdb.tsfile.read.common.Path;
import org.apache.iotdb.tsfile.read.filter.TimeFilter;
import org.apache.iotdb.tsfile.read.filter.ValueFilter;
import org.apache.iotdb.tsfile.write.schema.MeasurementSchema;
import org.apache.iotdb.tsfile.write.schema.TimeseriesSchema;
import org.apache.thrift.async.AsyncMethodCallback;
import org.apache.thrift.protocol.TCompactProtocol.Factory;
import org.apache.thrift.transport.TTransportException;
import org.junit.After;
import org.junit.Before;
import org.junit.Test;

public class MetaGroupMemberTest extends MemberTest {

  private DataClusterServer dataClusterServer;
  private boolean mockDataClusterServer;
  private Node exiledNode;

  private int prevReplicaNum;
  private List<String> prevSeedNodes;

  @Override
  @After
  public void tearDown() throws Exception {
    dataClusterServer.stop();
    super.tearDown();
    ClusterDescriptor.getInstance().getConfig().setReplicationNum(prevReplicaNum);
    ClusterDescriptor.getInstance().getConfig().setSeedNodeUrls(prevSeedNodes);
  }

  @Before
  public void setUp() throws Exception {
    prevSeedNodes = ClusterDescriptor.getInstance().getConfig().getSeedNodeUrls();
    ClusterDescriptor.getInstance().getConfig().setSeedNodeUrls(Collections.emptyList());
    prevReplicaNum = ClusterDescriptor.getInstance().getConfig().getReplicationNum();
    ClusterDescriptor.getInstance().getConfig().setReplicationNum(2);
    super.setUp();
    dummyResponse.set(Response.RESPONSE_AGREE);
    testMetaMember.setAllNodes(allNodes);

    dataClusterServer = new DataClusterServer(TestUtils.getNode(0),
        new DataGroupMember.Factory(null, testMetaMember) {
          @Override
          public DataGroupMember create(PartitionGroup partitionGroup, Node thisNode) {
            return getDataGroupMember(partitionGroup, thisNode);
          }
        }, testMetaMember);

    buildDataGroups(dataClusterServer);
    testMetaMember.getThisNode().setNodeIdentifier(0);
    mockDataClusterServer = false;
    QueryCoordinator.getINSTANCE().setMetaGroupMember(testMetaMember);
    exiledNode = null;
    System.out.println("Init term of metaGroupMember: " + testMetaMember.getTerm().get());
  }

  private DataGroupMember getDataGroupMember(PartitionGroup group, Node node) {
    DataGroupMember dataGroupMember = new DataGroupMember(null, group, node,
        testMetaMember) {
      @Override
      public boolean syncLeader() {
        return true;
      }

      @Override
      TSStatus executeNonQuery(PhysicalPlan plan) {
        try {
          planExecutor.processNonQuery(plan);
          return StatusUtils.OK;
        } catch (QueryProcessException | StorageGroupNotSetException | StorageEngineException e) {
          TSStatus status = StatusUtils.EXECUTE_STATEMENT_ERROR.deepCopy();
          status.setMessage(e.getMessage());
          return status;
        }
      }

      @Override
      TSStatus forwardPlan(PhysicalPlan plan, Node node, Node header) {
        return executeNonQuery(plan);
      }

      @Override
      public AsyncClient getAsyncClient(Node node) {
        return getClient(node);
      }

      @Override
      public AsyncClient getAsyncHeartbeatClient(Node node) {
        return getClient(node);
      }

      AsyncClient getClient(Node node) {
        return new TestClient(node.nodeIdentifier) {
          public void startElection(ElectionRequest request,
              AsyncMethodCallback<Long> resultHandler) {
            new Thread(() -> {
              long resp = dummyResponse.get();
              // MIN_VALUE means let the request time out
              if (resp != Long.MIN_VALUE) {
                resultHandler.onComplete(resp);
              }
            }).start();
          }

          @Override
          public void sendHeartbeat(HeartBeatRequest request,
              AsyncMethodCallback<HeartBeatResponse> resultHandler) {
            new Thread(() -> {
              HeartBeatResponse response = new HeartBeatResponse();
              response.setFollower(thisNode);
              response.setTerm(Response.RESPONSE_AGREE);
              resultHandler.onComplete(response);
            }).start();
          }

        };
      }

      @Override
      public PullSchemaResp pullTimeSeriesSchema(PullSchemaRequest request) {
        return mockedPullTimeSeriesSchema(request);
      }

    };
    dataGroupMember.setLogManager(new TestPartitionedLogManager(null,
        partitionTable, group.getHeader(), TestSnapshot::new));
    dataGroupMember.setLeader(node);
    dataGroupMember.setCharacter(NodeCharacter.LEADER);
    return dataGroupMember;
  }

  private PullSchemaResp mockedPullTimeSeriesSchema(PullSchemaRequest request) {
    List<MeasurementSchema> schemas = new ArrayList<>();
    List<String> prefixPaths = request.getPrefixPaths();
    ByteArrayOutputStream byteArrayOutputStream = new ByteArrayOutputStream();
    DataOutputStream dataOutputStream = new DataOutputStream(byteArrayOutputStream);
    try {
      for (String prefixPath : prefixPaths) {
        if (!prefixPath.equals(TestUtils.getTestSeries(10, 0))) {
          IoTDB.metaManager.collectSeries(prefixPath, schemas);
          dataOutputStream.writeInt(schemas.size());
          for (MeasurementSchema schema : schemas) {
            schema.serializeTo(dataOutputStream);
          }
        } else {
          dataOutputStream.writeInt(1);
          TestUtils.getTestMeasurementSchema(0).serializeTo(dataOutputStream);
        }
      }
    } catch (IOException e) {
      // ignore
    }
    PullSchemaResp resp = new PullSchemaResp();
    resp.setSchemaBytes(byteArrayOutputStream.toByteArray());
    return resp;
  }

  protected MetaGroupMember getMetaGroupMember(Node node) throws QueryProcessException {
    MetaGroupMember metaGroupMember = new MetaGroupMember(new Factory(), node) {

      @Override
      public DataClusterServer getDataClusterServer() {
        return mockDataClusterServer ? MetaGroupMemberTest.this.dataClusterServer
            : super.getDataClusterServer();
      }

      @Override
<<<<<<< HEAD
      public AsyncDataClient getAsyncDataClient(Node node, int timeout) throws IOException {
=======
      public DataHeartbeatServer getDataHeartbeatServer() {
        DataHeartbeatServer dataHeartbeatServer = new DataHeartbeatServer(thisNode,
            dataClusterServer) {
          @Override
          public void start() throws TTransportException, StartupException {
          }
        };
        return dataHeartbeatServer;
      }

      @Override
      public AsyncDataClient getAsyncDataClient(Node node) throws IOException {
>>>>>>> f58b217f
        return new TestAsyncDataClient(node, dataGroupMemberMap);
      }

      @Override
      public DataGroupMember getLocalDataMember(Node header, AsyncMethodCallback resultHandler,
          Object request) {
        return getDataGroupMember(header);
      }

      @Override
      public DataGroupMember getLocalDataMember(Node header) {
        return getDataGroupMember(header);
      }

      @Override
      public void updateHardState(long currentTerm, Node leader) {
      }

      @Override
      protected void addSeedNodes() {
        List<String> seedUrls = config.getSeedNodeUrls();
        // initialize allNodes
        for (String seedUrl : seedUrls) {
          Node node = generateNode(seedUrl);
          if ((!node.getIp().equals(thisNode.ip) || node.getMetaPort() != thisNode.getMetaPort())
              && !allNodes.contains(node)) {
            // do not add the local node since it is added in `setThisNode()`
            allNodes.add(node);
          }
        }
      }

      @Override
      public AsyncClient getAsyncHeartbeatClient(Node node) {
        return getClient(node);
      }

      @Override
      public AsyncClient getAsyncClient(Node node) {
        return getClient(node);
      }

      public AsyncClient getClient(Node node) {
        try {
          return new TestAsyncMetaClient(null, null, node, null) {
            @Override
            public void startElection(ElectionRequest request,
                AsyncMethodCallback<Long> resultHandler) {
              new Thread(() -> {
                long resp = dummyResponse.get();
                // MIN_VALUE means let the request time out
                if (resp != Long.MIN_VALUE) {
                  resultHandler.onComplete(resp);
                }
              }).start();
            }

            @Override
            public void sendHeartbeat(HeartBeatRequest request,
                AsyncMethodCallback<HeartBeatResponse> resultHandler) {
              new Thread(() -> {
                HeartBeatResponse response = new HeartBeatResponse();
                response.setFollower(thisNode);
                response.setTerm(Response.RESPONSE_AGREE);
                resultHandler.onComplete(response);
              }).start();
            }

            @Override
            public void appendEntry(AppendEntryRequest request,
                AsyncMethodCallback<Long> resultHandler) {
              new Thread(() -> {
                long resp = dummyResponse.get();
                // MIN_VALUE means let the request time out
                if (resp != Long.MIN_VALUE) {
                  resultHandler.onComplete(dummyResponse.get());
                }
              }).start();
            }

            @Override
            public void addNode(Node node, StartUpStatus startUpStatus,
                AsyncMethodCallback<AddNodeResponse> resultHandler) {
              new Thread(() -> {
                if (node.getNodeIdentifier() == 10) {
                  resultHandler.onComplete(new AddNodeResponse(
                      (int) Response.RESPONSE_IDENTIFIER_CONFLICT));
                } else {
                  partitionTable.addNode(node);
                  AddNodeResponse resp = new AddNodeResponse((int) dummyResponse.get());
                  resp.setPartitionTableBytes(partitionTable.serialize());
                  resultHandler.onComplete(resp);
                }
              }).start();
            }

            @Override
            public void executeNonQueryPlan(ExecutNonQueryReq request,
                AsyncMethodCallback<TSStatus> resultHandler) {
              new Thread(() -> {
                try {
                  PhysicalPlan plan = PhysicalPlan.Factory.create(request.planBytes);
                  planExecutor.processNonQuery(plan);
                  resultHandler.onComplete(StatusUtils.OK);
                } catch (IOException | QueryProcessException | StorageGroupNotSetException | StorageEngineException e) {
                  resultHandler.onError(e);
                }
              }).start();
            }

            @Override
            public void queryNodeStatus(AsyncMethodCallback<TNodeStatus> resultHandler) {
              new Thread(() -> resultHandler.onComplete(new TNodeStatus())).start();
            }

            @Override
            public void exile(AsyncMethodCallback<Void> resultHandler) {
              System.out.printf("%s was exiled%n", node);
              exiledNode = node;
            }

            @Override
            public void removeNode(Node node, AsyncMethodCallback<Long> resultHandler) {
              new Thread(() -> {
                testMetaMember.applyRemoveNode(node);
                resultHandler.onComplete(Response.RESPONSE_AGREE);
              }).start();
            }

            @Override
            public void checkStatus(StartUpStatus startUpStatus,
                AsyncMethodCallback<CheckStatusResponse> resultHandler) {
              new Thread(() -> {
                CheckStatusResponse response = new CheckStatusResponse();
                response.setHashSaltEquals(true);
                response.setPartitionalIntervalEquals(true);
                response.setReplicationNumEquals(true);
                response.setSeedNodeEquals(true);
                resultHandler.onComplete(response);
              }).start();
            }
          };
        } catch (IOException e) {
          return null;
        }
      }

    };
    metaGroupMember.setLeader(node);
    metaGroupMember.setAllNodes(allNodes);
    metaGroupMember.setCharacter(NodeCharacter.LEADER);
    metaGroupMember.setAppendLogThreadPool(testThreadPool);
    return metaGroupMember;
  }

  private void buildDataGroups(DataClusterServer dataClusterServer) {
    List<PartitionGroup> partitionGroups = partitionTable.getLocalGroups();

    dataClusterServer.setPartitionTable(partitionTable);
    for (PartitionGroup partitionGroup : partitionGroups) {
      DataGroupMember dataGroupMember = getDataGroupMember(partitionGroup, TestUtils.getNode(0));
      dataGroupMember.start();
      dataClusterServer.addDataGroupMember(dataGroupMember);
    }
  }

  @Test
  public void testClosePartition()
      throws QueryProcessException, StorageEngineException, StorageGroupNotSetException {
    System.out.println("Start testClosePartition()");
    // the operation is accepted
    dummyResponse.set(Response.RESPONSE_AGREE);
    InsertRowPlan insertPlan = new InsertRowPlan();
    insertPlan.setDeviceId(TestUtils.getTestSg(0));
    insertPlan.setNeedInferType(true);
    insertPlan.setMeasurements(new String[]{TestUtils.getTestMeasurement(0)});
    insertPlan.setDataTypes(new TSDataType[insertPlan.getMeasurements().length]);
    for (int i = 0; i < 10; i++) {
      insertPlan.setTime(i);
      insertPlan.setValues(new Object[]{String.valueOf(i)});
      insertPlan.setSchemasAndTransferType(
          new MeasurementSchema[]{TestUtils.getTestMeasurementSchema(0)});
      PlanExecutor planExecutor = new PlanExecutor();
      planExecutor.processNonQuery(insertPlan);
    }
    ExecutorService testThreadPool = Executors.newFixedThreadPool(4);
    testMetaMember.setAppendLogThreadPool(testThreadPool);
    testMetaMember.closePartition(TestUtils.getTestSg(0), 0, true);

    StorageGroupProcessor processor =
        StorageEngine.getInstance().getProcessor(TestUtils.getTestSg(0));
    assertTrue(processor.getWorkSequenceTsFileProcessors().isEmpty());

    int prevTimeout = RaftServer.getConnectionTimeoutInMS();
    RaftServer.setConnectionTimeoutInMS(100);
    try {
      System.out.println("Create the first file");
      for (int i = 20; i < 30; i++) {
        insertPlan.setTime(i);
        insertPlan.setValues(new Object[]{String.valueOf(i)});
        PlanExecutor planExecutor = new PlanExecutor();
        planExecutor.processNonQuery(insertPlan);
      }
      // the net work is down
      dummyResponse.set(Long.MIN_VALUE);

      // network resume in 100ms
      new Thread(() -> {
        await().atLeast(200, TimeUnit.MILLISECONDS);
        dummyResponse.set(Response.RESPONSE_AGREE);
      }).start();

      System.out.println("Close the first file");
      testMetaMember.closePartition(TestUtils.getTestSg(0), 0, true);
      assertTrue(processor.getWorkSequenceTsFileProcessors().isEmpty());

      System.out.println("Create the second file");
      for (int i = 30; i < 40; i++) {
        insertPlan.setTime(i);
        insertPlan.setValues(new Object[]{String.valueOf(i)});
        PlanExecutor planExecutor = new PlanExecutor();
        planExecutor.processNonQuery(insertPlan);
      }
      // indicating the leader is stale
      System.out.println("Close the second file");
      dummyResponse.set(100);
      testMetaMember.closePartition(TestUtils.getTestSg(0), 0, true);
      assertFalse(processor.getWorkSequenceTsFileProcessors().isEmpty());
    } finally {
      RaftServer.setConnectionTimeoutInMS(prevTimeout);
    }
    testThreadPool.shutdownNow();
  }

  @Test
  public void testAddNode() {
    System.out.println("Start testAddNode()");
    Node newNode = TestUtils.getNode(10);
    testMetaMember.onElectionWins();
    testMetaMember.applyAddNode(newNode);
    assertTrue(partitionTable.getAllNodes().contains(newNode));
  }

  @Test
  public void testBuildCluster() {
    System.out.println("Start testBuildCluster()");
    testMetaMember.start();
    try {
      testMetaMember.buildCluster();
      long startTime = System.currentTimeMillis();
      long timeConsumption = 0;
      while (timeConsumption < 5000 && testMetaMember.getCharacter() != LEADER) {
        timeConsumption = System.currentTimeMillis() - startTime;
      }
      if (timeConsumption >= 5000) {
        fail("The member takes too long to be the leader");
      }
      assertEquals(LEADER, testMetaMember.getCharacter());
    } catch (ConfigInconsistentException | StartUpCheckFailureException e) {
    } finally {
      testMetaMember.stop();
    }
  }

  @Test
  public void testJoinCluster() throws QueryProcessException {
    System.out.println("Start testJoinCluster()");
    MetaGroupMember newMember = getMetaGroupMember(TestUtils.getNode(10));
    newMember.start();
    try {
      assertTrue(newMember.joinCluster());
      newMember.setCharacter(ELECTOR);
      while (!LEADER.equals(newMember.getCharacter())) {

      }
    } finally {
      newMember.stop();
    }
  }

  @Test
  public void testJoinClusterFailed() throws QueryProcessException {
    System.out.println("Start testJoinClusterFailed()");
    long prevInterval = RaftServer.getHeartBeatIntervalMs();
    RaftServer.setHeartBeatIntervalMs(10);
    try {
      dummyResponse.set(Response.RESPONSE_NO_CONNECTION);
      MetaGroupMember newMember = getMetaGroupMember(TestUtils.getNode(10));
      assertFalse(newMember.joinCluster());
      newMember.closeLogManager();
    } finally {
      RaftServer.setHeartBeatIntervalMs(prevInterval);
    }
  }

  @Test
  public void testSendSnapshot() {
    System.out.println("Start testSendSnapshot()");
    SendSnapshotRequest request = new SendSnapshotRequest();

    // 1. prepare storage group and its tll
    Map<String, Long> storageGroupTTL = new HashMap<>();
    long baseTTL = 3600;
    for (int i = 0; i <= 10; i++) {
      storageGroupTTL.put(TestUtils.getTestSg(i), baseTTL + i * 100);
      if (i >= 5) {
        storageGroupTTL.put(TestUtils.getTestSg(i), Long.MAX_VALUE);
      }
    }

    HashMap<String, User> userMap = new HashMap<>();
    HashMap<String, Role> roleMap = new HashMap<>();

    try {

      IAuthorizer authorizer = LocalFileAuthorizer.getInstance();

      // 2. prepare the role info
      authorizer.createRole("role_1");
      authorizer.createRole("role_2");
      authorizer.createRole("role_3");
      authorizer.createRole("role_4");

      authorizer.grantPrivilegeToRole("role_1", TestUtils.getTestSg(3), 1);
      authorizer.grantPrivilegeToRole("role_2", TestUtils.getTestSg(4), 1);

      roleMap.put("role_1", authorizer.getRole("role_1"));
      roleMap.put("role_2", authorizer.getRole("role_2"));
      roleMap.put("role_3", authorizer.getRole("role_3"));
      roleMap.put("role_4", authorizer.getRole("role_4"));

      // 3. prepare the user info
      authorizer.createUser("user_1", "password_1");
      authorizer.createUser("user_2", "password_2");
      authorizer.createUser("user_3", "password_3");
      authorizer.createUser("user_4", "password_4");

      authorizer.grantPrivilegeToUser("user_1", TestUtils.getTestSg(1), 1);
      authorizer.setUserUseWaterMark("user_2", true);

      authorizer.grantRoleToUser("role_1", "user_1");

      userMap.put("user_1", authorizer.getUser("user_1"));
      userMap.put("user_2", authorizer.getUser("user_2"));
      userMap.put("user_3", authorizer.getUser("user_3"));
      userMap.put("user_4", authorizer.getUser("user_4"));


    } catch (AuthException e) {
      assertEquals("why failed?", e.getMessage());
    }

    // 4. prepare the partition table
    PartitionTable partitionTable = TestUtils.getPartitionTable(3);
    ByteBuffer beforePartitionTableBuffer = partitionTable.serialize();
    // 5. serialize
    MetaSimpleSnapshot snapshot = new MetaSimpleSnapshot(storageGroupTTL, userMap, roleMap,
        beforePartitionTableBuffer);
    request.setSnapshotBytes(snapshot.serialize());
    AtomicReference<Void> reference = new AtomicReference<>();
    new MetaAsyncService(testMetaMember).sendSnapshot(request,
        new GenericHandler(TestUtils.getNode(0),
            reference));

    // 6. check whether the snapshot applied or not
    Map<String, Long> localStorageGroupTTL = IoTDB.metaManager.getStorageGroupsTTL();
    assertNotNull(localStorageGroupTTL);
    assertEquals(storageGroupTTL, localStorageGroupTTL);

    try {
      IAuthorizer authorizer = LocalFileAuthorizer.getInstance();

      assertTrue(authorizer.checkUserPrivileges("user_1", TestUtils.getTestSg(1), 1));
      assertTrue(authorizer.checkUserPrivileges("user_1", TestUtils.getTestSg(3), 1));
      assertFalse(authorizer.checkUserPrivileges("user_3", TestUtils.getTestSg(1), 1));

      assertTrue(authorizer.isUserUseWaterMark("user_2"));
      assertFalse(authorizer.isUserUseWaterMark("user_4"));

      Map<String, Role> localRoleMap = authorizer.getAllRoles();
      assertEquals(roleMap, localRoleMap);

      PartitionTable localPartitionTable = this.testMetaMember.getPartitionTable();
      assertEquals(localPartitionTable, partitionTable);

    } catch (AuthException e) {
      assertEquals("why failed?", e.getMessage());
    }
  }

  @Test
  public void testProcessNonQuery() {
    System.out.println("Start testProcessNonQuery()");
    mockDataClusterServer = true;
    // as a leader
    testMetaMember.setCharacter(LEADER);
    testMetaMember.setAppendLogThreadPool(testThreadPool);
    for (int i = 10; i < 20; i++) {
      // process a non partitioned plan
      SetStorageGroupPlan setStorageGroupPlan =
          new SetStorageGroupPlan(new Path(TestUtils.getTestSg(i)));
      TSStatus status = testMetaMember.executeNonQuery(setStorageGroupPlan);
      assertEquals(TSStatusCode.SUCCESS_STATUS.getStatusCode(), status.code);
      assertTrue(IoTDB.metaManager.isPathExist(TestUtils.getTestSg(i)));

      // process a partitioned plan
      TimeseriesSchema schema = TestUtils.getTestTimeSeriesSchema(i, 0);
      CreateTimeSeriesPlan createTimeSeriesPlan = new CreateTimeSeriesPlan(
          new Path(schema.getFullPath()), schema.getType(),
          schema.getEncodingType(), schema.getCompressor(), schema.getProps(),
          Collections.emptyMap(), Collections.emptyMap(), null);
      status = testMetaMember.executeNonQuery(createTimeSeriesPlan);
      assertEquals(TSStatusCode.SUCCESS_STATUS.getStatusCode(), status.code);
      assertTrue(IoTDB.metaManager.isPathExist(TestUtils.getTestSeries(i, 0)));
    }
    testThreadPool.shutdownNow();
  }

  @Test
  public void testPullTimeseriesSchema() throws MetadataException {
    System.out.println("Start testPullTimeseriesSchema()");
    for (int i = 0; i < 10; i++) {
      List<MeasurementSchema> schemas =
          testMetaMember.pullTimeSeriesSchemas(Collections.singletonList(TestUtils.getTestSg(i)));
      assertEquals(20, schemas.size());
      for (int j = 0; j < 10; j++) {
        assertEquals(TestUtils.getTestMeasurementSchema(j), schemas.get(j));
      }
    }
  }

  @Test
  public void testGetSeriesType() throws MetadataException {
    System.out.println("Start testGetSeriesType()");
    // a local series
    assertEquals(Collections.singletonList(TSDataType.DOUBLE),
        testMetaMember
            .getSeriesTypesByString(Collections.singletonList(TestUtils.getTestSeries(0, 0)),
                null).left);
    // a remote series that can be fetched
    assertEquals(Collections.singletonList(TSDataType.DOUBLE),
        testMetaMember
            .getSeriesTypesByString(Collections.singletonList(TestUtils.getTestSeries(9, 0)),
                null).left);
    // a non-existent series
    IoTDB.metaManager.setStorageGroup(TestUtils.getTestSg(10));
    try {
      testMetaMember.getSeriesTypesByString(Collections.singletonList(TestUtils.getTestSeries(10
          , 100)), null);
    } catch (PathNotExistException e) {
      assertEquals("Path [root.test10.s100] does not exist", e.getMessage());
    }
    // a non-existent group
    try {
      testMetaMember.getSeriesTypesByString(Collections.singletonList(TestUtils.getTestSeries(11
          , 100)), null);
    } catch (StorageGroupNotSetException e) {
      assertEquals("Storage group is not set for current seriesPath: [root.test11.s100]",
          e.getMessage());
    }
  }


  @Test
  public void testGetReaderByTimestamp()
      throws QueryProcessException, StorageEngineException, IOException, StorageGroupNotSetException {
    System.out.println("Start testGetReaderByTimestamp()");
    mockDataClusterServer = true;
    InsertRowPlan insertPlan = new InsertRowPlan();
    insertPlan.setNeedInferType(true);
    insertPlan.setMeasurements(new String[]{TestUtils.getTestMeasurement(0)});
    insertPlan.setDataTypes(new TSDataType[insertPlan.getMeasurements().length]);
    for (int i = 0; i < 10; i++) {
      insertPlan.setDeviceId(TestUtils.getTestSg(i));
      MeasurementSchema schema = TestUtils.getTestMeasurementSchema(0);
      try {
        IoTDB.metaManager.createTimeseries(schema.getMeasurementId(), schema.getType()
            , schema.getEncodingType(), schema.getCompressor(), schema.getProps());
      } catch (MetadataException e) {
        // ignore
      }
      for (int j = 0; j < 10; j++) {
        insertPlan.setTime(j);
        insertPlan.setValues(new Object[]{String.valueOf(j)});
        insertPlan.setSchemasAndTransferType(
            new MeasurementSchema[]{TestUtils.getTestMeasurementSchema(0)});
        planExecutor.processNonQuery(insertPlan);
      }
    }

    QueryContext context = new RemoteQueryContext(
        QueryResourceManager.getInstance().assignQueryId(true));

    try {
      for (int i = 0; i < 10; i++) {
        IReaderByTimestamp readerByTimestamp = testMetaMember
            .getReaderByTimestamp(new Path(TestUtils.getTestSeries(i, 0)),
                Collections.singleton(TestUtils.getTestMeasurement(0)), TSDataType.DOUBLE,
                context);
        for (int j = 0; j < 10; j++) {
          assertEquals(j * 1.0, (double) readerByTimestamp.getValueInTimestamp(j), 0.00001);
        }
      }
    } finally {
      QueryResourceManager.getInstance().endQuery(context.getQueryId());
    }
  }

  @Test
  public void testGetReader()
      throws QueryProcessException, StorageEngineException, IOException, StorageGroupNotSetException {
    System.out.println("Start testGetReader()");
    mockDataClusterServer = true;
    InsertRowPlan insertPlan = new InsertRowPlan();
    insertPlan.setNeedInferType(true);
    insertPlan.setMeasurements(new String[]{TestUtils.getTestMeasurement(0)});
    insertPlan.setDataTypes(new TSDataType[insertPlan.getMeasurements().length]);

    for (int i = 0; i < 10; i++) {
      insertPlan.setDeviceId(TestUtils.getTestSg(i));
      MeasurementSchema schema = TestUtils.getTestMeasurementSchema(0);
      try {
        IoTDB.metaManager.createTimeseries(schema.getMeasurementId(), schema.getType()
            , schema.getEncodingType(), schema.getCompressor(), schema.getProps());
      } catch (MetadataException e) {
        // ignore
      }
      for (int j = 0; j < 10; j++) {
        insertPlan.setTime(j);
        insertPlan.setValues(new Object[]{String.valueOf(j)});
        insertPlan.setSchemasAndTransferType(
            new MeasurementSchema[]{TestUtils.getTestMeasurementSchema(0)});
        planExecutor.processNonQuery(insertPlan);
      }
    }

    QueryContext context = new RemoteQueryContext(
        QueryResourceManager.getInstance().assignQueryId(true));

    try {
      for (int i = 0; i < 10; i++) {
        ManagedSeriesReader reader = testMetaMember
            .getSeriesReader(new Path(TestUtils.getTestSeries(i, 0)),
                Collections.singleton(TestUtils.getTestMeasurement(0)), TSDataType.DOUBLE,
                TimeFilter.gtEq(5),
                ValueFilter.ltEq(8.0), context);
        assertTrue(reader.hasNextBatch());
        BatchData batchData = reader.nextBatch();
        for (int j = 5; j < 9; j++) {
          assertTrue(batchData.hasCurrent());
          assertEquals(j, batchData.currentTime());
          assertEquals(j * 1.0, batchData.getDouble(), 0.00001);
          batchData.next();
        }
        assertFalse(batchData.hasCurrent());
        assertFalse(reader.hasNextBatch());
      }
    } finally {
      QueryResourceManager.getInstance().endQuery(context.getQueryId());
    }
  }

  @Test
  public void testGetMatchedPaths() throws MetadataException {
    System.out.println("Start testGetMatchedPaths()");
    List<String> matchedPaths = testMetaMember
        .getMatchedPaths(TestUtils.getTestSg(0) + ".*");
    assertEquals(20, matchedPaths.size());
    for (int j = 0; j < 10; j++) {
      assertEquals(TestUtils.getTestSeries(0, j), matchedPaths.get(j));
    }
    matchedPaths = testMetaMember
        .getMatchedPaths(TestUtils.getTestSg(10) + ".*");
    assertTrue(matchedPaths.isEmpty());
  }

  @Test
  public void testProcessValidHeartbeatReq() throws QueryProcessException {
    System.out.println("Start testProcessValidHeartbeatReq()");
    MetaGroupMember testMetaMember = getMetaGroupMember(TestUtils.getNode(10));
    try {
      HeartBeatRequest request = new HeartBeatRequest();
      request.setRequireIdentifier(true);
      HeartBeatResponse response = new HeartBeatResponse();
      testMetaMember.processValidHeartbeatReq(request, response);
      assertEquals(10, response.getFollowerIdentifier());

      request.setRegenerateIdentifier(true);
      testMetaMember.processValidHeartbeatReq(request, response);
      assertNotEquals(10, response.getFollowerIdentifier());
      assertTrue(response.isRequirePartitionTable());

      request.setPartitionTableBytes(partitionTable.serialize());
      testMetaMember.processValidHeartbeatReq(request, response);
      assertEquals(partitionTable, testMetaMember.getPartitionTable());
    } finally {
      testMetaMember.stop();
    }
  }

  @Test
  public void testProcessValidHeartbeatResp()
      throws QueryProcessException {
    System.out.println("Start testProcessValidHeartbeatResp()");
    MetaGroupMember metaGroupMember = getMetaGroupMember(TestUtils.getNode(10));
    metaGroupMember.start();
    metaGroupMember.onElectionWins();
    try {
      for (int i = 0; i < 10; i++) {
        HeartBeatResponse response = new HeartBeatResponse();
        response.setFollowerIdentifier(i);
        response.setRequirePartitionTable(true);
        metaGroupMember.processValidHeartbeatResp(response, TestUtils.getNode(i));
        metaGroupMember.removeBlindNode(TestUtils.getNode(i));
      }
      assertNotNull(metaGroupMember.getPartitionTable());
    } finally {
      metaGroupMember.stop();
    }
  }

  @Test
  public void testAppendEntry() {
    System.out.println("Start testAppendEntry()");
    System.out.println("Term before append: " + testMetaMember.getTerm().get());

    testMetaMember.setPartitionTable(null);
    CloseFileLog log = new CloseFileLog(TestUtils.getTestSg(0), 0, true);
    log.setCurrLogIndex(0);
    log.setCurrLogTerm(0);
    AppendEntryRequest request = new AppendEntryRequest();
    request.setEntry(log.serialize());
    request.setTerm(0);
    request.setLeaderCommit(0);
    request.setPrevLogIndex(-1);
    request.setPrevLogTerm(-1);
    request.setLeader(new Node("127.0.0.1", 30000, 0, 40000));
    AtomicReference<Long> result = new AtomicReference<>();
    GenericHandler<Long> handler = new GenericHandler<>(TestUtils.getNode(0), result);
    new MetaAsyncService(testMetaMember).appendEntry(request, handler);
    assertEquals(Response.RESPONSE_PARTITION_TABLE_UNAVAILABLE, (long) result.get());
    System.out.println("Term after first append: " + testMetaMember.getTerm().get());

    testMetaMember.setPartitionTable(partitionTable);
    new MetaAsyncService(testMetaMember).appendEntry(request, handler);
    System.out.println("Term after second append: " + testMetaMember.getTerm().get());
    assertEquals(Response.RESPONSE_AGREE, (long) result.get());
  }

  @Test
  public void testRemoteAddNode() {
    System.out.println("Start testRemoteAddNode()");
    int prevTimeout = RaftServer.getConnectionTimeoutInMS();
    RaftServer.setConnectionTimeoutInMS(100);
    try {
      // cannot add node when partition table is not built
      testMetaMember.setPartitionTable(null);
      AtomicReference<AddNodeResponse> result = new AtomicReference<>();
      GenericHandler<AddNodeResponse> handler = new GenericHandler<>(TestUtils.getNode(0), result);
      new MetaAsyncService(testMetaMember)
          .addNode(TestUtils.getNode(10), TestUtils.getStartUpStatus(), handler);
      AddNodeResponse response = result.get();
      assertEquals(Response.RESPONSE_PARTITION_TABLE_UNAVAILABLE, response.getRespNum());

      // cannot add itself
      result.set(null);
      testMetaMember.setPartitionTable(partitionTable);
      new MetaAsyncService(testMetaMember)
          .addNode(TestUtils.getNode(0), TestUtils.getStartUpStatus(), handler);
      assertNull(result.get());

      // process the request as a leader
      testMetaMember.setCharacter(LEADER);
      testMetaMember.onElectionWins();
      result.set(null);
      testMetaMember.setPartitionTable(partitionTable);
      new MetaAsyncService(testMetaMember)
          .addNode(TestUtils.getNode(10), TestUtils.getStartUpStatus(), handler);
      response = result.get();
      assertEquals(Response.RESPONSE_AGREE, response.getRespNum());
      assertEquals(partitionTable.serialize(), response.partitionTableBytes);

      // adding an existing node is ok
      testMetaMember.setCharacter(LEADER);
      result.set(null);
      testMetaMember.setPartitionTable(partitionTable);
      new MetaAsyncService(testMetaMember)
          .addNode(TestUtils.getNode(10), TestUtils.getStartUpStatus(), handler);
      response = result.get();
      assertEquals(Response.RESPONSE_AGREE, response.getRespNum());
      assertEquals(partitionTable.serialize(), response.partitionTableBytes);

      // process the request as a follower
      testMetaMember.setCharacter(FOLLOWER);
      testMetaMember.setLeader(TestUtils.getNode(1));
      result.set(null);
      testMetaMember.setPartitionTable(partitionTable);
      new MetaAsyncService(testMetaMember)
          .addNode(TestUtils.getNode(11), TestUtils.getStartUpStatus(), handler);
      while (result.get() == null) {

      }
      response = result.get();
      assertEquals(Response.RESPONSE_AGREE, response.getRespNum());
      assertEquals(partitionTable.serialize(), response.partitionTableBytes);

      // cannot add a node with conflict id
      testMetaMember.setCharacter(LEADER);
      result.set(null);
      testMetaMember.setPartitionTable(partitionTable);
      Node node = TestUtils.getNode(12).setNodeIdentifier(10);
      new MetaAsyncService(testMetaMember).addNode(node, TestUtils.getStartUpStatus(), handler);
      response = result.get();
      assertEquals(Response.RESPONSE_IDENTIFIER_CONFLICT, response.getRespNum());

      //  cannot add a node due to configuration conflict, partition interval
      testMetaMember.setCharacter(LEADER);
      result.set(null);
      testMetaMember.setPartitionTable(partitionTable);
      node = TestUtils.getNode(13);
      StartUpStatus startUpStatus = TestUtils.getStartUpStatus();
      startUpStatus.setPartitionInterval(-1);
      new MetaAsyncService(testMetaMember).addNode(node, startUpStatus, handler);
      response = result.get();
      assertEquals(Response.RESPONSE_NEW_NODE_PARAMETER_CONFLICT, response.getRespNum());
      assertFalse(response.getCheckStatusResponse().isPartitionalIntervalEquals());
      assertTrue(response.getCheckStatusResponse().isHashSaltEquals());
      assertTrue(response.getCheckStatusResponse().isReplicationNumEquals());

      // cannot add a node due to configuration conflict, hash salt
      testMetaMember.setCharacter(LEADER);
      result.set(null);
      testMetaMember.setPartitionTable(partitionTable);
      node = TestUtils.getNode(12);
      startUpStatus = TestUtils.getStartUpStatus();
      startUpStatus.setHashSalt(0);
      new MetaAsyncService(testMetaMember).addNode(node, startUpStatus, handler);
      response = result.get();
      assertEquals(Response.RESPONSE_NEW_NODE_PARAMETER_CONFLICT, response.getRespNum());
      assertTrue(response.getCheckStatusResponse().isPartitionalIntervalEquals());
      assertFalse(response.getCheckStatusResponse().isHashSaltEquals());
      assertTrue(response.getCheckStatusResponse().isReplicationNumEquals());

      // cannot add a node due to configuration conflict, replication number
      testMetaMember.setCharacter(LEADER);
      result.set(null);
      testMetaMember.setPartitionTable(partitionTable);
      node = TestUtils.getNode(12);
      startUpStatus = TestUtils.getStartUpStatus();
      startUpStatus.setReplicationNumber(0);
      new MetaAsyncService(testMetaMember).addNode(node, startUpStatus, handler);
      response = result.get();
      assertEquals(Response.RESPONSE_NEW_NODE_PARAMETER_CONFLICT, response.getRespNum());
      assertTrue(response.getCheckStatusResponse().isPartitionalIntervalEquals());
      assertTrue(response.getCheckStatusResponse().isHashSaltEquals());
      assertFalse(response.getCheckStatusResponse().isReplicationNumEquals());

      // cannot add a node due to network failure
      dummyResponse.set(Response.RESPONSE_NO_CONNECTION);
      testMetaMember.setCharacter(LEADER);
      result.set(null);
      testMetaMember.setPartitionTable(partitionTable);
      new Thread(() -> {
        await().atLeast(200, TimeUnit.MILLISECONDS);
        dummyResponse.set(Response.RESPONSE_AGREE);
      }).start();
      new MetaAsyncService(testMetaMember)
          .addNode(TestUtils.getNode(12), TestUtils.getStartUpStatus(), handler);
      response = result.get();
      assertEquals(Response.RESPONSE_AGREE, response.getRespNum());

      // cannot add a node due to leadership lost
      dummyResponse.set(100);
      testMetaMember.setCharacter(LEADER);
      result.set(null);
      testMetaMember.setPartitionTable(partitionTable);
      new MetaAsyncService(testMetaMember)
          .addNode(TestUtils.getNode(13), TestUtils.getStartUpStatus(), handler);
      response = result.get();
      assertNull(response);

    } finally {
      testMetaMember.stop();
      RaftServer.setConnectionTimeoutInMS(prevTimeout);
    }
  }

  @Test
  public void testLoadIdentifier() throws IOException, QueryProcessException {
    System.out.println("Start testLoadIdentifier()");
    try (RandomAccessFile raf = new RandomAccessFile(MetaGroupMember.NODE_IDENTIFIER_FILE_NAME,
        "rw")) {
      raf.writeBytes("100");
    }
    MetaGroupMember metaGroupMember = getMetaGroupMember(new Node());
    assertEquals(100, metaGroupMember.getThisNode().getNodeIdentifier());
    metaGroupMember.closeLogManager();
  }

  @Test
  public void testRemoveNodeWithoutPartitionTable() throws LogExecutionException {
    System.out.println("Start testRemoveNodeWithoutPartitionTable()");
    testMetaMember.setPartitionTable(null);
    try {
      testMetaMember.removeNode(TestUtils.getNode(0));
      fail("Expect PartitionTableUnavailableException");
    } catch (PartitionTableUnavailableException e) {
      // ignore
    }
  }

  @Test
  public void testRemoveThisNode() {
    System.out.println("Start testRemoveThisNode()");
    AtomicReference<Long> resultRef = new AtomicReference<>();
    testMetaMember.setLeader(testMetaMember.getThisNode());
    testMetaMember.setCharacter(LEADER);
    doRemoveNode(resultRef, testMetaMember.getThisNode());
    assertEquals(Response.RESPONSE_AGREE, (long) resultRef.get());
    assertFalse(testMetaMember.getAllNodes().contains(testMetaMember.getThisNode()));
  }

  @Test
  public void testRemoveLeader() {
    System.out.println("Start testRemoveLeader()");
    AtomicReference<Long> resultRef = new AtomicReference<>();
    testMetaMember.setLeader(TestUtils.getNode(40));
    testMetaMember.setCharacter(FOLLOWER);
    doRemoveNode(resultRef, TestUtils.getNode(40));
    assertEquals(Response.RESPONSE_AGREE, (long) resultRef.get());
    assertFalse(testMetaMember.getAllNodes().contains(TestUtils.getNode(40)));
    assertEquals(ELECTOR, testMetaMember.getCharacter());
    assertEquals(Long.MIN_VALUE, testMetaMember.getLastHeartbeatReceivedTime());
  }

  @Test
  public void testRemoveNonLeader() {
    System.out.println("Start testRemoveNonLeader()");
    AtomicReference<Long> resultRef = new AtomicReference<>();
    testMetaMember.setLeader(TestUtils.getNode(40));
    testMetaMember.setCharacter(FOLLOWER);
    doRemoveNode(resultRef, TestUtils.getNode(20));
    assertEquals(Response.RESPONSE_AGREE, (long) resultRef.get());
    assertFalse(testMetaMember.getAllNodes().contains(TestUtils.getNode(20)));
    assertEquals(0, testMetaMember.getLastHeartbeatReceivedTime());
  }

  @Test
  public void testRemoveNodeAsLeader() {
    System.out.println("Start testRemoveNodeAsLeader()");
    AtomicReference<Long> resultRef = new AtomicReference<>();
    testMetaMember.setLeader(testMetaMember.getThisNode());
    testMetaMember.setCharacter(LEADER);
    doRemoveNode(resultRef, TestUtils.getNode(20));
    assertEquals(Response.RESPONSE_AGREE, (long) resultRef.get());
    assertFalse(testMetaMember.getAllNodes().contains(TestUtils.getNode(20)));
    System.out.println("Checking exiled node in testRemoveNodeAsLeader()");
    assertEquals(TestUtils.getNode(20), exiledNode);
  }

  @Test
  public void testRemoveNonExistNode() {
    System.out.println("Start testRemoveNonExistNode()");
    AtomicBoolean passed = new AtomicBoolean(false);
    testMetaMember.setCharacter(LEADER);
    testMetaMember.setLeader(testMetaMember.getThisNode());
    new MetaAsyncService(testMetaMember)
        .removeNode(TestUtils.getNode(120), new AsyncMethodCallback<Long>() {
          @Override
          public void onComplete(Long aLong) {
            passed.set(aLong.equals(Response.RESPONSE_REJECT));
          }

          @Override
          public void onError(Exception e) {
            e.printStackTrace();
          }
        });

    assertTrue(passed.get());
  }

  @Test
  public void testRemoveTooManyNodes() {
    System.out.println("Start testRemoveTooManyNodes()");
    for (int i = 0; i < 8; i++) {
      AtomicReference<Long> resultRef = new AtomicReference<>();
      testMetaMember.setCharacter(LEADER);
      testMetaMember.setLeader(testMetaMember.getThisNode());
      doRemoveNode(resultRef, TestUtils.getNode(90 - i * 10));
      assertEquals(Response.RESPONSE_AGREE, (long) resultRef.get());
      assertFalse(testMetaMember.getAllNodes().contains(TestUtils.getNode(90 - i * 10)));
    }
    AtomicReference<Long> resultRef = new AtomicReference<>();
    testMetaMember.setCharacter(LEADER);
    doRemoveNode(resultRef, TestUtils.getNode(10));
    assertEquals(Response.RESPONSE_CLUSTER_TOO_SMALL, (long) resultRef.get());
    assertTrue(testMetaMember.getAllNodes().contains(TestUtils.getNode(10)));
  }

  private void doRemoveNode(AtomicReference<Long> resultRef, Node nodeToRemove) {
    new MetaAsyncService(testMetaMember).removeNode(nodeToRemove, new AsyncMethodCallback<Long>() {
      @Override
      public void onComplete(Long o) {
        resultRef.set(o);
      }

      @Override
      public void onError(Exception e) {
        e.printStackTrace();
      }
    });
    while (resultRef.get() == null) {

    }
  }
}<|MERGE_RESOLUTION|>--- conflicted
+++ resolved
@@ -280,9 +280,6 @@
       }
 
       @Override
-<<<<<<< HEAD
-      public AsyncDataClient getAsyncDataClient(Node node, int timeout) throws IOException {
-=======
       public DataHeartbeatServer getDataHeartbeatServer() {
         DataHeartbeatServer dataHeartbeatServer = new DataHeartbeatServer(thisNode,
             dataClusterServer) {
@@ -294,8 +291,7 @@
       }
 
       @Override
-      public AsyncDataClient getAsyncDataClient(Node node) throws IOException {
->>>>>>> f58b217f
+        public AsyncDataClient getAsyncDataClient(Node node, int timeout) throws IOException {
         return new TestAsyncDataClient(node, dataGroupMemberMap);
       }
 
