/*
 * Licensed to the Apache Software Foundation (ASF) under one
 * or more contributor license agreements.  See the NOTICE file
 * distributed with this work for additional information
 * regarding copyright ownership.  The ASF licenses this file
 * to you under the Apache License, Version 2.0 (the
 * "License"); you may not use this file except in compliance
 * with the License.  You may obtain a copy of the License at
 *
 *     http://www.apache.org/licenses/LICENSE-2.0
 *
 * Unless required by applicable law or agreed to in writing,
 * software distributed under the License is distributed on an
 * "AS IS" BASIS, WITHOUT WARRANTIES OR CONDITIONS OF ANY
 * KIND, either express or implied.  See the License for the
 * specific language governing permissions and limitations
 * under the License.
 */
package org.apache.iotdb.db.integration.env;

import org.apache.iotdb.db.conf.IoTDBDescriptor;
import org.apache.iotdb.itbase.env.BaseConfig;
import org.apache.iotdb.tsfile.common.conf.TSFileDescriptor;

/** This class is used by org.apache.iotdb.integration.env.ConfigFactory with using reflection. */
public class StandaloneEnvConfig implements BaseConfig {

  public BaseConfig setMaxNumberOfPointsInPage(int maxNumberOfPointsInPage) {
    TSFileDescriptor.getInstance().getConfig().setMaxNumberOfPointsInPage(maxNumberOfPointsInPage);
    return this;
  }

  public BaseConfig setPageSizeInByte(int pageSizeInByte) {
    TSFileDescriptor.getInstance().getConfig().setPageSizeInByte(pageSizeInByte);
    return this;
  }

  public BaseConfig setGroupSizeInByte(int groupSizeInByte) {
    TSFileDescriptor.getInstance().getConfig().setGroupSizeInByte(groupSizeInByte);
    return this;
  }

  public BaseConfig setMemtableSizeThreshold(long memtableSizeThreshold) {
    IoTDBDescriptor.getInstance().getConfig().setMemtableSizeThreshold(memtableSizeThreshold);
    return this;
  }

  public BaseConfig setVirtualStorageGroupNum(int virtualStorageGroupNum) {
    IoTDBDescriptor.getInstance().getConfig().setVirtualStorageGroupNum(virtualStorageGroupNum);
    return this;
  }

  public BaseConfig setPartitionInterval(long partitionInterval) {
    IoTDBDescriptor.getInstance().getConfig().setPartitionInterval(partitionInterval);
    return this;
  }

  public BaseConfig setCompressor(String compressor) {
    TSFileDescriptor.getInstance().getConfig().setCompressor(compressor);
    return this;
  }

  public BaseConfig setMaxQueryDeduplicatedPathNum(int maxQueryDeduplicatedPathNum) {
    IoTDBDescriptor.getInstance()
        .getConfig()
        .setMaxQueryDeduplicatedPathNum(maxQueryDeduplicatedPathNum);
    return this;
  }

  public BaseConfig setRpcThriftCompressionEnable(boolean rpcThriftCompressionEnable) {
    IoTDBDescriptor.getInstance()
        .getConfig()
        .setRpcThriftCompressionEnable(rpcThriftCompressionEnable);
    return this;
  }

  public BaseConfig setRpcAdvancedCompressionEnable(boolean rpcAdvancedCompressionEnable) {
    IoTDBDescriptor.getInstance()
        .getConfig()
        .setRpcAdvancedCompressionEnable(rpcAdvancedCompressionEnable);
    return this;
  }

  public BaseConfig setEnablePartition(boolean enablePartition) {
    IoTDBDescriptor.getInstance().getConfig().setEnablePartition(enablePartition);
    return this;
  }

  public BaseConfig setUdfCollectorMemoryBudgetInMB(float udfCollectorMemoryBudgetInMB) {
    IoTDBDescriptor.getInstance()
        .getConfig()
        .setUdfCollectorMemoryBudgetInMB(udfCollectorMemoryBudgetInMB);
    return this;
  }

  public BaseConfig setUdfTransformerMemoryBudgetInMB(float udfTransformerMemoryBudgetInMB) {
    IoTDBDescriptor.getInstance()
        .getConfig()
        .setUdfTransformerMemoryBudgetInMB(udfTransformerMemoryBudgetInMB);
    return this;
  }

  public BaseConfig setUdfReaderMemoryBudgetInMB(float udfReaderMemoryBudgetInMB) {
    IoTDBDescriptor.getInstance()
        .getConfig()
        .setUdfReaderMemoryBudgetInMB(udfReaderMemoryBudgetInMB);
    return this;
  }

  public BaseConfig setEnableSeqSpaceCompaction(boolean enableSeqSpaceCompaction) {
    IoTDBDescriptor.getInstance().getConfig().setEnableSeqSpaceCompaction(enableSeqSpaceCompaction);
    return this;
  }

  public BaseConfig setEnableUnseqSpaceCompaction(boolean enableUnseqSpaceCompaction) {
    IoTDBDescriptor.getInstance()
        .getConfig()
        .setEnableUnseqSpaceCompaction(enableUnseqSpaceCompaction);
    return this;
  }

  public BaseConfig setEnableCrossSpaceCompaction(boolean enableCrossSpaceCompaction) {
    IoTDBDescriptor.getInstance()
        .getConfig()
        .setEnableCrossSpaceCompaction(enableCrossSpaceCompaction);
    return this;
  }

<<<<<<< HEAD
  public BaseConfig setEnableIDTable(boolean isEnableIDTable) {
    IoTDBDescriptor.getInstance().getConfig().setEnableIDTable(isEnableIDTable);
    return this;
  }

  public BaseConfig setDeviceIDTransformationMethod(String deviceIDTransformationMethod) {
    IoTDBDescriptor.getInstance()
        .getConfig()
        .setDeviceIDTransformationMethod(deviceIDTransformationMethod);
=======
  public BaseConfig setAutoCreateSchemaEnabled(boolean enableAutoCreateSchema) {
    IoTDBDescriptor.getInstance().getConfig().setAutoCreateSchemaEnabled(enableAutoCreateSchema);
>>>>>>> 829bfe42
    return this;
  }
}<|MERGE_RESOLUTION|>--- conflicted
+++ resolved
@@ -126,7 +126,6 @@
     return this;
   }
 
-<<<<<<< HEAD
   public BaseConfig setEnableIDTable(boolean isEnableIDTable) {
     IoTDBDescriptor.getInstance().getConfig().setEnableIDTable(isEnableIDTable);
     return this;
@@ -136,10 +135,11 @@
     IoTDBDescriptor.getInstance()
         .getConfig()
         .setDeviceIDTransformationMethod(deviceIDTransformationMethod);
-=======
+    return this;
+  }
+
   public BaseConfig setAutoCreateSchemaEnabled(boolean enableAutoCreateSchema) {
     IoTDBDescriptor.getInstance().getConfig().setAutoCreateSchemaEnabled(enableAutoCreateSchema);
->>>>>>> 829bfe42
     return this;
   }
 }