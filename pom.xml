<?xml version="1.0" encoding="UTF-8"?>
<!--

    Licensed to the Apache Software Foundation (ASF) under one
    or more contributor license agreements.  See the NOTICE file
    distributed with this work for additional information
    regarding copyright ownership.  The ASF licenses this file
    to you under the Apache License, Version 2.0 (the
    "License"); you may not use this file except in compliance
    with the License.  You may obtain a copy of the License at

        http://www.apache.org/licenses/LICENSE-2.0

    Unless required by applicable law or agreed to in writing,
    software distributed under the License is distributed on an
    "AS IS" BASIS, WITHOUT WARRANTIES OR CONDITIONS OF ANY
    KIND, either express or implied.  See the License for the
    specific language governing permissions and limitations
    under the License.

-->
<project xmlns="http://maven.apache.org/POM/4.0.0" xmlns:xsi="http://www.w3.org/2001/XMLSchema-instance" xsi:schemaLocation="http://maven.apache.org/POM/4.0.0 http://maven.apache.org/xsd/maven-4.0.0.xsd">
    <modelVersion>4.0.0</modelVersion>
    <parent>
        <groupId>org.apache</groupId>
        <artifactId>apache</artifactId>
        <version>23</version>
    </parent>
    <groupId>org.apache.iotdb</groupId>
    <artifactId>iotdb-parent</artifactId>
    <version>0.10.0-SNAPSHOT</version>
    <packaging>pom</packaging>
    <name>Apache IoTDB (incubating) Project Parent POM</name>
    <description>This is the top level project that builds, packages the tsfile, iotdb engine, jdbc, and integration libs.</description>
    <licenses>
        <license>
            <name>The Apache License, Version 2.0</name>
            <url>http://www.apache.org/licenses/LICENSE-2.0.txt</url>
        </license>
    </licenses>
    <scm>
        <connection>scm:git:ssh://git@github.com/apache/incubator-iotdb.git</connection>
        <developerConnection>scm:git:ssh://git@github.com/apache/incubator-iotdb.git</developerConnection>
        <url>ssh://git@github.com:apache/incubator-iotdb.git</url>
        <tag>rel/0.10</tag>
    </scm>
    <!-- Only configure the site distribution as the rest is handled by the apache parent -->
    <distributionManagement>
        <site>
            <id>apache.website</id>
            <url>scm:git:https://gitbox.apache.org/repos/asf/incubator-iotdb-website.git</url>
        </site>
    </distributionManagement>
    <issueManagement>
        <system>Jira</system>
        <url>https://issues.apache.org/jira/browse/iotdb</url>
    </issueManagement>
    <mailingLists>
        <mailingList>
            <name>Apache IoTDB Developer List</name>
            <subscribe>mailto:dev-subscribe@iotdb.apache.org</subscribe>
            <unsubscribe>mailto:dev-unsubscribe@iotdb.apache.org</unsubscribe>
            <post>mailto:dev@iotdb.apache.org</post>
            <archive>http://mail-archives.apache.org/mod_mbox/iotdb-dev/</archive>
        </mailingList>
        <mailingList>
            <name>IoTDB Commits List</name>
            <subscribe>mailto:commit-subscribe@iotdb.apache.org</subscribe>
            <unsubscribe>mailto:commits-unsubscribe@iotdb.apache.org</unsubscribe>
            <post>mailto:commits@iotdb.apache.org</post>
            <archive>http://mail-archives.apache.org/mod_mbox/iotdb-commits/</archive>
        </mailingList>
        <mailingList>
            <name>IoTDB Jira Notifications List</name>
            <subscribe>mailto:notifications-subscribe@iotdb.apache.org</subscribe>
            <unsubscribe>mailto:notifications-unsubscribe@iotdb.apache.org</unsubscribe>
            <post>mailto:notifications@iotdb.apache.org</post>
            <archive>http://mail-archives.apache.org/mod_mbox/iotdb-notifications/</archive>
        </mailingList>
    </mailingLists>
    <modules>
        <module>tsfile</module>
        <module>service-rpc</module>
        <module>jdbc</module>
        <module>session</module>
        <module>cli</module>
        <module>server</module>
        <module>example</module>
        <module>grafana</module>
        <module>spark-tsfile</module>
        <module>hadoop</module>
        <module>spark-iotdb-connector</module>
        <module>flink-tsfile-connector</module>
        <module>flink-iotdb-connector</module>
        <module>distribution</module>
    </modules>
    <!-- Properties Management -->
    <properties>
        <maven.compiler.source>1.8</maven.compiler.source>
        <maven.compiler.target>1.8</maven.compiler.target>
        <maven.assembly.version>2.5.5</maven.assembly.version>
        <scala.version>2.11.12</scala.version>
        <hadoop2.version>2.7.3</hadoop2.version>
        <hive2.version>2.3.6</hive2.version>
        <junit.version>4.12</junit.version>
        <slf4j.version>1.7.12</slf4j.version>
        <logback.version>1.1.11</logback.version>
        <joda.version>2.9.9</joda.version>
        <spark.version>2.4.3</spark.version>
        <flink.version>1.10.0</flink.version>
        <common.io.version>2.5</common.io.version>
        <commons.collections4>4.0</commons.collections4>
        <thrift.version>0.13.0</thrift.version>
        <airline.version>0.8</airline.version>
        <jackson.version>2.10.0</jackson.version>
        <antlr4.version>4.8-1</antlr4.version>
        <common.cli.version>1.3.1</common.cli.version>
        <common.codec.version>1.13</common.codec.version>
        <common.collections.version>3.2.2</common.collections.version>
        <common.lang.version>2.6</common.lang.version>
        <common.lang3.version>3.8.1</common.lang3.version>
        <common.logging.version>1.1.3</common.logging.version>
        <guava.version>21.0</guava.version>
        <fastjson.version>1.2.68</fastjson.version>
        <jline.version>2.14.5</jline.version>
        <jetty.version>9.4.24.v20191120</jetty.version>
        <metrics.version>3.2.6</metrics.version>
        <javax.xml.bind.version>2.4.0-b180725.0427</javax.xml.bind.version>
        <!-- URL of the ASF SonarQube server -->
        <sonar.host.url>https://sonarcloud.io</sonar.host.url>
        <sonar.organization>apache</sonar.organization>
        <!-- Exclude all generated code -->
        <sonar.exclusions>**/generated-sources</sonar.exclusions>
        <!-- By default, the argLine is empty-->
        <argLine/>
    </properties>
    <!--
        if we claim dependencies in dependencyManagement, then we do not claim
        their version in sub-project's pom, but we have to claim themselves again
        in sub-projects
    -->
    <dependencyManagement>
        <dependencies>
            <!--
                in the subprojects, you have to claim logback again, because maybe
                someone in your dependences uses log4j lib.
            -->
            <dependency>
                <groupId>ch.qos.logback</groupId>
                <artifactId>logback-classic</artifactId>
                <version>${logback.version}</version>
            </dependency>
            <dependency>
                <groupId>com.alibaba</groupId>
                <artifactId>fastjson</artifactId>
                <version>${fastjson.version}</version>
            </dependency>
            <dependency>
                <groupId>com.fasterxml.jackson.core</groupId>
                <artifactId>jackson-annotations</artifactId>
                <version>${jackson.version}</version>
            </dependency>
            <dependency>
                <groupId>com.fasterxml.jackson.core</groupId>
                <artifactId>jackson-core</artifactId>
                <version>${jackson.version}</version>
            </dependency>
            <dependency>
                <groupId>com.fasterxml.jackson.core</groupId>
                <artifactId>jackson-databind</artifactId>
                <version>${jackson.version}</version>
            </dependency>
            <dependency>
                <groupId>com.fasterxml.jackson.module</groupId>
                <artifactId>jackson-module-paranamer</artifactId>
                <version>${jackson.version}</version>
            </dependency>
            <dependency>
                <groupId>com.fasterxml.jackson.module</groupId>
                <artifactId>jackson-module-scala_2.11</artifactId>
                <version>${jackson.version}</version>
            </dependency>
            <dependency>
                <groupId>com.google.code.findbugs</groupId>
                <artifactId>jsr305</artifactId>
                <version>3.0.2</version>
            </dependency>
            <dependency>
                <groupId>com.google.guava</groupId>
                <artifactId>guava</artifactId>
                <version>${guava.version}</version>
            </dependency>
            <dependency>
                <groupId>com.sun.istack</groupId>
                <artifactId>istack-commons-runtime</artifactId>
                <version>3.0.8</version>
            </dependency>
            <dependency>
                <groupId>com.sun.xml.fastinfoset</groupId>
                <artifactId>FastInfoset</artifactId>
                <version>1.2.16</version>
            </dependency>
            <dependency>
                <groupId>commons-lang</groupId>
                <artifactId>commons-lang</artifactId>
                <version>${common.lang.version}</version>
            </dependency>
            <dependency>
                <groupId>commons-cli</groupId>
                <artifactId>commons-cli</artifactId>
                <version>${common.cli.version}</version>
            </dependency>
            <dependency>
                <groupId>commons-codec</groupId>
                <artifactId>commons-codec</artifactId>
                <version>${common.codec.version}</version>
            </dependency>
            <dependency>
                <groupId>commons-collections</groupId>
                <artifactId>commons-collections</artifactId>
                <version>${common.collections.version}</version>
            </dependency>
            <dependency>
                <groupId>commons-io</groupId>
                <artifactId>commons-io</artifactId>
                <version>${common.io.version}</version>
            </dependency>
            <dependency>
                <groupId>commons-logging</groupId>
                <artifactId>commons-logging</artifactId>
                <version>${common.logging.version}</version>
            </dependency>
            <dependency>
                <groupId>io.netty</groupId>
                <artifactId>netty</artifactId>
                <version>3.9.9.Final</version>
            </dependency>
            <dependency>
                <groupId>io.netty</groupId>
                <artifactId>netty-all</artifactId>
                <version>4.1.42.Final</version>
            </dependency>
            <dependency>
                <groupId>javax.annotation</groupId>
                <artifactId>javax.annotation-api</artifactId>
                <version>1.3.2</version>
            </dependency>
            <dependency>
                <groupId>javax.xml.bind</groupId>
                <artifactId>jaxb-api</artifactId>
                <version>${javax.xml.bind.version}</version>
            </dependency>
            <dependency>
                <groupId>jline</groupId>
                <artifactId>jline</artifactId>
                <version>${jline.version}</version>
            </dependency>
            <dependency>
                <groupId>junit</groupId>
                <artifactId>junit</artifactId>
                <version>${junit.version}</version>
            </dependency>
            <dependency>
                <groupId>log4j</groupId>
                <artifactId>log4j</artifactId>
                <version>1.2.17</version>
            </dependency>
            <dependency>
                <groupId>org.eclipse.jetty</groupId>
                <artifactId>jetty-server</artifactId>
                <version>${jetty.version}</version>
            </dependency>
            <dependency>
                <groupId>org.eclipse.jetty</groupId>
                <artifactId>jetty-webapp</artifactId>
                <version>${jetty.version}</version>
            </dependency>
            <dependency>
                <groupId>io.dropwizard.metrics</groupId>
                <artifactId>metrics-core</artifactId>
                <version>${metrics.version}</version>
            </dependency>
            <dependency>
                <groupId>io.dropwizard.metrics</groupId>
                <artifactId>metrics-jvm</artifactId>
                <version>${metrics.version}</version>
            </dependency>
            <dependency>
                <groupId>io.dropwizard.metrics</groupId>
                <artifactId>metrics-json</artifactId>
                <version>${metrics.version}</version>
            </dependency>
            <dependency>
                <groupId>me.tongfei</groupId>
                <artifactId>progressbar</artifactId>
                <version>0.7.3</version>
                <exclusions>
                    <!-- This transitive dependency duplicates classes from jline:jline:jar:2.14.5:compile -->
                    <exclusion>
                        <groupId>org.fusesource.jansi</groupId>
                        <artifactId>jansi</artifactId>
                    </exclusion>
                </exclusions>
            </dependency>
            <dependency>
                <groupId>org.antlr</groupId>
                <artifactId>antlr4-runtime</artifactId>
                <version>${antlr4.version}</version>
            </dependency>
            <dependency>
                <groupId>org.apache.commons</groupId>
                <artifactId>commons-collections4</artifactId>
                <version>${commons.collections4}</version>
            </dependency>
            <dependency>
                <groupId>org.apache.commons</groupId>
                <artifactId>commons-lang3</artifactId>
                <version>${common.lang3.version}</version>
            </dependency>
            <dependency>
                <groupId>org.apache.hadoop</groupId>
                <artifactId>hadoop-client</artifactId>
                <version>${hadoop2.version}</version>
            </dependency>
            <dependency>
                <groupId>org.apache.hive</groupId>
                <artifactId>hive-serde</artifactId>
                <version>${hive2.version}</version>
            </dependency>
            <dependency>
                <groupId>org.apache.hive</groupId>
                <artifactId>hive-exec</artifactId>
                <version>${hive2.version}</version>
            </dependency>
            <dependency>
                <groupId>org.apache.spark</groupId>
                <artifactId>spark-core_2.11</artifactId>
                <version>${spark.version}</version>
            </dependency>
            <dependency>
                <groupId>org.apache.spark</groupId>
                <artifactId>spark-sql_2.11</artifactId>
                <version>${spark.version}</version>
            </dependency>
            <dependency>
                <groupId>org.codehaus.jackson</groupId>
                <artifactId>jackson-core-asl</artifactId>
                <version>1.9.13</version>
            </dependency>
            <dependency>
                <groupId>org.codehaus.jackson</groupId>
                <artifactId>jackson-mapper-asl</artifactId>
                <version>1.9.13</version>
            </dependency>
            <dependency>
                <groupId>org.glassfish.jaxb</groupId>
                <artifactId>jaxb-runtime</artifactId>
                <version>2.4.0-b180725.0644</version>
                <exclusions>
                    <exclusion>
                        <groupId>jakarta.activation</groupId>
                        <artifactId>jakarta.activation-api</artifactId>
                    </exclusion>
                </exclusions>
            </dependency>
            <dependency>
                <groupId>org.javassist</groupId>
                <artifactId>javassist</artifactId>
                <version>3.24.0-GA</version>
            </dependency>
            <dependency>
                <groupId>org.mockito</groupId>
                <artifactId>mockito-all</artifactId>
                <version>1.10.19</version>
            </dependency>
            <dependency>
                <groupId>org.mockito</groupId>
                <artifactId>mockito-core</artifactId>
                <version>2.23.0</version>
            </dependency>
            <dependency>
                <groupId>org.objenesis</groupId>
                <artifactId>objenesis</artifactId>
                <version>3.0.1</version>
            </dependency>
            <dependency>
                <groupId>org.powermock</groupId>
                <artifactId>powermock-core</artifactId>
                <version>2.0.2</version>
            </dependency>
            <dependency>
                <groupId>org.powermock</groupId>
                <artifactId>powermock-api-mockito2</artifactId>
                <version>2.0.2</version>
            </dependency>
            <dependency>
                <groupId>org.powermock</groupId>
                <artifactId>powermock-module-junit4</artifactId>
                <version>2.0.2</version>
            </dependency>
            <dependency>
                <groupId>org.scala-lang</groupId>
                <artifactId>scala-library</artifactId>
                <version>${scala.version}</version>
            </dependency>
            <dependency>
                <groupId>org.scala-lang</groupId>
                <artifactId>scala-reflect</artifactId>
                <version>${scala.version}</version>
            </dependency>
            <dependency>
                <groupId>org.scalatest</groupId>
                <artifactId>scalatest_2.11</artifactId>
                <version>3.0.5</version>
            </dependency>
            <dependency>
                <groupId>org.slf4j</groupId>
                <artifactId>jcl-over-slf4j</artifactId>
                <version>1.7.25</version>
            </dependency>
            <dependency>
                <groupId>org.slf4j</groupId>
                <artifactId>jul-to-slf4j</artifactId>
                <version>1.7.25</version>
            </dependency>
            <dependency>
                <groupId>org.slf4j</groupId>
                <artifactId>slf4j-api</artifactId>
                <version>1.7.25</version>
            </dependency>
            <dependency>
                <groupId>org.slf4j</groupId>
                <artifactId>slf4j-log4j12</artifactId>
                <version>1.7.25</version>
            </dependency>
            <dependency>
                <groupId>org.xerial.snappy</groupId>
                <artifactId>snappy-java</artifactId>
                <version>1.1.7.2</version>
            </dependency>
            <dependency>
                <groupId>org.apache.thrift</groupId>
                <artifactId>libthrift</artifactId>
                <version>${thrift.version}</version>
                <exclusions>
                    <exclusion>
                        <groupId>org.apache.httpcomponents</groupId>
                        <artifactId>httpclient</artifactId>
                    </exclusion>
                    <exclusion>
                        <groupId>org.apache.httpcomponents</groupId>
                        <artifactId>httpcore</artifactId>
                    </exclusion>
                </exclusions>
            </dependency>
            <dependency>
                <groupId>io.airlift</groupId>
                <artifactId>airline</artifactId>
                <version>${airline.version}</version>
            </dependency>
            <dependency>
                <groupId>org.fusesource.mqtt-client</groupId>
                <artifactId>mqtt-client</artifactId>
                <version>1.12</version>
            </dependency>
        </dependencies>
    </dependencyManagement>
    <dependencies>
        <dependency>
            <groupId>junit</groupId>
            <artifactId>junit</artifactId>
            <scope>test</scope>
        </dependency>
        <dependency>
            <groupId>org.mockito</groupId>
            <artifactId>mockito-all</artifactId>
            <scope>test</scope>
        </dependency>
    </dependencies>
    <build>
        <pluginManagement>
            <plugins>
                <!-- using `mvn -N versions:update-child-modules` can update the version
                of child modules to what their parent claims -->
                <plugin>
                    <groupId>org.codehaus.mojo</groupId>
                    <artifactId>versions-maven-plugin</artifactId>
                    <version>2.3</version>
                    <configuration>
                        <generateBackupPoms>false</generateBackupPoms>
                    </configuration>
                </plugin>
                <plugin>
                    <groupId>org.apache.maven.plugins</groupId>
                    <artifactId>maven-javadoc-plugin</artifactId>
                    <configuration>
                        <excludePackageNames>*thrift*</excludePackageNames>
                        <!--
                          This will suppress the generation of a hidden timestamp at the top of each generated html page
                          and hopefully let the site generation nod to too big updates every time.
                        -->
                        <notimestamp>true</notimestamp>
                        <!--Don't fail the build, just because there were issues in the JavaDoc generation.-->
                        <failOnError>false</failOnError>
                    </configuration>
                </plugin>
                <!--
                  We need to increase the memory available to tests as we were
                  getting out-of-memory errors when building on windows machines.
                -->
                <plugin>
                    <groupId>org.apache.maven.plugins</groupId>
                    <artifactId>maven-surefire-plugin</artifactId>
                    <configuration>
                        <argLine>${argLine} -Xmx1024m</argLine>
                    </configuration>
                </plugin>
                <!--
                    Plugin for doing the code analysis.
                -->
                <plugin>
                    <groupId>org.sonarsource.scanner.maven</groupId>
                    <artifactId>sonar-maven-plugin</artifactId>
                    <version>3.6.1.1688</version>
                </plugin>
                <plugin>
                    <groupId>org.apache.rat</groupId>
                    <artifactId>apache-rat-plugin</artifactId>
                    <configuration>
                        <consoleOutput>true</consoleOutput>
                        <excludes>
                            <!-- Git related files -->
                            <exclude>**/.git/**</exclude>
                            <exclude>**/.mvn/**</exclude>
                            <exclude>**/.gitignore</exclude>
                            <!-- Maven related files -->
                            <exclude>**/target/**</exclude>
                            <!-- Eclipse related files -->
                            <exclude>**/.project</exclude>
                            <exclude>**/.settings/**</exclude>
                            <exclude>**/.classpath</exclude>
                            <!-- IntelliJ related files -->
                            <exclude>**/.idea/**</exclude>
                            <exclude>**/*.iml</exclude>
                            <!-- Runtime log -->
                            <exclude>**/*.log</exclude>
                            <!-- Exclude CVS files -->
                            <exclude>**/*.cvs</exclude>
                            <!-- licenses -->
                            <exclude>licenses/*</exclude>
                            <!-- only for Travis CI with WinOS-->
                            <exclude>hadoopbin</exclude>
                            <exclude>windowssystem32</exclude>
                            <!-- generated by Github -->
                            <exclude>.github/**</exclude>
                            <!-- figures -->
                            <exclude>**/.eps</exclude>
                            <exclude>**/.png</exclude>
                            <exclude>**/.jpg</exclude>
                            <exclude>**/.jpeg</exclude>
                            <!--Generated by Apache Release -->
                            <exclude>local-snapshots-dir/**</exclude>
                            <!-- JSON can't contain comments and therefore no Apache header -->
                            <exclude>*.json</exclude>
                            <!-- visualization plans -->
                            <exclude>**/*.plan</exclude>
                            <exclude>NOTICE-binary</exclude>
                            <exclude>LICENSE-binary</exclude>
                            <!-- json does not support comments-->
                            <exclude>**/*.json</exclude>
                        </excludes>
                    </configuration>
                </plugin>
                <plugin>
                    <groupId>org.eluder.coveralls</groupId>
                    <artifactId>coveralls-maven-plugin</artifactId>
                    <version>4.3.0</version>
                </plugin>
            </plugins>
        </pluginManagement>
        <plugins>
            <!--
              Even if Maven transitively pulls in dependencies, relying on these can
              quite often cause hard to find problems. So it's a good practice to make
              sure everything directly required is also directly added as a dependency.
              On the other side adding unused dependency only over-complicates the
              the dependency graph, so the maven-dependency-plugin checks we depend on
              what we need and only that and that runtime dependencies are correctly
              imported with runtime scope.
            -->
            <plugin>
                <groupId>org.apache.maven.plugins</groupId>
                <artifactId>maven-dependency-plugin</artifactId>
                <executions>
                    <execution>
                        <id>check-dependencies</id>
                        <phase>verify</phase>
                        <goals>
                            <goal>analyze-only</goal>
                        </goals>
                        <configuration>
                            <failOnWarning>false</failOnWarning>
                        </configuration>
                    </execution>
                </executions>
            </plugin>
            <plugin>
                <groupId>net.revelc.code.formatter</groupId>
                <artifactId>formatter-maven-plugin</artifactId>
                <version>2.8.1</version>
            </plugin>
            <!--for code style check -->
            <plugin>
                <groupId>org.apache.maven.plugins</groupId>
                <artifactId>maven-checkstyle-plugin</artifactId>
                <version>3.0.0</version>
                <dependencies>
                    <dependency>
                        <groupId>com.puppycrawl.tools</groupId>
                        <artifactId>checkstyle</artifactId>
                        <version>8.18</version>
                    </dependency>
                </dependencies>
                <executions>
                    <execution>
                        <id>validate</id>
                        <phase>validate</phase>
                        <goals>
                            <goal>check</goal>
                        </goals>
                        <configuration>
                            <configLocation>checkstyle.xml</configLocation>
                        </configuration>
                    </execution>
                </executions>
                <configuration>
                    <configLocation>checkstyle.xml</configLocation>
                </configuration>
            </plugin>
            <!--
              Check if all files contain Apache headers in them.
              Ignore this plugin, we use license-maven-plugin to check apache header.
            -->
<<<<<<< HEAD
            <!--            <plugin>-->
            <!--                <groupId>org.apache.rat</groupId>-->
            <!--                <artifactId>apache-rat-plugin</artifactId>-->
            <!--                <executions>-->
            <!--                    <execution>-->
            <!--                        <id>license-check</id>-->
            <!--                        <phase>verify</phase>-->
            <!--                        <goals>-->
            <!--                            <goal>check</goal>-->
            <!--                        </goals>-->
            <!--                    </execution>-->
            <!--                </executions>-->
            <!--            </plugin>-->
            <!--use `mvn cobertura:cobertura` -->
            <plugin>
                <groupId>org.codehaus.mojo</groupId>
                <artifactId>cobertura-maven-plugin</artifactId>
                <version>2.7</version>
                <configuration>
                    <quiet>true</quiet>
                    <formats>
                        <format>xml</format>
                    </formats>
                    <instrumentation>
                        <ignoreTrivial>true</ignoreTrivial>
                    </instrumentation>
                    <check/>
                </configuration>
                <executions>
                    <execution>
                        <id>check</id>
                        <!-- skip when executing 'mvn clean test' -->
                        <!-- <phase>test</phase> -->
                        <goals>
                            <goal>cobertura</goal>
=======
            <plugin>
                <groupId>org.apache.rat</groupId>
                <artifactId>apache-rat-plugin</artifactId>
                <executions>
                    <execution>
                        <id>license-check</id>
                        <phase>verify</phase>
                        <goals>
                            <goal>check</goal>
>>>>>>> 7e88043e
                        </goals>
                    </execution>
                </executions>
            </plugin>
            <plugin>
                <groupId>au.com.acegi</groupId>
                <artifactId>xml-format-maven-plugin</artifactId>
                <version>3.0.7</version>
                <executions>
                    <execution>
                        <id>xml-format</id>
                        <phase>compile</phase>
                        <goals>
                            <goal>xml-format</goal>
                        </goals>
                        <configuration>
                            <!-- configure your formatting preferences here (see link below) -->
                            <indentSize>4</indentSize>
                        </configuration>
                    </execution>
                </executions>
            </plugin>
            <!--
              Generate the legally required text files in the jars
            -->
            <plugin>
                <groupId>org.apache.maven.plugins</groupId>
                <artifactId>maven-remote-resources-plugin</artifactId>
                <executions>
                    <execution>
                        <id>process-resource-bundles</id>
                        <goals>
                            <goal>process</goal>
                        </goals>
                        <configuration>
                            <resourceBundles>
                                <!-- Will generate META-INF/{DEPENDENCIES,LICENSE,NOTICE} -->
                                <resourceBundle>org.apache:apache-jar-resource-bundle:1.4</resourceBundle>
                                <!-- Will generate META-INF/DISCLAIMER  -->
                                <resourceBundle>org.apache:apache-incubator-disclaimer-resource-bundle:1.1</resourceBundle>
                            </resourceBundles>
                            <!-- Content in this directory will be appended to generated resources -->
                            <appendedResourcesDirectory>${basedir}/src/remote-resources</appendedResourcesDirectory>
                        </configuration>
                    </execution>
                </executions>
            </plugin>
            <plugin>
                <!-- Separates the unit tests from the integration tests. -->
                <groupId>org.apache.maven.plugins</groupId>
                <artifactId>maven-surefire-plugin</artifactId>
                <executions>
                    <execution>
                        <id>unit-tests</id>
                        <phase>test</phase>
                        <goals>
                            <goal>test</goal>
                        </goals>
                        <configuration>
                            <includes>
                                <!-- Include unit tests within integration-test phase. -->
                                <include>src/test/**/*Test.java</include>
                            </includes>
                            <excludes>
                                <!-- Exclude integration tests within (unit) test phase. -->
                                <exclude>src/test/**/*IT.java</exclude>
                            </excludes>
                        </configuration>
                    </execution>
                    <execution>
                        <id>integration-tests</id>
                        <phase>integration-test</phase>
                        <goals>
                            <goal>test</goal>
                        </goals>
                        <configuration>
                            <includes>
                                <!-- Include integration tests within integration-test phase. -->
                                <include>src/test/**/*IT.java</include>
                            </includes>
                        </configuration>
                    </execution>
                </executions>
            </plugin>
        </plugins>
    </build>
    <profiles>
        <!--
          A set of profiles defining the different properties needed to download and run thrift
          They are automatically activated depending on the OS you are using.
        -->
        <profile>
            <id>windows</id>
            <activation>
                <os>
                    <family>windows</family>
                </os>
            </activation>
            <properties>
                <thrift.download-url>http://artfiles.org/apache.org/thrift/${thrift.version}/thrift-${thrift.version}.exe</thrift.download-url>
                <thrift.executable>thrift-${thrift.version}-win-x86_64.exe</thrift.executable>
                <thrift.skip-making-executable>true</thrift.skip-making-executable>
                <thrift.exec-cmd.executable>echo</thrift.exec-cmd.executable>
                <thrift.exec-cmd.args>"Do nothing"</thrift.exec-cmd.args>
            </properties>
        </profile>
        <!-- Has to be listed before "mac" as it seems a mac is both "mac" and "unix" -->
        <profile>
            <id>unix</id>
            <activation>
                <os>
                    <family>unix</family>
                </os>
            </activation>
            <properties>
                <thrift.download-url>https://github.com/jt2594838/mvn-thrift-compiler/raw/master/thrift_0.12.0_0.13.0_linux.exe</thrift.download-url>
                <thrift.executable>thrift_0.12.0_0.13.0_linux.exe</thrift.executable>
                <thrift.skip-making-executable>false</thrift.skip-making-executable>
                <thrift.exec-cmd.executable>chmod</thrift.exec-cmd.executable>
                <thrift.exec-cmd.args>+x ${project.build.directory}/tools/${thrift.executable}</thrift.exec-cmd.args>
            </properties>
        </profile>
        <profile>
            <id>mac</id>
            <activation>
                <os>
                    <family>mac</family>
                </os>
            </activation>
            <properties>
                <thrift.download-url>https://github.com/jt2594838/mvn-thrift-compiler/raw/master/thrift_0.12.0_0.13.0_mac.exe</thrift.download-url>
                <thrift.executable>thrift_0.12.0_0.13.0_mac.exe</thrift.executable>
                <thrift.skip-making-executable>false</thrift.skip-making-executable>
                <thrift.exec-cmd.executable>chmod</thrift.exec-cmd.executable>
                <thrift.exec-cmd.args>+x ${project.build.directory}/tools/${thrift.executable}</thrift.exec-cmd.args>
            </properties>
        </profile>
        <!-- Some APIs were removed in Java 11, so we need to add replacements -->
        <profile>
            <id>java-11-and-above</id>
            <activation>
                <!-- This needs to be updated as soon as Java 20 is shipped -->
                <jdk>[11,20)</jdk>
            </activation>
            <properties>
                <maven.compiler.release>8</maven.compiler.release>
            </properties>
            <dependencies>
                <!-- for jdk-11 -->
                <dependency>
                    <groupId>javax.annotation</groupId>
                    <artifactId>javax.annotation-api</artifactId>
                </dependency>
                <dependency>
                    <groupId>javax.xml.bind</groupId>
                    <artifactId>jaxb-api</artifactId>
                </dependency>
                <dependency>
                    <groupId>org.glassfish.jaxb</groupId>
                    <artifactId>jaxb-runtime</artifactId>
                </dependency>
            </dependencies>
        </profile>
        <!--
          Self activating profile, that activates itself as soon as a "src/main/thrift" directory is found.
          The different plugins here download the thrift executable matching the current os, make that
          executable (on mac and unix/linux) and run the code generation.

          Note to the Download: The download-maven-plugin checks if a resource is previously downloaded
          and only downloads each file once. It caches downloaded files in:
          {maven local repo}/.cache/download-maven-plugin
        -->
        <profile>
            <id>thrift-generation</id>
            <activation>
                <file>
                    <exists>src/main/thrift</exists>
                </file>
            </activation>
            <properties>
                <thrift.exec.absolute.path>${project.build.directory}/tools/${thrift.executable}</thrift.exec.absolute.path>
            </properties>
            <build>
                <plugins>
                    <plugin>
                        <groupId>com.googlecode.maven-download-plugin</groupId>
                        <artifactId>download-maven-plugin</artifactId>
                        <version>1.3.0</version>
                        <executions>
                            <execution>
                                <id>get-thrift-executable</id>
                                <phase>generate-sources</phase>
                                <goals>
                                    <goal>wget</goal>
                                </goals>
                                <configuration>
                                    <url>${thrift.download-url}</url>
                                    <outputDirectory>${project.build.directory}/tools</outputDirectory>
                                    <outputFileName>${thrift.executable}</outputFileName>
                                </configuration>
                            </execution>
                        </executions>
                    </plugin>
                    <plugin>
                        <groupId>org.codehaus.mojo</groupId>
                        <artifactId>exec-maven-plugin</artifactId>
                        <version>1.6.0</version>
                        <executions>
                            <execution>
                                <id>make-thrift-executable-executable</id>
                                <phase>generate-sources</phase>
                                <goals>
                                    <goal>exec</goal>
                                </goals>
                                <configuration>
                                    <skip>${thrift.skip-making-executable}</skip>
                                    <executable>${thrift.exec-cmd.executable}</executable>
                                    <commandlineArgs>${thrift.exec-cmd.args}</commandlineArgs>
                                </configuration>
                            </execution>
                        </executions>
                    </plugin>
                    <plugin>
                        <groupId>org.apache.thrift.tools</groupId>
                        <artifactId>maven-thrift-plugin</artifactId>
                        <version>0.1.11</version>
                        <executions>
                            <execution>
                                <id>generate-thrift-sources-java</id>
                                <phase>generate-sources</phase>
                                <goals>
                                    <goal>compile</goal>
                                </goals>
                                <configuration>
                                    <generator>java</generator>
                                    <thriftExecutable>${thrift.exec.absolute.path}</thriftExecutable>
                                    <thriftSourceRoot>${basedir}/src/main/thrift</thriftSourceRoot>
                                </configuration>
                            </execution>
                            <execution>
                                <id>generate-thrift-sources-python</id>
                                <phase>generate-sources</phase>
                                <goals>
                                    <goal>compile</goal>
                                </goals>
                                <configuration>
                                    <generator>py</generator>
                                    <thriftExecutable>${thrift.exec.absolute.path}</thriftExecutable>
                                    <thriftSourceRoot>${basedir}/src/main/thrift</thriftSourceRoot>
                                    <outputDirectory>${project.build.directory}/generated-sources-python/iotdb</outputDirectory>
                                </configuration>
                            </execution>
                            <execution>
                                <id>generate-thrift-sources-go</id>
                                <phase>generate-sources</phase>
                                <goals>
                                    <goal>compile</goal>
                                </goals>
                                <configuration>
                                    <generator>go</generator>
                                    <thriftExecutable>${thrift.exec.absolute.path}</thriftExecutable>
                                    <thriftSourceRoot>${basedir}/src/main/thrift</thriftSourceRoot>
                                    <outputDirectory>${project.build.directory}/generated-sources-go</outputDirectory>
                                </configuration>
                            </execution>
                            <execution>
                                <id>generate-thrift-sources-cpp</id>
                                <phase>generate-sources</phase>
                                <goals>
                                    <goal>compile</goal>
                                </goals>
                                <configuration>
                                    <generator>cpp</generator>
                                    <thriftExecutable>${thrift.exec.absolute.path}</thriftExecutable>
                                    <thriftSourceRoot>${basedir}/src/main/thrift</thriftSourceRoot>
                                    <outputDirectory>${project.build.directory}/generated-sources-cpp</outputDirectory>
                                </configuration>
                            </execution>
                        </executions>
                    </plugin>
                </plugins>
            </build>
        </profile>
        <!-- Make sure the source assembly has the right name (includes "incubating") -->
        <profile>
            <id>apache-release</id>
            <build>
                <plugins>
                    <plugin>
                        <groupId>org.apache.maven.plugins</groupId>
                        <artifactId>maven-assembly-plugin</artifactId>
                        <executions>
                            <execution>
                                <id>source-release-assembly</id>
                                <phase>package</phase>
                                <goals>
                                    <goal>single</goal>
                                </goals>
                                <!-- heads up: combine.self in the following is highlighted
                                    as an error in Eclipse's xml editor view.
                                    Just ignore that.
                                    See  https://issues.apache.org/jira/browse/MNG-5454  sigh.
                                 -->
                                <configuration combine.self="append">
                                    <finalName>apache-iotdb-${project.version}-incubating</finalName>
                                </configuration>
                            </execution>
                        </executions>
                    </plugin>
                    <!--
                      Create SHA512 checksum files for the release artifacts.
                    -->
                    <plugin>
                        <groupId>net.nicoulaj.maven.plugins</groupId>
                        <artifactId>checksum-maven-plugin</artifactId>
                        <version>1.8</version>
                        <executions>
                            <execution>
                                <id>sign-source-release</id>
                                <phase>package</phase>
                                <goals>
                                    <goal>files</goal>
                                </goals>
                                <configuration>
                                    <algorithms>
                                        <algorithm>SHA-512</algorithm>
                                    </algorithms>
                                    <fileSets>
                                        <fileSet>
                                            <directory>${project.build.directory}</directory>
                                            <includes>
                                                <include>apache-iotdb-${project.version}-incubating-source-release.zip</include>
                                            </includes>
                                        </fileSet>
                                    </fileSets>
                                </configuration>
                            </execution>
                        </executions>
                    </plugin>
                    <!--
                      Strange things usually happen if you run with a too low Java version.
                      This plugin not only checks the minimum java version of 1.8, but also
                      checks all dependencies (and transitive dependencies) for reported CVEs.
                    -->
                    <plugin>
                        <groupId>org.apache.maven.plugins</groupId>
                        <artifactId>maven-enforcer-plugin</artifactId>
                        <version>3.0.0-M2</version>
                        <!--$NO-MVN-MAN-VER$-->
                        <executions>
                            <!-- Ensure we're not mixing dependency versions -->
                            <execution>
                                <id>enforce-version-convergence</id>
                                <configuration>
                                    <rules>
                                        <dependencyConvergence/>
                                    </rules>
                                </configuration>
                                <goals>
                                    <goal>enforce</goal>
                                </goals>
                            </execution>
                            <!--
                                Fails the build if classes are included from multiple
                                artifacts and these are not identical.
                            -->
                            <!--execution>
                                <id>enforce-ban-duplicate-classes</id>
                                <goals>
                                    <goal>enforce</goal>
                                </goals>
                                <configuration>
                                    <rules>
                                        <banDuplicateClasses>
                                            <scopes>
                                                <scope>compile</scope>
                                                <scope>provided</scope>
                                            </scopes>
                                            <findAllDuplicates>true</findAllDuplicates>
                                            <ignoreWhenIdentical>true</ignoreWhenIdentical>
                                        </banDuplicateClasses>
                                    </rules>
                                    <fail>true</fail>
                                </configuration>
                            </execution-->
                            <!-- Make sure no dependencies are used for which known vulnerabilities exist. -->
                            <execution>
                                <id>vulnerability-checks</id>
                                <phase>validate</phase>
                                <goals>
                                    <goal>enforce</goal>
                                </goals>
                                <configuration>
                                    <!-- Just generate warnings for now -->
                                    <fail>false</fail>
                                    <rules>
                                        <requireJavaVersion>
                                            <version>1.8.0</version>
                                        </requireJavaVersion>
                                        <!-- Disabled for now as it breaks the ability to build single modules -->
                                        <!--reactorModuleConvergence/-->
                                        <banVulnerable implementation="org.sonatype.ossindex.maven.enforcer.BanVulnerableDependencies"/>
                                    </rules>
                                </configuration>
                            </execution>
                        </executions>
                        <dependencies>
                            <dependency>
                                <groupId>org.sonatype.ossindex.maven</groupId>
                                <artifactId>ossindex-maven-enforcer-rules</artifactId>
                                <version>1.0.0</version>
                            </dependency>
                            <dependency>
                                <groupId>org.codehaus.mojo</groupId>
                                <artifactId>extra-enforcer-rules</artifactId>
                                <version>1.2</version>
                            </dependency>
                        </dependencies>
                    </plugin>
                </plugins>
            </build>
        </profile>
        <!-- code coverage for ut and it, and then merge them together.-->
        <profile>
            <id>code-coverage</id>
            <build>
                <plugins>
                    <!-- Jacoco is a code coverage analysis plugin when tests run.
                    (not a static code analysis tool)-->
                    <plugin>
                        <groupId>org.jacoco</groupId>
                        <artifactId>jacoco-maven-plugin</artifactId>
                        <version>0.8.5</version>
                        <configuration>
                            <rules>
                                <rule implementation="org.jacoco.maven.RuleConfiguration">
                                    <element>BUNDLE</element>
                                    <limits>　　
                                        <!-- Cover methodes >=30%. (the plugin does not support
                                        ignore getter and setter and toString etc..) -->
                                        <limit implementation="org.jacoco.report.check.Limit">
                                            <counter>METHOD</counter>
                                            <value>COVEREDRATIO</value>
                                            <minimum>0.00</minimum>
                                        </limit>
                                        <!-- if-else, swtich etc.. >=70% -->
                                        <limit implementation="org.jacoco.report.check.Limit">
                                            <counter>BRANCH</counter>
                                            <value>COVEREDRATIO</value>
                                            <minimum>0.00</minimum>
                                        </limit>
                                        <!-- class files >=95% -->
                                        <limit implementation="org.jacoco.report.check.Limit">
                                            <counter>CLASS</counter>
                                            <value>COVEREDRATIO</value>
                                            <minimum>0.00</minimum>
                                        </limit>
                                    </limits>
                                </rule>
                            </rules>
                        </configuration>
                        <executions>
                            <!-- see https://natritmeyer.com/howto/reporting-aggregated-unit-and-integration-test-coverage-with-jacoco/-->
                            <!-- For UT-->
                            <execution>
                                <id>prepare-ut</id>
                                <goals>
                                    <goal>prepare-agent</goal>
                                </goals>
                                <configuration>
                                    <destFile>${project.build.directory}/jacoco-unit-tests.exec</destFile>
                                    <propertyName>surefire.jacoco.args</propertyName>
                                </configuration>
                            </execution>
                            <!-- attached to Maven test phase -->
                            <execution>
                                <id>ut-report</id>
                                <phase>test</phase>
                                <goals>
                                    <goal>report</goal>
                                    <goal>check</goal>
                                </goals>
                                <configuration>
                                    <dataFile>${project.build.directory}/jacoco-unit-tests.exec</dataFile>
                                    <outputDirectory>${project.build.directory}/jacoco-unit-reports</outputDirectory>
                                </configuration>
                            </execution>
                            <!-- For IT-->
                            <execution>
                                <id>before-integration-test-execution</id>
                                <phase>pre-integration-test</phase>
                                <goals>
                                    <goal>prepare-agent</goal>
                                </goals>
                                <configuration>
                                    <destFile>${project.build.directory}/jacoco-integration-tests.exec</destFile>
                                    <propertyName>failsafe.jacoco.args</propertyName>
                                </configuration>
                            </execution>
                            <execution>
                                <id>after-integration-test-execution</id>
                                <phase>integration-test</phase>
                                <goals>
                                    <goal>report</goal>
                                    <goal>check</goal>
                                </goals>
                                <configuration>
                                    <dataFile>${project.build.directory}/jacoco-integration-tests.exec</dataFile>
                                    <outputDirectory>${project.build.directory}/jacoco-integration-reports</outputDirectory>
                                </configuration>
                            </execution>
                            <execution>
                                <id>merge-unit-and-integration</id>
                                <phase>post-integration-test</phase>
                                <goals>
                                    <goal>merge</goal>
                                </goals>
                                <configuration>
                                    <fileSets>
                                        <fileSet>
                                            <directory>${project.build.directory}/</directory>
                                            <includes>
                                                <include>*.exec</include>
                                            </includes>
                                        </fileSet>
                                    </fileSets>
                                    <destFile>${project.build.directory}/merged.exec</destFile>
                                </configuration>
                            </execution>
                            <execution>
                                <id>create-merged-report</id>
                                <phase>post-integration-test</phase>
                                <goals>
                                    <goal>report</goal>
                                    <goal>check</goal>
                                </goals>
                                <configuration>
                                    <dataFile>${project.build.directory}/merged.exec</dataFile>
                                </configuration>
                            </execution>
                        </executions>
                    </plugin>
                    <!-- overwrite argLine-->
                    <plugin>
                        <groupId>org.apache.maven.plugins</groupId>
                        <artifactId>maven-surefire-plugin</artifactId>
                        <configuration>
                            <argLine>@{surefire.jacoco.args} -Xmx1024m</argLine>
                        </configuration>
                    </plugin>
                    <!-- for IT-->
                    <plugin>
                        <groupId>org.apache.maven.plugins</groupId>
                        <artifactId>maven-failsafe-plugin</artifactId>
                        <configuration>
                            <argLine>@{failsafe.jacoco.args} -Xmx1024m</argLine>
                        </configuration>
                        <executions>
                            <execution>
                                <goals>
                                    <goal>integration-test</goal>
                                </goals>
                            </execution>
                        </executions>
                    </plugin>
                </plugins>
            </build>
        </profile>
        <!-- upload code coverage report to coveralls.io-->
        <!-- to enable coveralls locally, you need to get the repoToken from https://coveralls.io/github/apache/incubator-iotdb.
             use `mvn post-integration-test -Pcode-coverage -DrepoToken=TOKEN`-->
        <!-- enable site-->
        <!-- use `mvn package -P site -pl site` to compile the site module only -->
        <profile>
            <id>site</id>
            <modules>
                <module>site</module>
            </modules>
        </profile>
    </profiles>
</project><|MERGE_RESOLUTION|>--- conflicted
+++ resolved
@@ -641,43 +641,6 @@
               Check if all files contain Apache headers in them.
               Ignore this plugin, we use license-maven-plugin to check apache header.
             -->
-<<<<<<< HEAD
-            <!--            <plugin>-->
-            <!--                <groupId>org.apache.rat</groupId>-->
-            <!--                <artifactId>apache-rat-plugin</artifactId>-->
-            <!--                <executions>-->
-            <!--                    <execution>-->
-            <!--                        <id>license-check</id>-->
-            <!--                        <phase>verify</phase>-->
-            <!--                        <goals>-->
-            <!--                            <goal>check</goal>-->
-            <!--                        </goals>-->
-            <!--                    </execution>-->
-            <!--                </executions>-->
-            <!--            </plugin>-->
-            <!--use `mvn cobertura:cobertura` -->
-            <plugin>
-                <groupId>org.codehaus.mojo</groupId>
-                <artifactId>cobertura-maven-plugin</artifactId>
-                <version>2.7</version>
-                <configuration>
-                    <quiet>true</quiet>
-                    <formats>
-                        <format>xml</format>
-                    </formats>
-                    <instrumentation>
-                        <ignoreTrivial>true</ignoreTrivial>
-                    </instrumentation>
-                    <check/>
-                </configuration>
-                <executions>
-                    <execution>
-                        <id>check</id>
-                        <!-- skip when executing 'mvn clean test' -->
-                        <!-- <phase>test</phase> -->
-                        <goals>
-                            <goal>cobertura</goal>
-=======
             <plugin>
                 <groupId>org.apache.rat</groupId>
                 <artifactId>apache-rat-plugin</artifactId>
@@ -687,7 +650,6 @@
                         <phase>verify</phase>
                         <goals>
                             <goal>check</goal>
->>>>>>> 7e88043e
                         </goals>
                     </execution>
                 </executions>
