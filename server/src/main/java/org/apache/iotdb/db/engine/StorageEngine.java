--- conflicted
+++ resolved
@@ -19,11 +19,7 @@
 package org.apache.iotdb.db.engine;
 
 import org.apache.iotdb.db.concurrent.IoTDBThreadPoolFactory;
-<<<<<<< HEAD
-import org.apache.iotdb.db.concurrent.IoTThreadFactory;
-=======
 import org.apache.iotdb.db.concurrent.ThreadName;
->>>>>>> 84a1df35
 import org.apache.iotdb.db.conf.IoTDBConfig;
 import org.apache.iotdb.db.conf.IoTDBDescriptor;
 import org.apache.iotdb.db.conf.ServerConfigConsistent;
@@ -278,11 +274,7 @@
 
     recover();
 
-<<<<<<< HEAD
-    ttlCheckThread = Executors.newSingleThreadScheduledExecutor(new IoTThreadFactory("CheckTTL"));
-=======
     ttlCheckThread = IoTDBThreadPoolFactory.newSingleThreadScheduledExecutor("TTL-Check");
->>>>>>> 84a1df35
     ttlCheckThread.scheduleAtFixedRate(
         this::checkTTL, TTL_CHECK_INTERVAL, TTL_CHECK_INTERVAL, TimeUnit.MILLISECONDS);
     logger.info("start ttl check thread successfully.");
@@ -306,12 +298,8 @@
     // timed flush sequence memtable
     if (config.isEnableTimedFlushSeqMemtable()) {
       seqMemtableTimedFlushCheckThread =
-<<<<<<< HEAD
-          Executors.newSingleThreadScheduledExecutor(new IoTThreadFactory("FlushSeqMemTable"));
-=======
           IoTDBThreadPoolFactory.newSingleThreadScheduledExecutor(
               ThreadName.TIMED_FlUSH_SEQ_MEMTABLE.getName());
->>>>>>> 84a1df35
       seqMemtableTimedFlushCheckThread.scheduleAtFixedRate(
           this::timedFlushSeqMemTable,
           config.getSeqMemtableFlushCheckInterval(),
@@ -322,12 +310,8 @@
     // timed flush unsequence memtable
     if (config.isEnableTimedFlushUnseqMemtable()) {
       unseqMemtableTimedFlushCheckThread =
-<<<<<<< HEAD
-          Executors.newSingleThreadScheduledExecutor(new IoTThreadFactory("FlushUnseqMemTable"));
-=======
           IoTDBThreadPoolFactory.newSingleThreadScheduledExecutor(
               ThreadName.TIMED_FlUSH_UNSEQ_MEMTABLE.getName());
->>>>>>> 84a1df35
       unseqMemtableTimedFlushCheckThread.scheduleAtFixedRate(
           this::timedFlushUnseqMemTable,
           config.getUnseqMemtableFlushCheckInterval(),
@@ -338,12 +322,8 @@
     // timed close tsfile
     if (config.isEnableTimedCloseTsFile()) {
       tsFileTimedCloseCheckThread =
-<<<<<<< HEAD
-          Executors.newSingleThreadScheduledExecutor(new IoTThreadFactory("CloseTsFile"));
-=======
           IoTDBThreadPoolFactory.newSingleThreadScheduledExecutor(
               ThreadName.TIMED_CLOSE_TSFILE.getName());
->>>>>>> 84a1df35
       tsFileTimedCloseCheckThread.scheduleAtFixedRate(
           this::timedCloseTsFileProcessor,
           config.getCloseTsFileCheckInterval(),
