--- conflicted
+++ resolved
@@ -526,11 +526,7 @@
   public boolean isFileAlreadyExist(TsFileResource tsFileResource, String storageGroup) {
     // TODO-Cluster#350: integrate with time partitioning
     StorageGroupProcessor processor = processorMap.get(storageGroup);
-<<<<<<< HEAD
-    return processor.isFileAlreadyExist(tsFileResource);
-=======
     return processor != null && processor.isFileAlreadyExist(tsFileResource);
->>>>>>> 9bce68a8
   }
 
   public static long getTimePartitionInterval() {
