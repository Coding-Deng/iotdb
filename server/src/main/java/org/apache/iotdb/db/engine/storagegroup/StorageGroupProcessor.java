/*
 * Licensed to the Apache Software Foundation (ASF) under one
 * or more contributor license agreements.  See the NOTICE file
 * distributed with this work for additional information
 * regarding copyright ownership.  The ASF licenses this file
 * to you under the Apache License, Version 2.0 (the
 * "License"); you may not use this file except in compliance
 * with the License.  You may obtain a copy of the License at
 *
 *      http://www.apache.org/licenses/LICENSE-2.0
 *
 * Unless required by applicable law or agreed to in writing,
 * software distributed under the License is distributed on an
 * "AS IS" BASIS, WITHOUT WARRANTIES OR CONDITIONS OF ANY
 * KIND, either express or implied.  See the License for the
 * specific language governing permissions and limitations
 * under the License.
 */
package org.apache.iotdb.db.engine.storagegroup;

import org.apache.commons.io.FileUtils;
import org.apache.iotdb.db.conf.IoTDBConstant;
import org.apache.iotdb.db.conf.IoTDBDescriptor;
import org.apache.iotdb.db.conf.directories.DirectoryManager;
import org.apache.iotdb.db.engine.StorageEngine;
import org.apache.iotdb.db.engine.fileSystem.SystemFileFactory;
import org.apache.iotdb.db.engine.flush.TsFileFlushPolicy;
import org.apache.iotdb.db.engine.merge.manage.MergeManager;
import org.apache.iotdb.db.engine.merge.manage.MergeResource;
import org.apache.iotdb.db.engine.merge.selector.IMergeFileSelector;
import org.apache.iotdb.db.engine.merge.selector.MaxFileMergeFileSelector;
import org.apache.iotdb.db.engine.merge.selector.MaxSeriesMergeFileSelector;
import org.apache.iotdb.db.engine.merge.selector.MergeFileStrategy;
import org.apache.iotdb.db.engine.merge.task.MergeTask;
import org.apache.iotdb.db.engine.merge.task.RecoverMergeTask;
import org.apache.iotdb.db.engine.modification.Deletion;
import org.apache.iotdb.db.engine.modification.Modification;
import org.apache.iotdb.db.engine.modification.ModificationFile;
import org.apache.iotdb.db.engine.querycontext.QueryDataSource;
import org.apache.iotdb.db.engine.querycontext.ReadOnlyMemChunk;
import org.apache.iotdb.db.engine.version.SimpleFileVersionController;
import org.apache.iotdb.db.engine.version.VersionController;
import org.apache.iotdb.db.exception.*;
import org.apache.iotdb.db.exception.metadata.MetadataException;
import org.apache.iotdb.db.exception.query.OutOfTTLException;
import org.apache.iotdb.db.exception.query.QueryProcessException;
import org.apache.iotdb.db.metadata.MManager;
import org.apache.iotdb.db.metadata.mnode.InternalMNode;
import org.apache.iotdb.db.metadata.mnode.LeafMNode;
import org.apache.iotdb.db.metadata.mnode.MNode;
import org.apache.iotdb.db.qp.physical.crud.InsertTabletPlan;
import org.apache.iotdb.db.qp.physical.crud.DeletePlan;
import org.apache.iotdb.db.qp.physical.crud.InsertPlan;
import org.apache.iotdb.db.query.context.QueryContext;
import org.apache.iotdb.db.query.control.QueryFileManager;
import org.apache.iotdb.db.utils.CopyOnReadLinkedList;
import org.apache.iotdb.db.utils.UpgradeUtils;
import org.apache.iotdb.db.writelog.recover.TsFileRecoverPerformer;
import org.apache.iotdb.rpc.RpcUtils;
import org.apache.iotdb.rpc.TSStatusCode;
import org.apache.iotdb.service.rpc.thrift.TSStatus;
import org.apache.iotdb.tsfile.file.metadata.ChunkMetadata;
import org.apache.iotdb.tsfile.fileSystem.FSFactoryProducer;
import org.apache.iotdb.tsfile.fileSystem.fsFactory.FSFactory;
import org.apache.iotdb.tsfile.read.common.Path;
import org.apache.iotdb.tsfile.read.filter.basic.Filter;
import org.apache.iotdb.tsfile.utils.Pair;
import org.apache.iotdb.tsfile.write.schema.MeasurementSchema;
import org.apache.iotdb.tsfile.write.writer.RestorableTsFileIOWriter;
import org.slf4j.Logger;
import org.slf4j.LoggerFactory;

import java.io.File;
import java.io.IOException;
import java.util.*;
import java.util.Map.Entry;
import java.util.concurrent.locks.ReadWriteLock;
import java.util.concurrent.locks.ReentrantReadWriteLock;

import static org.apache.iotdb.db.engine.merge.task.MergeTask.MERGE_SUFFIX;
import static org.apache.iotdb.db.engine.storagegroup.TsFileResource.TEMP_SUFFIX;
import static org.apache.iotdb.tsfile.common.constant.TsFileConstant.TSFILE_SUFFIX;

/**
 * For sequence data, a StorageGroupProcessor has some TsFileProcessors, in which there is only one
 * TsFileProcessor in the working status. <br/>
 * <p>
 * There are two situations to set the working TsFileProcessor to closing status:<br/>
 * <p>
 * (1) when inserting data into the TsFileProcessor, and the TsFileProcessor shouldFlush() (or
 * shouldClose())<br/>
 * <p>
 * (2) someone calls syncCloseAllWorkingTsFileProcessors(). (up to now, only flush command from cli
 * will call this method)<br/>
 * <p>
 * UnSequence data has the similar process as above.
 * <p>
 * When a sequence TsFileProcessor is submitted to be flushed, the updateLatestFlushTimeCallback()
 * method will be called as a callback.<br/>
 * <p>
 * When a TsFileProcessor is closed, the closeUnsealedTsFileProcessorCallBack() method will be
 * called as a callback.
 */
public class StorageGroupProcessor {

  private static final String MERGING_MODIFICATION_FILE_NAME = "merge.mods";
  private static final Logger logger = LoggerFactory.getLogger(StorageGroupProcessor.class);

  /**
   * indicating the file to be loaded already exists locally.
   */
  private static final int POS_ALREADY_EXIST = -2;
  /**
   * indicating the file to be loaded overlap with some files.
   */
  private static final int POS_OVERLAP = -3;
  /**
   * a read write lock for guaranteeing concurrent safety when accessing all fields in this class
   * (i.e., schema, (un)sequenceFileList, work(un)SequenceTsFileProcessor,
   * closing(Un)SequenceTsFileProcessor, latestTimeForEachDevice, and
   * partitionLatestFlushedTimeForEachDevice)
   */
  private final ReadWriteLock insertLock = new ReentrantReadWriteLock();
  /**
   * closeStorageGroupCondition is used to wait for all currently closing TsFiles to be done.
   */
  private final Object closeStorageGroupCondition = new Object();
  /**
   * avoid some tsfileResource is changed (e.g., from unsealed to sealed) when a query is executed.
   */
  private final ReadWriteLock closeQueryLock = new ReentrantReadWriteLock();
  /**
   * time partition id in the storage group -> tsFileProcessor for this time partition
   */
  private final TreeMap<Long, TsFileProcessor> workSequenceTsFileProcessors = new TreeMap<>();
  /**
   * time partition id in the storage group -> tsFileProcessor for this time partition
   */
  private final TreeMap<Long, TsFileProcessor> workUnsequenceTsFileProcessors = new TreeMap<>();

  // includes sealed and unsealed sequence TsFiles
  private TreeSet<TsFileResource> sequenceFileTreeSet = new TreeSet<>(
      (o1, o2) -> {
        int rangeCompare = Long.compare(Long.parseLong(o1.getFile().getParentFile().getName()),
            Long.parseLong(o2.getFile().getParentFile().getName()));
        return rangeCompare == 0 ? compareFileName(o1.getFile(), o2.getFile()) : rangeCompare;
      });

  private CopyOnReadLinkedList<TsFileProcessor> closingSequenceTsFileProcessor = new CopyOnReadLinkedList<>();
  // includes sealed and unsealed unSequence TsFiles
  private List<TsFileResource> unSequenceFileList = new ArrayList<>();
  private CopyOnReadLinkedList<TsFileProcessor> closingUnSequenceTsFileProcessor = new CopyOnReadLinkedList<>();
  /*
   * time partition id -> map, which contains
   * device -> global latest timestamp of each device latestTimeForEachDevice caches non-flushed
   * changes upon timestamps of each device, and is used to update partitionLatestFlushedTimeForEachDevice
   * when a flush is issued.
   */
  private Map<Long, Map<String, Long>> latestTimeForEachDevice = new HashMap<>();
  /**
   * time partition id -> map, which contains device -> largest timestamp of the latest memtable to
   * be submitted to asyncTryToFlush partitionLatestFlushedTimeForEachDevice determines whether a
   * data point should be put into a sequential file or an unsequential file. Data of some device
   * with timestamp less than or equals to the device's latestFlushedTime should go into an
   * unsequential file.
   */
  private Map<Long, Map<String, Long>> partitionLatestFlushedTimeForEachDevice = new HashMap<>();
  /**
   * global mapping of device -> largest timestamp of the latest memtable to * be submitted to
   * asyncTryToFlush, globalLatestFlushedTimeForEachDevice is utilized to maintain global
   * latestFlushedTime of devices and will be updated along with partitionLatestFlushedTimeForEachDevice
   */
  private Map<String, Long> globalLatestFlushedTimeForEachDevice = new HashMap<>();
  private String storageGroupName;
  private File storageGroupSysDir;
  /**
   * time partition id -> version controller which assigns a version for each MemTable and
   * deletion/update such that after they are persisted, the order of insertions, deletions and
   * updates can be re-determined.
   */
  private HashMap<Long, VersionController> timePartitionIdVersionControllerMap = new HashMap<>();
  /**
   * mergeLock is to be used in the merge process. Concurrent queries, deletions and merges may
   * result in losing some deletion in the merged new file, so a lock is necessary.
   */
  private ReentrantReadWriteLock mergeLock = new ReentrantReadWriteLock();
  /**
   * This is the modification file of the result of the current merge. Because the merged file may
   * be invisible at this moment, without this, deletion/update during merge could be lost.
   */
  private ModificationFile mergingModification;
  private volatile boolean isMerging = false;
  private long mergeStartTime;
  /**
   * when the data in a storage group is older than dataTTL, it is considered invalid and will be
   * eventually removed.
   */
  private long dataTTL = Long.MAX_VALUE;
  private FSFactory fsFactory = FSFactoryProducer.getFSFactory();
  private TsFileFlushPolicy fileFlushPolicy;

  /**
   * partitionDirectFileVersions records the versions of the direct TsFiles (generated by close,
   * not including the files generated by merge) of each partition.
   * As data file close is managed by the leader in the distributed version, the files with the
   * same version(s) have the same data, despite that the inner structure (the size and
   * organization of chunks) may be different, so we can easily find what remote files we do not
   * have locally.
   * partition number -> version number set
   */
  private Map<Long, Set<Long>> partitionDirectFileVersions = new HashMap<>();

  /**
   * The max file versions in each partition. By recording this, if several IoTDB instances have
   * the same policy of closing file and their ingestion is identical, then files of the same
   * version in different IoTDB instance will have identical data, providing convenience for data
   * comparison across different instances.
   * partition number -> max version number
   */
  private Map<Long, Long> partitionMaxFileVersions = new HashMap<>();

  public StorageGroupProcessor(String systemDir, String storageGroupName,
      TsFileFlushPolicy fileFlushPolicy) throws StorageGroupProcessorException {
    this.storageGroupName = storageGroupName;
    this.fileFlushPolicy = fileFlushPolicy;

    storageGroupSysDir = SystemFileFactory.INSTANCE.getFile(systemDir, storageGroupName);
    if (storageGroupSysDir.mkdirs()) {
      logger.info("Storage Group system Directory {} doesn't exist, create it",
          storageGroupSysDir.getPath());
    } else if (!storageGroupSysDir.exists()) {
      logger.error("create Storage Group system Directory {} failed",
          storageGroupSysDir.getPath());
    }

    recover();

  }

  private void recover() throws StorageGroupProcessorException {
    logger.info("recover Storage Group  {}", storageGroupName);

    try {
      // collect candidate TsFiles from sequential and unsequential data directory
      List<TsFileResource> tmpSeqTsFiles = getAllFiles(
          DirectoryManager.getInstance().getAllSequenceFileFolders());
      List<TsFileResource> tmpUnseqTsFiles =
          getAllFiles(DirectoryManager.getInstance().getAllUnSequenceFileFolders());

      recoverSeqFiles(tmpSeqTsFiles);
      recoverUnseqFiles(tmpUnseqTsFiles);

      for (TsFileResource resource : sequenceFileTreeSet) {
        long partitionNum = resource.getTimePartition();
        partitionDirectFileVersions.computeIfAbsent(partitionNum, p -> new HashSet<>()).addAll(resource.getHistoricalVersions());
        updatePartitionFileVersion(partitionNum, Collections.max(resource.getHistoricalVersions()));
      }
      for (TsFileResource resource : unSequenceFileList) {
        long partitionNum = resource.getTimePartition();
        partitionDirectFileVersions.computeIfAbsent(partitionNum, p -> new HashSet<>()).addAll(resource.getHistoricalVersions());
        updatePartitionFileVersion(partitionNum, Collections.max(resource.getHistoricalVersions()));
      }

      String taskName = storageGroupName + "-" + System.currentTimeMillis();
      File mergingMods = SystemFileFactory.INSTANCE.getFile(storageGroupSysDir,
          MERGING_MODIFICATION_FILE_NAME);
      if (mergingMods.exists()) {
        mergingModification = new ModificationFile(mergingMods.getPath());
      }
      RecoverMergeTask recoverMergeTask = new RecoverMergeTask(new ArrayList<>(sequenceFileTreeSet),
          unSequenceFileList, storageGroupSysDir.getPath(), this::mergeEndAction, taskName,
          IoTDBDescriptor.getInstance().getConfig().isForceFullMerge(), storageGroupName);
      logger.info("{} a RecoverMergeTask {} starts...", storageGroupName, taskName);
      recoverMergeTask
          .recoverMerge(IoTDBDescriptor.getInstance().getConfig().isContinueMergeAfterReboot());
      if (!IoTDBDescriptor.getInstance().getConfig().isContinueMergeAfterReboot()) {
        mergingMods.delete();
      }
    } catch (IOException | MetadataException e) {
      throw new StorageGroupProcessorException(e);
    }

    for (TsFileResource resource : sequenceFileTreeSet) {
      long timePartitionId = resource.getTimePartition();
      latestTimeForEachDevice.computeIfAbsent(timePartitionId, l -> new HashMap<>())
          .putAll(resource.getEndTimeMap());
      partitionLatestFlushedTimeForEachDevice
          .computeIfAbsent(timePartitionId, id -> new HashMap<>())
          .putAll(resource.getEndTimeMap());
      globalLatestFlushedTimeForEachDevice.putAll(resource.getEndTimeMap());
    }
  }

  private void updatePartitionFileVersion(long partitionNum, long fileVersion) {
    long oldVersion = partitionMaxFileVersions.getOrDefault(partitionNum, 0L);
    if (fileVersion > oldVersion) {
      partitionMaxFileVersions.put(partitionNum, fileVersion);
    }
  }

  /**
   * get version controller by time partition Id Thread-safety should be ensure by caller
   *
   * @param timePartitionId time partition Id
   * @return version controller
   */
  private VersionController getVersionControllerByTimePartitionId(long timePartitionId) {
    return timePartitionIdVersionControllerMap.computeIfAbsent(timePartitionId,
        id -> {
          try {
            return new SimpleFileVersionController(storageGroupSysDir.getPath(), timePartitionId);
          } catch (IOException e) {
            logger.error("can't build a version controller for time partition {}", timePartitionId);
            return null;
          }
        });
  }

  private List<TsFileResource> getAllFiles(List<String> folders) {
    List<File> tsFiles = new ArrayList<>();
    for (String baseDir : folders) {
      File fileFolder = fsFactory.getFile(baseDir, storageGroupName);
      if (!fileFolder.exists()) {
        continue;
      }

      File[] subFiles = fileFolder.listFiles();
      if (subFiles != null) {
        for (File partitionFolder : subFiles) {
          // some TsFileResource may be being persisted when the system crashed, try recovering such
          // resources
          continueFailedRenames(partitionFolder, TEMP_SUFFIX);

          // some TsFiles were going to be replaced by the merged files when the system crashed and
          // the process was interrupted before the merged files could be named
          continueFailedRenames(partitionFolder, MERGE_SUFFIX);

        if (!partitionFolder.isDirectory()) {
          logger.warn("{} is not a directory.", partitionFolder.getAbsolutePath());
          continue;
        }

        Collections.addAll(tsFiles,
            fsFactory.listFilesBySuffix(partitionFolder.getAbsolutePath(), TSFILE_SUFFIX));
        }
      }

    }
    tsFiles.sort(this::compareFileName);
    List<TsFileResource> ret = new ArrayList<>();
    tsFiles.forEach(f -> ret.add(new TsFileResource(f)));
    return ret;
  }

  private void continueFailedRenames(File fileFolder, String suffix) {
    File[] files = fsFactory.listFilesBySuffix(fileFolder.getAbsolutePath(), suffix);
    if (files != null) {
      for (File tempResource : files) {
        File originResource = fsFactory.getFile(tempResource.getPath().replace(suffix, ""));
        if (originResource.exists()) {
          tempResource.delete();
        } else {
          tempResource.renameTo(originResource);
        }
      }
    }
  }

  private void recoverSeqFiles(List<TsFileResource> tsFiles) {
    for (int i = 0; i < tsFiles.size(); i++) {
      TsFileResource tsFileResource = tsFiles.get(i);
      long timePartitionId = tsFileResource.getTimePartition();

      TsFileRecoverPerformer recoverPerformer = new TsFileRecoverPerformer(storageGroupName + "-",
          getVersionControllerByTimePartitionId(timePartitionId), tsFileResource, false,
          i == tsFiles.size() - 1);

      RestorableTsFileIOWriter writer;
      try {
        writer = recoverPerformer.recover();
      } catch (StorageGroupProcessorException e) {
        logger.warn("Skip TsFile: {} because of error in recover: ", tsFileResource.getPath(), e);
        continue;
      }
      if (i != tsFiles.size() - 1 || !writer.canWrite()) {
        // not the last file or cannot write, just close it
        tsFileResource.setClosed(true);
      } else if (writer.canWrite()) {
        // the last file is not closed, continue writing to in
        TsFileProcessor tsFileProcessor = new TsFileProcessor(storageGroupName, tsFileResource,
            getVersionControllerByTimePartitionId(timePartitionId),
            this::closeUnsealedTsFileProcessorCallBack,
            this::updateLatestFlushTimeCallback, true, writer);
        workSequenceTsFileProcessors
            .put(timePartitionId, tsFileProcessor);
        tsFileResource.setProcessor(tsFileProcessor);
        tsFileProcessor.setTimeRangeId(timePartitionId);
        writer.makeMetadataVisible();
      }
      sequenceFileTreeSet.add(tsFileResource);
    }
  }

  private void recoverUnseqFiles(List<TsFileResource> tsFiles) {
    for (int i = 0; i < tsFiles.size(); i++) {
      TsFileResource tsFileResource = tsFiles.get(i);
      long timePartitionId = tsFileResource.getTimePartition();

      TsFileRecoverPerformer recoverPerformer = new TsFileRecoverPerformer(storageGroupName + "-",
          getVersionControllerByTimePartitionId(timePartitionId), tsFileResource, true,
          i == tsFiles.size() - 1);
      RestorableTsFileIOWriter writer;
      try {
        writer = recoverPerformer.recover();
      } catch (StorageGroupProcessorException e) {
        logger.warn("Skip TsFile: {} because of error in recover: ", tsFileResource.getPath(), e);
        continue;
      }
      if (i != tsFiles.size() - 1 || !writer.canWrite()) {
        // not the last file or cannot write, just close it
        tsFileResource.setClosed(true);
      } else if (writer.canWrite()) {
        // the last file is not closed, continue writing to in
        TsFileProcessor tsFileProcessor = new TsFileProcessor(storageGroupName, tsFileResource,
            getVersionControllerByTimePartitionId(timePartitionId),
            this::closeUnsealedTsFileProcessorCallBack,
            this::unsequenceFlushCallback, false, writer);
        workUnsequenceTsFileProcessors
            .put(timePartitionId, tsFileProcessor);
        tsFileResource.setProcessor(tsFileProcessor);
        tsFileProcessor.setTimeRangeId(timePartitionId);
        writer.makeMetadataVisible();
      }
      unSequenceFileList.add(tsFileResource);
    }
  }

  // ({systemTime}-{versionNum}-{mergeNum}.tsfile)
  private int compareFileName(File o1, File o2) {
    String[] items1 = o1.getName().replace(TSFILE_SUFFIX, "")
        .split(IoTDBConstant.TSFILE_NAME_SEPARATOR);
    String[] items2 = o2.getName().replace(TSFILE_SUFFIX, "")
        .split(IoTDBConstant.TSFILE_NAME_SEPARATOR);
    long ver1 = Long.parseLong(items1[0]);
    long ver2 = Long.parseLong(items2[0]);
    int cmp = Long.compare(ver1, ver2);
    if (cmp == 0) {
      return Long.compare(Long.parseLong(items1[1]), Long.parseLong(items2[1]));
    } else {
      return cmp;
    }
  }


  public void insert(InsertPlan insertPlan) throws WriteProcessException {
    // reject insertions that are out of ttl
    if (!checkTTL(insertPlan.getTime())) {
      throw new OutOfTTLException(insertPlan.getTime(), (System.currentTimeMillis() - dataTTL));
    }
    writeLock();
    try {
      // init map
      long timePartitionId = StorageEngine.getTimePartition(insertPlan.getTime());

      latestTimeForEachDevice.computeIfAbsent(timePartitionId, l -> new HashMap<>());
      partitionLatestFlushedTimeForEachDevice.computeIfAbsent(timePartitionId, id -> new HashMap<>());

      // insert to sequence or unSequence file
      insertToTsFileProcessor(insertPlan,
          insertPlan.getTime() > partitionLatestFlushedTimeForEachDevice.get(timePartitionId)
              .getOrDefault(insertPlan.getDeviceId(), Long.MIN_VALUE));

    } finally {
      writeUnlock();
    }
  }

  public TSStatus[] insertTablet(InsertTabletPlan insertTabletPlan) throws WriteProcessException {
    writeLock();
    try {
      TSStatus[] results = new TSStatus[insertTabletPlan.getRowCount()];

      /*
       * assume that batch has been sorted by client
       */
      int loc = 0;
      while (loc < insertTabletPlan.getRowCount()) {
        long currTime = insertTabletPlan.getTimes()[loc];
        // skip points that do not satisfy TTL
        if (!checkTTL(currTime)) {
          results[loc] = RpcUtils.getStatus(TSStatusCode.OUT_OF_TTL_ERROR,
              "time " + currTime + " in current line is out of TTL: " + dataTTL);
          loc++;
        } else {
          break;
        }
      }
      // loc pointing at first legal position
      if (loc == insertTabletPlan.getRowCount()) {
        return results;
      }
      // before is first start point
      int before = loc;
      // before time partition
      long beforeTimePartition = StorageEngine.getTimePartition(insertTabletPlan.getTimes()[before]);
      // init map
      long lastFlushTime = partitionLatestFlushedTimeForEachDevice.
          computeIfAbsent(beforeTimePartition, id -> new HashMap<>()).
          computeIfAbsent(insertTabletPlan.getDeviceId(), id -> Long.MIN_VALUE);
      // if is sequence
      boolean isSequence = false;
      while (loc < insertTabletPlan.getRowCount()) {
        long time = insertTabletPlan.getTimes()[loc];
        long curTimePartition = StorageEngine.getTimePartition(time);
        results[loc] = RpcUtils.SUCCESS_STATUS;
        // start next partition
        if (curTimePartition != beforeTimePartition) {
          // insert last time partition
          insertTabletToTsFileProcessor(insertTabletPlan, before, loc, isSequence, results,
              beforeTimePartition);
          // re initialize
          before = loc;
          beforeTimePartition = curTimePartition;
          lastFlushTime = partitionLatestFlushedTimeForEachDevice.
              computeIfAbsent(beforeTimePartition, id -> new HashMap<>()).
              computeIfAbsent(insertTabletPlan.getDeviceId(), id -> Long.MIN_VALUE);
          isSequence = false;
        }
        // still in this partition
        else {
          // judge if we should insert sequence
          if (!isSequence && time > lastFlushTime) {
            // insert into unsequence and then start sequence
            insertTabletToTsFileProcessor(insertTabletPlan, before, loc, false, results,
                beforeTimePartition);
            before = loc;
            isSequence = true;
          }
          loc++;
        }
      }

      // do not forget last part
      if (before < loc) {
        insertTabletToTsFileProcessor(insertTabletPlan, before, loc, isSequence, results,
            beforeTimePartition);
      }

      return results;
    } finally {
      writeUnlock();
    }
  }

  /**
   * @return whether the given time falls in ttl
   */
  private boolean checkTTL(long time) {
    return dataTTL == Long.MAX_VALUE || (System.currentTimeMillis() - time) <= dataTTL;
  }

  /**
   * insert batch to tsfile processor thread-safety that the caller need to guarantee
   *
   * @param insertTabletPlan insert a tablet of a device
   * @param sequence whether is sequence
   * @param results result array
   * @param timePartitionId time partition id
   */
  private void insertTabletToTsFileProcessor(InsertTabletPlan insertTabletPlan,
      int start, int end, boolean sequence, TSStatus[] results, long timePartitionId)
      throws WriteProcessException {
    // return when start >= end
    if (start >= end) {
      return;
    }

    TsFileProcessor tsFileProcessor = getOrCreateTsFileProcessor(timePartitionId, sequence);
    if (tsFileProcessor == null) {
      for (int i = start; i < end; i++) {
        results[i] = RpcUtils.getStatus(TSStatusCode.INTERNAL_SERVER_ERROR,
            "can not create TsFileProcessor, timePartitionId: " + timePartitionId);
      }
      return;
    }

    try {
      tsFileProcessor.insertTablet(insertTabletPlan, start, end, results);
    } catch (WriteProcessException e) {
      logger.error("insert to TsFileProcessor error ", e);
      return;
    }

    latestTimeForEachDevice.computeIfAbsent(timePartitionId, t -> new HashMap<>());
    // try to update the latest time of the device of this tsRecord
    if (sequence && latestTimeForEachDevice.get(timePartitionId)
        .getOrDefault(insertTabletPlan.getDeviceId(), Long.MIN_VALUE)
        < insertTabletPlan.getTimes()[end - 1]) {
      latestTimeForEachDevice.get(timePartitionId)
          .put(insertTabletPlan.getDeviceId(), insertTabletPlan.getTimes()[end - 1]);
    }
    long globalLatestFlushedTime = globalLatestFlushedTimeForEachDevice.getOrDefault(
        insertTabletPlan.getDeviceId(), Long.MIN_VALUE);
    tryToUpdateBatchInsertLastCache(insertTabletPlan, globalLatestFlushedTime);

    // check memtable size and may async try to flush the work memtable
    if (tsFileProcessor.shouldFlush()) {
      fileFlushPolicy.apply(this, tsFileProcessor, sequence);
    }
  }

  public void tryToUpdateBatchInsertLastCache(InsertTabletPlan plan, Long latestFlushedTime)
      throws WriteProcessException {
    MNode node = null;
    try {
      node = MManager.getInstance().getDeviceNodeWithAutoCreateAndReadLock(plan.getDeviceId());
      String[] measurementList = plan.getMeasurements();
      for (int i = 0; i < measurementList.length; i++) {
        // Update cached last value with high priority
        MNode measurementNode = node.getChild(measurementList[i]);
        ((LeafMNode) measurementNode)
            .updateCachedLast(plan.composeLastTimeValuePair(i), true, latestFlushedTime);
      }
    } catch (MetadataException e) {
      throw new WriteProcessException(e);
    } finally {
      if (node != null) {
        ((InternalMNode) node).readUnlock();
      }
    }
  }

  private void insertToTsFileProcessor(InsertPlan insertPlan, boolean sequence)
      throws WriteProcessException {
    long timePartitionId = StorageEngine.getTimePartition(insertPlan.getTime());

    TsFileProcessor tsFileProcessor = getOrCreateTsFileProcessor(timePartitionId, sequence);

    if (tsFileProcessor == null) {
      return;
    }

    // insert TsFileProcessor
    tsFileProcessor.insert(insertPlan);

    // try to update the latest time of the device of this tsRecord
    if (latestTimeForEachDevice.get(timePartitionId)
        .getOrDefault(insertPlan.getDeviceId(), Long.MIN_VALUE) < insertPlan.getTime()) {
      latestTimeForEachDevice.get(timePartitionId)
          .put(insertPlan.getDeviceId(), insertPlan.getTime());
    }

    long globalLatestFlushTime = globalLatestFlushedTimeForEachDevice.getOrDefault(
        insertPlan.getDeviceId(), Long.MIN_VALUE);

    tryToUpdateInsertLastCache(insertPlan, globalLatestFlushTime);

    // check memtable size and may asyncTryToFlush the work memtable
    if (tsFileProcessor.shouldFlush()) {
      fileFlushPolicy.apply(this, tsFileProcessor, sequence);
    }
  }

  public void tryToUpdateInsertLastCache(InsertPlan plan, Long latestFlushedTime)
      throws WriteProcessException {
    MNode node = null;
    try {
      node = MManager.getInstance().getDeviceNodeWithAutoCreateAndReadLock(plan.getDeviceId());
      String[] measurementList = plan.getMeasurements();
      for (int i = 0; i < measurementList.length; i++) {
        // Update cached last value with high priority
        MNode measurementNode = node.getChild(measurementList[i]);
<<<<<<< HEAD
        if (measurementNode != null) {
          ((LeafMNode) measurementNode)
              .updateCachedLast(plan.composeTimeValuePair(i), true, latestFlushedTime);
        }
=======

        ((LeafMNode) measurementNode)
            .updateCachedLast(plan.composeTimeValuePair(i), true, latestFlushedTime);
>>>>>>> 867a3e17
      }
    } catch (MetadataException | QueryProcessException e) {
      throw new WriteProcessException(e);
    } finally {
      if (node != null) {
        ((InternalMNode) node).readUnlock();
      }
    }
  }

  private TsFileProcessor getOrCreateTsFileProcessor(long timeRangeId, boolean sequence) {
    TsFileProcessor tsFileProcessor = null;
    try {
      if (sequence) {
        tsFileProcessor = getOrCreateTsFileProcessorIntern(timeRangeId,
            workSequenceTsFileProcessors, sequenceFileTreeSet, true);
      } else {
        tsFileProcessor = getOrCreateTsFileProcessorIntern(timeRangeId,
            workUnsequenceTsFileProcessors, unSequenceFileList, false);
      }
    } catch (DiskSpaceInsufficientException e) {
      logger.error(
          "disk space is insufficient when creating TsFile processor, change system mode to read-only",
          e);
      IoTDBDescriptor.getInstance().getConfig().setReadOnly(true);
    } catch (IOException e) {
      logger
          .error("meet IOException when creating TsFileProcessor, change system mode to read-only",
              e);
      IoTDBDescriptor.getInstance().getConfig().setReadOnly(true);
    }
    return tsFileProcessor;
  }

  /**
   * get processor from hashmap, flush oldest processor if necessary
   *
   * @param timeRangeId time partition range
   * @param tsFileProcessorTreeMap tsFileProcessorTreeMap
   * @param fileList file list to add new processor
   * @param sequence whether is sequence or not
   */
  private TsFileProcessor getOrCreateTsFileProcessorIntern(long timeRangeId,
      TreeMap<Long, TsFileProcessor> tsFileProcessorTreeMap,
      Collection<TsFileResource> fileList,
      boolean sequence)
      throws IOException, DiskSpaceInsufficientException {

    TsFileProcessor res;
    // we have to ensure only one thread can change workSequenceTsFileProcessors
    writeLock();
    try {
      if (!tsFileProcessorTreeMap.containsKey(timeRangeId)) {
        // we have to remove oldest processor to control the num of the memtables
        // TODO: use a method to control the number of memtables
        if (tsFileProcessorTreeMap.size()
            >= IoTDBDescriptor.getInstance().getConfig().getMemtableNumInEachStorageGroup() / 2) {
          Map.Entry<Long, TsFileProcessor> processorEntry = tsFileProcessorTreeMap.firstEntry();
          logger.info(
              "will close a TsFile because too many memtables ({} > {}) in the storage group {},",
              tsFileProcessorTreeMap.size(),
              IoTDBDescriptor.getInstance().getConfig().getMemtableNumInEachStorageGroup() / 2,
              storageGroupName);
          asyncCloseOneTsFileProcessor(sequence, processorEntry.getValue());
        }

        // build new processor
        TsFileProcessor newProcessor = createTsFileProcessor(sequence, timeRangeId);
        tsFileProcessorTreeMap.put(timeRangeId, newProcessor);
        fileList.add(newProcessor.getTsFileResource());
        res = newProcessor;
      } else {
        res = tsFileProcessorTreeMap.get(timeRangeId);
      }

    } finally {
      // unlock in finally
      writeUnlock();
    }

    return res;
  }


  private TsFileProcessor createTsFileProcessor(boolean sequence, long timePartitionId)
      throws IOException, DiskSpaceInsufficientException {
    String baseDir;
    if (sequence) {
      baseDir = DirectoryManager.getInstance().getNextFolderForSequenceFile();
    } else {
      baseDir = DirectoryManager.getInstance().getNextFolderForUnSequenceFile();
    }
    fsFactory.getFile(baseDir, storageGroupName).mkdirs();

    String filePath =
        baseDir + File.separator + storageGroupName + File.separator + timePartitionId
            + File.separator
            + getNewTsFileName(timePartitionId);

    TsFileProcessor tsFileProcessor;
    VersionController versionController = getVersionControllerByTimePartitionId(timePartitionId);
    if (sequence) {
      tsFileProcessor = new TsFileProcessor(storageGroupName,
          fsFactory.getFileWithParent(filePath),
          versionController, this::closeUnsealedTsFileProcessorCallBack,
          this::updateLatestFlushTimeCallback, true);
    } else {
      tsFileProcessor = new TsFileProcessor(storageGroupName,
          fsFactory.getFileWithParent(filePath),
          versionController, this::closeUnsealedTsFileProcessorCallBack,
          this::unsequenceFlushCallback, false);
    }

    tsFileProcessor.setTimeRangeId(timePartitionId);
    return tsFileProcessor;
  }

  /**
   * Create a new tsfile name
   *
   * @return file name
   */
  private String getNewTsFileName(long timePartitionId) {
    long version = partitionMaxFileVersions.getOrDefault(timePartitionId, 0L) + 1;
    partitionMaxFileVersions.put(timePartitionId, version);
    partitionDirectFileVersions.computeIfAbsent(timePartitionId, p -> new HashSet<>()).add(version);
    return getNewTsFileName(System.currentTimeMillis(), version, 0);
  }

  private String getNewTsFileName(long time, long version, int mergeCnt) {
    return time + IoTDBConstant.TSFILE_NAME_SEPARATOR + version
        + IoTDBConstant.TSFILE_NAME_SEPARATOR + mergeCnt + TSFILE_SUFFIX;
  }


  /**
   * thread-safety should be ensured by caller
   */
  public void asyncCloseOneTsFileProcessor(boolean sequence, TsFileProcessor tsFileProcessor) {
    //for sequence tsfile, we update the endTimeMap only when the file is prepared to be closed.
    //for unsequence tsfile, we have maintained the endTimeMap when an insertion comes.
    if (sequence) {
      closingSequenceTsFileProcessor.add(tsFileProcessor);
      updateEndTimeMap(tsFileProcessor);
      tsFileProcessor.asyncClose();

      workSequenceTsFileProcessors.remove(tsFileProcessor.getTimeRangeId());
      // if unsequence files don't contain this time range id, we should remove it's version controller
      if (!workUnsequenceTsFileProcessors.containsKey(tsFileProcessor.getTimeRangeId())) {
        timePartitionIdVersionControllerMap.remove(tsFileProcessor.getTimeRangeId());
      }
      logger.info("close a sequence tsfile processor {}", storageGroupName);
    } else {
      closingUnSequenceTsFileProcessor.add(tsFileProcessor);
      tsFileProcessor.asyncClose();

      workUnsequenceTsFileProcessors.remove(tsFileProcessor.getTimeRangeId());
      // if sequence files don't contain this time range id, we should remove it's version controller
      if (!workSequenceTsFileProcessors.containsKey(tsFileProcessor.getTimeRangeId())) {
        timePartitionIdVersionControllerMap.remove(tsFileProcessor.getTimeRangeId());
      }
    }
  }

  /**
   * delete the storageGroup's own folder in folder data/system/storage_groups
   */
  public void deleteFolder(String systemDir) {
    logger.info("{} will close all files for deleting data folder {}", storageGroupName, systemDir);
    writeLock();
    syncCloseAllWorkingTsFileProcessors();
    try {
      File storageGroupFolder = SystemFileFactory.INSTANCE.getFile(systemDir, storageGroupName);
      if (storageGroupFolder.exists()) {
        org.apache.iotdb.db.utils.FileUtils.deleteDirectory(storageGroupFolder);
      }
    } catch (IOException e) {
      logger.error("Cannot delete the folder in storage group {}, because", storageGroupName, e);
    } finally {
      writeUnlock();
    }
  }

  public void closeAllResources() {
    for (TsFileResource tsFileResource : unSequenceFileList) {
      try {
        tsFileResource.close();
      } catch (IOException e) {
        logger.error("Cannot close a TsFileResource {}", tsFileResource, e);
      }
    }
    for (TsFileResource tsFileResource : sequenceFileTreeSet) {
      try {
        tsFileResource.close();
      } catch (IOException e) {
        logger.error("Cannot close a TsFileResource {}", tsFileResource, e);
      }
    }
  }

  public void syncDeleteDataFiles() {
    logger.info("{} will close all files for deleting data files", storageGroupName);
    writeLock();
    syncCloseAllWorkingTsFileProcessors();
    //normally, mergingModification is just need to be closed by after a merge task is finished.
    //we close it here just for IT test.
    if (this.mergingModification != null) {
      try {
        mergingModification.close();
      } catch (IOException e) {
        logger.error("Cannot close the mergingMod file {}", mergingModification.getFilePath(), e);
      }

    }
    try {
      closeAllResources();
      List<String> folder = DirectoryManager.getInstance().getAllSequenceFileFolders();
      folder.addAll(DirectoryManager.getInstance().getAllUnSequenceFileFolders());
      deleteAllSGFolders(folder);

      this.workSequenceTsFileProcessors.clear();
      this.workUnsequenceTsFileProcessors.clear();
      this.sequenceFileTreeSet.clear();
      this.unSequenceFileList.clear();
      this.partitionLatestFlushedTimeForEachDevice.clear();
      this.globalLatestFlushedTimeForEachDevice.clear();
      this.latestTimeForEachDevice.clear();
    } finally {
      writeUnlock();
    }
  }

  private void deleteAllSGFolders(List<String> folder) {
    for (String tsfilePath : folder) {
      File storageGroupFolder = fsFactory.getFile(tsfilePath, storageGroupName);
      if (storageGroupFolder.exists()) {
        try {
          org.apache.iotdb.db.utils.FileUtils.deleteDirectory(storageGroupFolder);
        } catch (IOException e) {
          logger.error("Delete TsFiles failed", e);
        }
      }
    }
  }

  /**
   * Iterate each TsFile and try to lock and remove those out of TTL.
   */
  public synchronized void checkFilesTTL() {
    if (dataTTL == Long.MAX_VALUE) {
      logger.debug("{}: TTL not set, ignore the check", storageGroupName);
      return;
    }
    long timeLowerBound = System.currentTimeMillis() - dataTTL;
    if (logger.isDebugEnabled()) {
      logger.debug("{}: TTL removing files before {}", storageGroupName, new Date(timeLowerBound));
    }

    // copy to avoid concurrent modification of deletion
    List<TsFileResource> seqFiles = new ArrayList<>(sequenceFileTreeSet);
    List<TsFileResource> unseqFiles = new ArrayList<>(unSequenceFileList);

    for (TsFileResource tsFileResource : seqFiles) {
      checkFileTTL(tsFileResource, timeLowerBound, true);
    }
    for (TsFileResource tsFileResource : unseqFiles) {
      checkFileTTL(tsFileResource, timeLowerBound, false);
    }
  }

  private void checkFileTTL(TsFileResource resource, long timeLowerBound, boolean isSeq) {
    if (resource.isMerging() || !resource.isClosed()
        || !resource.isDeleted() && resource.stillLives(timeLowerBound)) {
      return;
    }

    writeLock();
    try {
      // prevent new merges and queries from choosing this file
      resource.setDeleted(true);
      // the file may be chosen for merge after the last check and before writeLock()
      // double check to ensure the file is not used by a merge
      if (resource.isMerging()) {
        return;
      }

      // ensure that the file is not used by any queries
      if (resource.getWriteQueryLock().writeLock().tryLock()) {
        try {
          // physical removal
          resource.remove();
          if (logger.isInfoEnabled()) {
            logger.info("Removed a file {} before {} by ttl ({}ms)", resource.getPath(),
                new Date(timeLowerBound), dataTTL);
          }
          if (isSeq) {
            sequenceFileTreeSet.remove(resource);
          } else {
            unSequenceFileList.remove(resource);
          }
        } finally {
          resource.getWriteQueryLock().writeLock().unlock();
        }
      }
    } finally {
      writeUnlock();
    }
  }

  /**
   * This method will be blocked until all tsfile processors are closed.
   */
  public void syncCloseAllWorkingTsFileProcessors() {
    synchronized (closeStorageGroupCondition) {
      try {
        asyncCloseAllWorkingTsFileProcessors();
        long startTime = System.currentTimeMillis();
        while (!closingSequenceTsFileProcessor.isEmpty() || !closingUnSequenceTsFileProcessor
            .isEmpty()) {
          closeStorageGroupCondition.wait(60_000);
          if (System.currentTimeMillis() - startTime > 60_000) {
            logger.warn("{} has spent {}s to wait for closing all TsFiles.", this.storageGroupName,
                (System.currentTimeMillis() - startTime) / 1000);
          }
        }
      } catch (InterruptedException e) {
        logger.error("CloseFileNodeCondition error occurs while waiting for closing the storage "
            + "group {}", storageGroupName, e);
      }
    }
  }

  public void asyncCloseAllWorkingTsFileProcessors() {
    writeLock();
    try {
      logger.info("async force close all files in storage group: {}", storageGroupName);
      // to avoid concurrent modification problem, we need a new array list
      for (TsFileProcessor tsFileProcessor : new ArrayList<>(
          workSequenceTsFileProcessors.values())) {
        asyncCloseOneTsFileProcessor(true, tsFileProcessor);
      }
      // to avoid concurrent modification problem, we need a new array list
      for (TsFileProcessor tsFileProcessor : new ArrayList<>(
          workUnsequenceTsFileProcessors.values())) {
        asyncCloseOneTsFileProcessor(false, tsFileProcessor);
      }
    } finally {
      writeUnlock();
    }
  }

  // TODO need a read lock, please consider the concurrency with flush manager threads.
  public QueryDataSource query(String deviceId, String measurementId, QueryContext context,
      QueryFileManager filePathsManager, Filter timeFilter) throws QueryProcessException {
    insertLock.readLock().lock();
    mergeLock.readLock().lock();
    try {
      List<TsFileResource> seqResources = getFileResourceListForQuery(sequenceFileTreeSet,
          deviceId, measurementId, context, timeFilter);
      List<TsFileResource> unseqResources = getFileResourceListForQuery(unSequenceFileList,
          deviceId, measurementId, context, timeFilter);
      QueryDataSource dataSource = new QueryDataSource(new Path(deviceId, measurementId),
          seqResources, unseqResources);
      // used files should be added before mergeLock is unlocked, or they may be deleted by
      // running merge
      // is null only in tests
      if (filePathsManager != null) {
        filePathsManager.addUsedFilesForQuery(context.getQueryId(), dataSource);
      }
      dataSource.setDataTTL(dataTTL);
      return dataSource;
    } catch (MetadataException e) {
      throw new QueryProcessException(e);
    } finally {
      insertLock.readLock().unlock();
      mergeLock.readLock().unlock();
    }
  }

  public void writeLock() {
    insertLock.writeLock().lock();
  }

  public void writeUnlock() {
    insertLock.writeLock().unlock();
  }


  /**
   * @param tsFileResources includes sealed and unsealed tsfile resources
   * @return fill unsealed tsfile resources with memory data and ChunkMetadataList of data in disk
   */
  private List<TsFileResource> getFileResourceListForQuery(
      Collection<TsFileResource> tsFileResources,
      String deviceId, String measurementId, QueryContext context, Filter timeFilter)
      throws MetadataException {

    MeasurementSchema schema = MManager.getInstance().getSeriesSchema(deviceId, measurementId);

    List<TsFileResource> tsfileResourcesForQuery = new ArrayList<>();
    long timeLowerBound = dataTTL != Long.MAX_VALUE ? System.currentTimeMillis() - dataTTL : Long
        .MIN_VALUE;
    context.setQueryTimeLowerBound(timeLowerBound);

    for (TsFileResource tsFileResource : tsFileResources) {
      if (!isTsFileResourceSatisfied(tsFileResource, deviceId, timeFilter)) {
        continue;
      }
      closeQueryLock.readLock().lock();

      try {
        if (tsFileResource.isClosed()) {
          tsfileResourcesForQuery.add(tsFileResource);
        } else {
          // left: in-memory data, right: meta of disk data
          Pair<List<ReadOnlyMemChunk>, List<ChunkMetadata>> pair =
              tsFileResource.getUnsealedFileProcessor()
                  .query(deviceId, measurementId, schema.getType(), schema.getEncodingType(),
                      schema.getProps(), context);

          tsfileResourcesForQuery.add(new TsFileResource(tsFileResource.getFile(),
              tsFileResource.getStartTimeMap(), tsFileResource.getEndTimeMap(), pair.left,
              pair.right));
        }
      } catch (IOException e) {
        throw new MetadataException(e);
      } finally {
        closeQueryLock.readLock().unlock();
      }
    }
    return tsfileResourcesForQuery;
  }

  /**
   * @return true if the device is contained in the TsFile and it lives beyond TTL
   */
  private boolean isTsFileResourceSatisfied(TsFileResource tsFileResource, String deviceId,
      Filter timeFilter) {
    if (!tsFileResource.containsDevice(deviceId)) {
      return false;
    }
    if (dataTTL != Long.MAX_VALUE) {
      Long deviceEndTime = tsFileResource.getEndTimeMap().get(deviceId);
      return deviceEndTime == null || checkTTL(deviceEndTime);
    }

    if (timeFilter != null) {
      long startTime = tsFileResource.getStartTimeMap().get(deviceId);
      long endTime = tsFileResource.getEndTimeMap().getOrDefault(deviceId, Long.MAX_VALUE);
      return timeFilter.satisfyStartEndTime(startTime, endTime);
    }
    return true;
  }


  /**
   * Delete data whose timestamp <= 'timestamp' and belongs to the time series
   * deviceId.measurementId.
   *
   * @param deviceId the deviceId of the timeseries to be deleted.
   * @param measurementId the measurementId of the timeseries to be deleted.
   * @param timestamp the delete range is (0, timestamp].
   */
  public void delete(String deviceId, String measurementId, long timestamp) throws IOException {
    // TODO: how to avoid partial deletion?
    //FIXME: notice that if we may remove a SGProcessor out of memory, we need to close all opened
    //mod files in mergingModification, sequenceFileList, and unsequenceFileList
    writeLock();
    mergeLock.writeLock().lock();

    // record files which are updated so that we can roll back them in case of exception
    List<ModificationFile> updatedModFiles = new ArrayList<>();

    try {
      Long lastUpdateTime = null;
      for (Map<String, Long> latestTimeMap : latestTimeForEachDevice.values()) {
        Long curTime = latestTimeMap.get(deviceId);
        if (curTime != null && (lastUpdateTime == null || lastUpdateTime < curTime)) {
          lastUpdateTime = curTime;
        }
      }

      // There is no tsfile data, the delete operation is invalid
      if (lastUpdateTime == null) {
        logger.debug("No device {} in SG {}, deletion invalid", deviceId, storageGroupName);
        return;
      }

      // time partition to divide storage group
      long timePartitionId = StorageEngine.getTimePartition(timestamp);
      // write log to impacted working TsFileProcessors
      logDeletion(timestamp, deviceId, measurementId, timePartitionId);

      Path fullPath = new Path(deviceId, measurementId);
      Deletion deletion = new Deletion(fullPath,
          getVersionControllerByTimePartitionId(timePartitionId).nextVersion(), timestamp);
      if (mergingModification != null) {
        mergingModification.write(deletion);
        updatedModFiles.add(mergingModification);
      }

      deleteDataInFiles(sequenceFileTreeSet, deletion, updatedModFiles);
      deleteDataInFiles(unSequenceFileList, deletion, updatedModFiles);

    } catch (Exception e) {
      // roll back
      for (ModificationFile modFile : updatedModFiles) {
        modFile.abort();
      }
      throw new IOException(e);
    } finally {
      writeUnlock();
      mergeLock.writeLock().unlock();
    }
  }

  private void logDeletion(long timestamp, String deviceId, String measurementId, long timePartitionId)
      throws IOException {
    if (IoTDBDescriptor.getInstance().getConfig().isEnableWal()) {
      DeletePlan deletionPlan = new DeletePlan(timestamp, new Path(deviceId, measurementId));
      for (Map.Entry<Long, TsFileProcessor> entry : workSequenceTsFileProcessors.entrySet()) {
        if (entry.getKey() <= timePartitionId) {
          entry.getValue().getLogNode().write(deletionPlan);
        }
      }

      for (Map.Entry<Long, TsFileProcessor> entry : workUnsequenceTsFileProcessors.entrySet()) {
        if (entry.getKey() <= timePartitionId) {
          entry.getValue().getLogNode().write(deletionPlan);
        }
      }
    }
  }


  private void deleteDataInFiles(Collection<TsFileResource> tsFileResourceList, Deletion deletion,
      List<ModificationFile> updatedModFiles)
      throws IOException {
    String deviceId = deletion.getDevice();
    for (TsFileResource tsFileResource : tsFileResourceList) {
      if (!tsFileResource.containsDevice(deviceId) ||
          deletion.getTimestamp() < tsFileResource.getStartTimeMap().get(deviceId)) {
        continue;
      }

      long partitionId = tsFileResource.getTimePartition();
      deletion.setVersionNum(getVersionControllerByTimePartitionId(partitionId).nextVersion());

      // write deletion into modification file
      tsFileResource.getModFile().write(deletion);
      // remember to close mod file
      tsFileResource.getModFile().close();

      // delete data in memory of unsealed file
      if (!tsFileResource.isClosed()) {
        TsFileProcessor tsfileProcessor = tsFileResource.getUnsealedFileProcessor();
        tsfileProcessor.deleteDataInMemory(deletion);
      }

      // add a record in case of rollback
      updatedModFiles.add(tsFileResource.getModFile());
    }
  }

  /**
   * when close an TsFileProcessor, update its EndTimeMap immediately
   *
   * @param tsFileProcessor processor to be closed
   */
  private void updateEndTimeMap(TsFileProcessor tsFileProcessor) {
    TsFileResource resource = tsFileProcessor.getTsFileResource();
    for (Entry<String, Long> startTime : resource.getStartTimeMap().entrySet()) {
      String deviceId = startTime.getKey();
      resource.forceUpdateEndTime(deviceId,
          latestTimeForEachDevice.get(tsFileProcessor.getTimeRangeId()).get(deviceId));
    }
  }

  private boolean unsequenceFlushCallback(TsFileProcessor processor) {
    return true;
  }

  private boolean updateLatestFlushTimeCallback(TsFileProcessor processor) {
    // update the largest timestamp in the last flushing memtable
    Map<String, Long> curPartitionDeviceLatestTime = latestTimeForEachDevice
        .get(processor.getTimeRangeId());

    if (curPartitionDeviceLatestTime == null) {
      logger.warn("Partition: {} does't have latest time for each device. "
              + "No valid record is written into memtable. Flushing tsfile is: {}",
          processor.getTimeRangeId(), processor.getTsFileResource().getFile());
      return false;
    }

    for (Entry<String, Long> entry : curPartitionDeviceLatestTime.entrySet()) {
      partitionLatestFlushedTimeForEachDevice
          .computeIfAbsent(processor.getTimeRangeId(), id -> new HashMap<>())
          .put(entry.getKey(), entry.getValue());
      if (globalLatestFlushedTimeForEachDevice
          .getOrDefault(entry.getKey(), Long.MIN_VALUE) < entry.getValue()) {
        globalLatestFlushedTimeForEachDevice.put(entry.getKey(), entry.getValue());
      }
    }
    return true;
  }

  /**
   * put the memtable back to the MemTablePool and make the metadata in writer visible
   */
  // TODO please consider concurrency with query and insert method.
  private void closeUnsealedTsFileProcessorCallBack(
      TsFileProcessor tsFileProcessor) throws TsFileProcessorException {
    closeQueryLock.writeLock().lock();
    try {
      tsFileProcessor.close();
    } finally {
      closeQueryLock.writeLock().unlock();
    }
    //closingSequenceTsFileProcessor is a thread safety class.
    if (closingSequenceTsFileProcessor.contains(tsFileProcessor)) {
      closingSequenceTsFileProcessor.remove(tsFileProcessor);
    } else {
      closingUnSequenceTsFileProcessor.remove(tsFileProcessor);
    }
    logger.info("signal closing storage group condition in {}", storageGroupName);
    synchronized (closeStorageGroupCondition) {
      closeStorageGroupCondition.notifyAll();
    }
  }

  /**
   * count all Tsfiles in the storage group which need to be upgraded
   *
   * @return total num of the tsfiles which need to be upgraded in the storage group
   */
  public int countUpgradeFiles() {
    int cntUpgradeFileNum = 0;
    for (TsFileResource seqTsFileResource : sequenceFileTreeSet) {
      if (UpgradeUtils.isNeedUpgrade(seqTsFileResource)) {
        cntUpgradeFileNum += 1;
      }
    }
    for (TsFileResource unseqTsFileResource : unSequenceFileList) {
      if (UpgradeUtils.isNeedUpgrade(unseqTsFileResource)) {
        cntUpgradeFileNum += 1;
      }
    }
    return cntUpgradeFileNum;
  }

  public void upgrade() {
    for (TsFileResource seqTsFileResource : sequenceFileTreeSet) {
      seqTsFileResource.doUpgrade();
    }
    for (TsFileResource unseqTsFileResource : unSequenceFileList) {
      unseqTsFileResource.doUpgrade();
    }
  }

  public void merge(boolean fullMerge) {
    writeLock();
    try {
      if (isMerging) {
        if (logger.isInfoEnabled()) {
          logger.info("{} Last merge is ongoing, currently consumed time: {}ms", storageGroupName,
              (System.currentTimeMillis() - mergeStartTime));
        }
        return;
      }
      logger.info("{} will close all files for starting a merge (fullmerge = {})", storageGroupName,
          fullMerge);

      if (unSequenceFileList.isEmpty() || sequenceFileTreeSet.isEmpty()) {
        logger.info("{} no files to be merged", storageGroupName);
        return;
      }

      long budget = IoTDBDescriptor.getInstance().getConfig().getMergeMemoryBudget();
      long timeLowerBound = System.currentTimeMillis() - dataTTL;
      MergeResource mergeResource = new MergeResource(sequenceFileTreeSet, unSequenceFileList,
          timeLowerBound);

      IMergeFileSelector fileSelector = getMergeFileSelector(budget, mergeResource);
      try {
        List[] mergeFiles = fileSelector.select();
        if (mergeFiles.length == 0) {
          logger.info("{} cannot select merge candidates under the budget {}", storageGroupName,
              budget);
          return;
        }
        // avoid pending tasks holds the metadata and streams
        mergeResource.clear();
        String taskName = storageGroupName + "-" + System.currentTimeMillis();
        // do not cache metadata until true candidates are chosen, or too much metadata will be
        // cached during selection
        mergeResource.setCacheDeviceMeta(true);

        for (TsFileResource tsFileResource : mergeResource.getSeqFiles()) {
          tsFileResource.setMerging(true);
        }
        for (TsFileResource tsFileResource : mergeResource.getUnseqFiles()) {
          tsFileResource.setMerging(true);
        }

        MergeTask mergeTask = new MergeTask(mergeResource, storageGroupSysDir.getPath(),
            this::mergeEndAction, taskName, fullMerge, fileSelector.getConcurrentMergeNum(),
            storageGroupName);
        mergingModification = new ModificationFile(
            storageGroupSysDir + File.separator + MERGING_MODIFICATION_FILE_NAME);
        MergeManager.getINSTANCE().submitMainTask(mergeTask);
        if (logger.isInfoEnabled()) {
          logger.info("{} submits a merge task {}, merging {} seqFiles, {} unseqFiles",
              storageGroupName, taskName, mergeFiles[0].size(), mergeFiles[1].size());
        }
        isMerging = true;
        mergeStartTime = System.currentTimeMillis();

      } catch (MergeException | IOException e) {
        logger.error("{} cannot select file for merge", storageGroupName, e);
      }
    } finally {
      writeUnlock();
    }
  }

  private IMergeFileSelector getMergeFileSelector(long budget, MergeResource resource) {
    MergeFileStrategy strategy = IoTDBDescriptor.getInstance().getConfig().getMergeFileStrategy();
    switch (strategy) {
      case MAX_FILE_NUM:
        return new MaxFileMergeFileSelector(resource, budget);
      case MAX_SERIES_NUM:
        return new MaxSeriesMergeFileSelector(resource, budget);
      default:
        throw new UnsupportedOperationException("Unknown MergeFileStrategy " + strategy);
    }
  }

  private void removeUnseqFiles(List<TsFileResource> unseqFiles) {
    mergeLock.writeLock().lock();
    try {
      unSequenceFileList.removeAll(unseqFiles);
    } finally {
      mergeLock.writeLock().unlock();
    }

    for (TsFileResource unseqFile : unseqFiles) {
      unseqFile.getWriteQueryLock().writeLock().lock();
      try {
        unseqFile.remove();
      } finally {
        unseqFile.getWriteQueryLock().writeLock().unlock();
      }
    }
  }

  @SuppressWarnings("squid:S1141")
  private void updateMergeModification(TsFileResource seqFile) {
    seqFile.getWriteQueryLock().writeLock().lock();
    try {
      // remove old modifications and write modifications generated during merge
      seqFile.removeModFile();
      if (mergingModification != null) {
        for (Modification modification : mergingModification.getModifications()) {
          seqFile.getModFile().write(modification);
        }
        try {
          seqFile.getModFile().close();
        } catch (IOException e) {
          logger
              .error("Cannot close the ModificationFile {}", seqFile.getModFile().getFilePath(), e);
        }
      }
    } catch (IOException e) {
      logger.error("{} cannot clean the ModificationFile of {} after merge", storageGroupName,
          seqFile.getFile(), e);
    } finally {
      seqFile.getWriteQueryLock().writeLock().unlock();
    }
  }

  private void removeMergingModification() {
    try {
      if (mergingModification != null) {
        mergingModification.remove();
        mergingModification = null;
      }
    } catch (IOException e) {
      logger.error("{} cannot remove merging modification ", storageGroupName, e);
    }
  }

  protected void mergeEndAction(List<TsFileResource> seqFiles, List<TsFileResource> unseqFiles,
      File mergeLog) {
    logger.info("{} a merge task is ending...", storageGroupName);

    if (unseqFiles.isEmpty()) {
      // merge runtime exception arose, just end this merge
      isMerging = false;
      logger.info("{} a merge task abnormally ends", storageGroupName);
      return;
    }

    removeUnseqFiles(unseqFiles);

    for (int i = 0; i < seqFiles.size(); i++) {
      TsFileResource seqFile = seqFiles.get(i);
      mergeLock.writeLock().lock();
      try {
        updateMergeModification(seqFile);
        if (i == seqFiles.size() - 1) {
          //FIXME if there is an exception, the the modification file will be not closed.
          removeMergingModification();
          isMerging = false;
          mergeLog.delete();
        }
      } finally {
        mergeLock.writeLock().unlock();
      }
    }
    logger.info("{} a merge task ends", storageGroupName);
  }

  /**
   * Load a new tsfile to storage group processor. Tne file may have overlap with other files.
   * <p>
   * or unsequence list.
   * <p>
   * Secondly, execute the loading process by the type.
   * <p>
   * Finally, update the latestTimeForEachDevice and partitionLatestFlushedTimeForEachDevice.
   *
   * @param newTsFileResource tsfile resource
   * @UsedBy sync module.
   */
  public void loadNewTsFileForSync(TsFileResource newTsFileResource) throws LoadFileException {
    File tsfileToBeInserted = newTsFileResource.getFile();
    long newFilePartitionId = newTsFileResource.getTimePartitionWithCheck();
    writeLock();
    mergeLock.writeLock().lock();
    try {
      if (loadTsFileByType(LoadTsFileType.LOAD_SEQUENCE, tsfileToBeInserted, newTsFileResource,
          newFilePartitionId)){
        updateLatestTimeMap(newTsFileResource);
      }
    } catch (DiskSpaceInsufficientException e) {
      logger.error(
          "Failed to append the tsfile {} to storage group processor {} because the disk space is insufficient.",
          tsfileToBeInserted.getAbsolutePath(), tsfileToBeInserted.getParentFile().getName());
      IoTDBDescriptor.getInstance().getConfig().setReadOnly(true);
      throw new LoadFileException(e);
    } finally {
      mergeLock.writeLock().unlock();
      writeUnlock();
    }
  }

  /**
   * Load a new tsfile to storage group processor. Tne file may have overlap with other files. <p>
   * that there has no file which is overlapping with the new file.
   * <p>
   * Firstly, determine the loading type of the file, whether it needs to be loaded in sequence list
   * or unsequence list.
   * <p>
   * Secondly, execute the loading process by the type.
   * <p>
   * Finally, update the latestTimeForEachDevice and partitionLatestFlushedTimeForEachDevice.
   *
   * @param newTsFileResource tsfile resource
   * @UsedBy load external tsfile module
   */
  public void loadNewTsFile(TsFileResource newTsFileResource) throws LoadFileException {
    File tsfileToBeInserted = newTsFileResource.getFile();
    long newFilePartitionId = newTsFileResource.getTimePartitionWithCheck();
    writeLock();
    mergeLock.writeLock().lock();
    try {
      List<TsFileResource> sequenceList = new ArrayList<>(sequenceFileTreeSet);

      int insertPos = findInsertionPosition(newTsFileResource, newFilePartitionId, sequenceList);
      if (insertPos == POS_ALREADY_EXIST) {
        return;
      }

      // loading tsfile by type
      if (insertPos == POS_OVERLAP) {
        loadTsFileByType(LoadTsFileType.LOAD_UNSEQUENCE, tsfileToBeInserted, newTsFileResource,
            newFilePartitionId);
      } else {

        // check whether the file name needs to be renamed.
        if (!sequenceFileTreeSet.isEmpty()) {
          String newFileName = getFileNameForLoadingFile(tsfileToBeInserted.getName(), insertPos,
              newTsFileResource.getTimePartition(), sequenceList);
          if (!newFileName.equals(tsfileToBeInserted.getName())) {
            logger.info("Tsfile {} must be renamed to {} for loading into the sequence list.",
                tsfileToBeInserted.getName(), newFileName);
            newTsFileResource.setFile(new File(tsfileToBeInserted.getParentFile(), newFileName));
          }
        }
        loadTsFileByType(LoadTsFileType.LOAD_SEQUENCE, tsfileToBeInserted, newTsFileResource,
            newFilePartitionId);
      }

      // update latest time map
      updateLatestTimeMap(newTsFileResource);
      long partitionNum = newTsFileResource.getTimePartition();
      partitionDirectFileVersions.computeIfAbsent(partitionNum, p -> new HashSet<>())
          .addAll(newTsFileResource.getHistoricalVersions());
      updatePartitionFileVersion(partitionNum, Collections.max(newTsFileResource.getHistoricalVersions()));
    } catch (DiskSpaceInsufficientException e) {
      logger.error(
          "Failed to append the tsfile {} to storage group processor {} because the disk space is insufficient.",
          tsfileToBeInserted.getAbsolutePath(), tsfileToBeInserted.getParentFile().getName());
      IoTDBDescriptor.getInstance().getConfig().setReadOnly(true);
      throw new LoadFileException(e);
    } finally {
      mergeLock.writeLock().unlock();
      writeUnlock();
    }
  }

  /**
   * Set the version in "partition" to "version" if "version" is larger than the current version.
   * @param partition
   * @param version
   */
  public void setPartitionFileVersionToMax(long partition, long version) {
  }

  /**
   * Find the position of "newTsFileResource" in the sequence files if it can be inserted into them.
   * @param newTsFileResource
   * @param newFilePartitionId
   * @return POS_ALREADY_EXIST(-2) if some file has the same name as the one to be inserted
   *         POS_OVERLAP(-3) if some file overlaps the new file
   *         an insertion position i >= -1 if the new file can be inserted between [i, i+1]
   */
  private int findInsertionPosition(TsFileResource newTsFileResource, long newFilePartitionId,
      List<TsFileResource> sequenceList) {
    File tsfileToBeInserted = newTsFileResource.getFile();

    int insertPos = -1;

    // find the position where the new file should be inserted
    for (int i = 0; i < sequenceList.size(); i++) {
      TsFileResource localFile = sequenceList.get(i);
      if (localFile.getFile().getName().equals(tsfileToBeInserted.getName())) {
        return POS_ALREADY_EXIST;
      }
      long localPartitionId = Long.parseLong(localFile.getFile().getParentFile().getName());
      if (i == sequenceList.size() - 1 && localFile.getEndTimeMap().isEmpty()
          || newFilePartitionId > localPartitionId) {
        // skip files that are in the previous partition and the last empty file, as the all data
        // in those files must be older than the new file
        continue;
      }

      int fileComparison = compareTsFileDevices(newTsFileResource, localFile);
      switch (fileComparison) {
        case 0:
          // some devices are newer but some devices are older, the two files overlap in general
          return POS_OVERLAP;
        case -1:
          // all devices in localFile are newer than the new file, the new file can be
          // inserted before localFile
          return i - 1;
        default:
          // all devices in the local file are older than the new file, proceed to the next file
          insertPos = i;
      }
    }
    return insertPos;
  }

  /**
   * Compare each device in the two files to find the time relation of them.
   * @param fileA
   * @param fileB
   * @return -1 if fileA is totally older than fileB (A < B)
   *          0 if fileA is partially older than fileB and partially newer than fileB (A X B)
   *          1 if fileA is totally newer than fileB (B < A)
   */
  private int compareTsFileDevices(TsFileResource fileA, TsFileResource fileB) {
    boolean hasPre = false, hasSubsequence = false;
    for (String device : fileA.getStartTimeMap().keySet()) {
      if (!fileB.getStartTimeMap().containsKey(device)) {
        continue;
      }
      long startTimeA = fileA.getStartTimeMap().get(device);
      long endTimeA = fileA.getEndTimeMap().get(device);
      long startTimeB = fileB.getStartTimeMap().get(device);
      long endTimeB = fileB.getEndTimeMap().get(device);
      if (startTimeA > endTimeB) {
        // A's data of the device is later than to the B's data
        hasPre = true;
      } else if (startTimeB > endTimeA) {
        // A's data of the device is previous to the B's data
        hasSubsequence = true;
      } else {
        // the two files overlap in the device
        return 0;
      }
    }
    if (hasPre && hasSubsequence) {
      // some devices are newer but some devices are older, the two files overlap in general
      return 0;
    }
    if (!hasPre && hasSubsequence) {
      // all devices in B are newer than those in A
      return -1;
    }
    // all devices in B are older than those in A
    return 1;
  }

  /**
   * If the historical versions of a file is a sub-set of the given file's, remove it to reduce
   * unnecessary merge. Only used when the file sender and the receiver share the same file
   * close policy.
   * Warning: DO NOT REMOVE
   * @param resource
   */
  @SuppressWarnings("unused")
  public void removeFullyOverlapFiles(TsFileResource resource) {
    writeLock();
    closeQueryLock.writeLock().lock();
    try {
      Iterator<TsFileResource> iterator = sequenceFileTreeSet.iterator();
      removeFullyOverlapFiles(resource, iterator, true);

      iterator = unSequenceFileList.iterator();
      removeFullyOverlapFiles(resource, iterator, false);
    } finally {
      closeQueryLock.writeLock().unlock();
      writeUnlock();
    }
  }

  private void removeFullyOverlapFiles(TsFileResource resource, Iterator<TsFileResource> iterator
      , boolean isSeq) {
    while (iterator.hasNext()) {
      TsFileResource seqFile = iterator.next();
      if (resource.getHistoricalVersions().containsAll(seqFile.getHistoricalVersions())
          && !resource.getHistoricalVersions().equals(seqFile.getHistoricalVersions())
          && seqFile.getWriteQueryLock().writeLock().tryLock()) {
        try {
          if (!seqFile.isClosed()) {
            // also remove the TsFileProcessor if the overlapped file is not closed
            long timePartition = seqFile.getTimePartition();
            Map<Long, TsFileProcessor> fileProcessorMap = isSeq ? workSequenceTsFileProcessors :
                workUnsequenceTsFileProcessors;
            TsFileProcessor tsFileProcessor = fileProcessorMap.get(timePartition);
            if (tsFileProcessor != null && tsFileProcessor.getTsFileResource() == seqFile) {
              tsFileProcessor.syncClose();
              fileProcessorMap.remove(timePartition);
            }
          }
          iterator.remove();
          seqFile.remove();
        } catch (Exception e) {
          logger.error("Something gets wrong while removing FullyOverlapFiles ", e);
          throw e;
        } finally {
          seqFile.getWriteQueryLock().writeLock().unlock();
        }
      }
    }
  }

  /**
   * Get an appropriate filename to ensure the order between files. The tsfile is named after
   * ({systemTime}-{versionNum}-{mergeNum}.tsfile).
   * <p>
   * The sorting rules for tsfile names @see {@link this#compareFileName}, we can restore the list
   * based on the file name and ensure the correctness of the order, so there are three cases.
   * <p>
   * 1. The tsfile is to be inserted in the first place of the list. If the timestamp in the file
   * name is less than the timestamp in the file name of the first tsfile  in the list, then the
   * file name is legal and the file name is returned directly. Otherwise, its timestamp can be set
   * to half of the timestamp value in the file name of the first tsfile in the list , and the
   * version number is the version number in the file name of the first tsfile in the list.
   * <p>
   * 2. The tsfile is to be inserted in the last place of the list. If the timestamp in the file
   * name is lager than the timestamp in the file name of the last tsfile  in the list, then the
   * file name is legal and the file name is returned directly. Otherwise, the file name is
   * generated by the system according to the naming rules and returned.
   * <p>
   * 3. This file is inserted between two files. If the timestamp in the name of the file satisfies
   * the timestamp between the timestamps in the name of the two files, then it is a legal name and
   * returns directly; otherwise, the time stamp is the mean of the timestamps of the two files, the
   * version number is the version number in the tsfile with a larger timestamp.
   *
   * @param tsfileName origin tsfile name
   * @param insertIndex the new file will be inserted between the files [insertIndex, insertIndex
   *                   + 1]
   * @return appropriate filename
   */
  private String getFileNameForLoadingFile(String tsfileName, int insertIndex,
      long timePartitionId, List<TsFileResource> sequenceList) {
    long currentTsFileTime = Long
        .parseLong(tsfileName.split(IoTDBConstant.TSFILE_NAME_SEPARATOR)[0]);
    long preTime;
    if (insertIndex == -1) {
      preTime = 0L;
    } else {
      String preName = sequenceList.get(insertIndex).getFile().getName();
      preTime = Long.parseLong(preName.split(IoTDBConstant.TSFILE_NAME_SEPARATOR)[0]);
    }
    if (insertIndex == sequenceFileTreeSet.size() - 1) {
      return preTime < currentTsFileTime ? tsfileName : getNewTsFileName(timePartitionId);
    } else {
      String subsequenceName = sequenceList.get(insertIndex + 1).getFile().getName();
      long subsequenceTime = Long
          .parseLong(subsequenceName.split(IoTDBConstant.TSFILE_NAME_SEPARATOR)[0]);
      long subsequenceVersion = Long
          .parseLong(subsequenceName.split(IoTDBConstant.TSFILE_NAME_SEPARATOR)[1]);
      if (preTime < currentTsFileTime && currentTsFileTime < subsequenceTime) {
        return tsfileName;
      } else {
        return getNewTsFileName(preTime + ((subsequenceTime - preTime) >> 1), subsequenceVersion,
            0);
      }
    }
  }

  /**
   * Update latest time in latestTimeForEachDevice and partitionLatestFlushedTimeForEachDevice.
   *
   * @UsedBy sync module, load external tsfile module.
   */
  private void updateLatestTimeMap(TsFileResource newTsFileResource) {
    for (Entry<String, Long> entry : newTsFileResource.getEndTimeMap().entrySet()) {
      String device = entry.getKey();
      long endTime = newTsFileResource.getEndTimeMap().get(device);
      long timePartitionId = StorageEngine.getTimePartition(endTime);
      if (!latestTimeForEachDevice.computeIfAbsent(timePartitionId, id -> new HashMap<>())
          .containsKey(device)
          || latestTimeForEachDevice.get(timePartitionId).get(device) < endTime) {
        latestTimeForEachDevice.get(timePartitionId).put(device, endTime);
      }

      Map<String, Long> latestFlushTimeForPartition = partitionLatestFlushedTimeForEachDevice
          .getOrDefault(timePartitionId, new HashMap<>());

      if (latestFlushTimeForPartition.getOrDefault(device, Long.MIN_VALUE) < endTime) {
        partitionLatestFlushedTimeForEachDevice
            .computeIfAbsent(timePartitionId, id -> new HashMap<>()).put(device, endTime);
      }
      if (globalLatestFlushedTimeForEachDevice.getOrDefault(device, Long.MIN_VALUE) < endTime) {
        globalLatestFlushedTimeForEachDevice.put(device, endTime);
      }
    }
  }

  /**
   * Execute the loading process by the type.
   *
   * @param type load type
   * @param tsFileResource tsfile resource to be loaded
   * @param filePartitionId the partition id of the new file
   * @UsedBy sync module, load external tsfile module.
   * @return load the file successfully
   * @UsedBy sync module, load external tsfile module.
   */
  private boolean loadTsFileByType(LoadTsFileType type, File syncedTsFile,
      TsFileResource tsFileResource, long filePartitionId)
      throws LoadFileException, DiskSpaceInsufficientException {
    File targetFile;
    switch (type) {
      case LOAD_UNSEQUENCE:
        targetFile = new File(DirectoryManager.getInstance().getNextFolderForUnSequenceFile(),
            storageGroupName + File.separatorChar + filePartitionId + File.separator + tsFileResource
                .getFile().getName());
        tsFileResource.setFile(targetFile);
        if (unSequenceFileList.contains(tsFileResource)) {
          logger.error("The file {} has already been loaded in unsequence list", tsFileResource);
          return false;
        }
        unSequenceFileList.add(tsFileResource);
        logger.info("Load tsfile in unsequence list, move file from {} to {}",
            syncedTsFile.getAbsolutePath(), targetFile.getAbsolutePath());
        break;
      case LOAD_SEQUENCE:
        targetFile =
            new File(DirectoryManager.getInstance().getNextFolderForSequenceFile(),
                storageGroupName + File.separatorChar + filePartitionId + File.separator
                    + tsFileResource.getFile().getName());
        tsFileResource.setFile(targetFile);
        if (sequenceFileTreeSet.contains(tsFileResource)) {
          logger.error("The file {} has already been loaded in sequence list", tsFileResource);
          return false;
        }
        sequenceFileTreeSet.add(tsFileResource);
        logger.info("Load tsfile in sequence list, move file from {} to {}",
            syncedTsFile.getAbsolutePath(), targetFile.getAbsolutePath());
        break;
      default:
        throw new LoadFileException(
            String.format("Unsupported type of loading tsfile : %s", type));
    }

    // move file from sync dir to data dir
    if (!targetFile.getParentFile().exists()) {
      targetFile.getParentFile().mkdirs();
    }
    try {
      FileUtils.moveFile(syncedTsFile, targetFile);
    } catch (IOException e) {
      logger.error("File renaming failed when loading tsfile. Origin: {}, Target: {}",
          syncedTsFile.getAbsolutePath(), targetFile.getAbsolutePath(), e);
      throw new LoadFileException(String.format(
          "File renaming failed when loading tsfile. Origin: %s, Target: %s, because %s",
          syncedTsFile.getAbsolutePath(), targetFile.getAbsolutePath(), e.getMessage()));
    }

    File syncedResourceFile = new File(
        syncedTsFile.getAbsolutePath() + TsFileResource.RESOURCE_SUFFIX);
    File targetResourceFile = new File(
        targetFile.getAbsolutePath() + TsFileResource.RESOURCE_SUFFIX);
    try {
      FileUtils.moveFile(syncedResourceFile, targetResourceFile);
    } catch (IOException e) {
      logger.error("File renaming failed when loading .resource file. Origin: {}, Target: {}",
          syncedResourceFile.getAbsolutePath(), targetResourceFile.getAbsolutePath(), e);
      throw new LoadFileException(String.format(
          "File renaming failed when loading .resource file. Origin: %s, Target: %s, because %s",
          syncedResourceFile.getAbsolutePath(), targetResourceFile.getAbsolutePath(),
          e.getMessage()));
    }
    partitionDirectFileVersions.computeIfAbsent(filePartitionId,
        p -> new HashSet<>()).addAll(tsFileResource.getHistoricalVersions());
    updatePartitionFileVersion(filePartitionId, Collections.max(tsFileResource.getHistoricalVersions()));
    return true;
  }

  /**
   * Delete tsfile if it exists.
   * <p>
   * Firstly, remove the TsFileResource from sequenceFileList/unSequenceFileList.
   * <p>
   * Secondly, delete the tsfile and .resource file.
   *
   * @param tsfieToBeDeleted tsfile to be deleted
   * @return whether the file to be deleted exists.
   * @UsedBy sync module, load external tsfile module.
   */
  public boolean deleteTsfile(File tsfieToBeDeleted) {
    writeLock();
    mergeLock.writeLock().lock();
    TsFileResource tsFileResourceToBeDeleted = null;
    try {
      Iterator<TsFileResource> sequenceIterator = sequenceFileTreeSet.iterator();
      while (sequenceIterator.hasNext()) {
        TsFileResource sequenceResource = sequenceIterator.next();
        if (sequenceResource.getFile().getName().equals(tsfieToBeDeleted.getName())) {
          tsFileResourceToBeDeleted = sequenceResource;
          sequenceIterator.remove();
          break;
        }
      }
      if (tsFileResourceToBeDeleted == null) {
        Iterator<TsFileResource> unsequenceIterator = unSequenceFileList.iterator();
        while (unsequenceIterator.hasNext()) {
          TsFileResource unsequenceResource = unsequenceIterator.next();
          if (unsequenceResource.getFile().getName().equals(tsfieToBeDeleted.getName())) {
            tsFileResourceToBeDeleted = unsequenceResource;
            unsequenceIterator.remove();
            break;
          }
        }
      }
    } finally {
      mergeLock.writeLock().unlock();
      writeUnlock();
    }
    if (tsFileResourceToBeDeleted == null) {
      return false;
    }
    tsFileResourceToBeDeleted.getWriteQueryLock().writeLock().lock();
    try {
      tsFileResourceToBeDeleted.remove();
      logger.info("Delete tsfile {} successfully.", tsFileResourceToBeDeleted.getFile());
    } finally {
      tsFileResourceToBeDeleted.getWriteQueryLock().writeLock().unlock();
    }
    return true;
  }


  public Collection<TsFileProcessor> getWorkSequenceTsFileProcessors() {
    return workSequenceTsFileProcessors.values();
  }

  /**
   * Move tsfile to the target directory if it exists.
   * <p>
   * Firstly, remove the TsFileResource from sequenceFileList/unSequenceFileList.
   * <p>
   * Secondly, move the tsfile and .resource file to the target directory.
   *
   * @param fileToBeMoved tsfile to be moved
   * @return whether the file to be moved exists.
   * @UsedBy load external tsfile module.
   */
  public boolean moveTsfile(File fileToBeMoved, File targetDir) throws IOException {
    writeLock();
    mergeLock.writeLock().lock();
    TsFileResource tsFileResourceToBeMoved = null;
    try {
      Iterator<TsFileResource> sequenceIterator = sequenceFileTreeSet.iterator();
      while (sequenceIterator.hasNext()) {
        TsFileResource sequenceResource = sequenceIterator.next();
        if (sequenceResource.getFile().getName().equals(fileToBeMoved.getName())) {
          tsFileResourceToBeMoved = sequenceResource;
          sequenceIterator.remove();
          break;
        }
      }
      if (tsFileResourceToBeMoved == null) {
        Iterator<TsFileResource> unsequenceIterator = unSequenceFileList.iterator();
        while (unsequenceIterator.hasNext()) {
          TsFileResource unsequenceResource = unsequenceIterator.next();
          if (unsequenceResource.getFile().getName().equals(fileToBeMoved.getName())) {
            tsFileResourceToBeMoved = unsequenceResource;
            unsequenceIterator.remove();
            break;
          }
        }
      }
    } finally {
      mergeLock.writeLock().unlock();
      writeUnlock();
    }
    if (tsFileResourceToBeMoved == null) {
      return false;
    }
    tsFileResourceToBeMoved.getWriteQueryLock().writeLock().lock();
    try {
      tsFileResourceToBeMoved.moveTo(targetDir);
      logger
          .info("Move tsfile {} to target dir {} successfully.", tsFileResourceToBeMoved.getFile(),
              targetDir.getPath());
    } finally {
      tsFileResourceToBeMoved.getWriteQueryLock().writeLock().unlock();
    }
    return true;
  }


  public Collection<TsFileProcessor> getWorkUnsequenceTsFileProcessor() {
    return workUnsequenceTsFileProcessors.values();
  }

  public void setDataTTL(long dataTTL) {
    this.dataTTL = dataTTL;
    checkFilesTTL();
  }

  public List<TsFileResource> getSequenceFileTreeSet() {
    return new ArrayList<>(sequenceFileTreeSet);
  }

  public List<TsFileResource> getUnSequenceFileList() {
    return unSequenceFileList;
  }

  private enum LoadTsFileType {
    LOAD_SEQUENCE, LOAD_UNSEQUENCE
  }

  @FunctionalInterface
  public interface CloseTsFileCallBack {

    void call(TsFileProcessor caller) throws TsFileProcessorException, IOException;
  }

  public String getStorageGroupName() {
    return storageGroupName;
  }

  /**
   * Check if the data of "tsFileResource" all exist locally by comparing the historical versions
   * in the partition of "partitionNumber". This is available only when the IoTDB which generated
   * "tsFileResource" has the same close file policy as the local one.
   * If one of the version in "tsFileResource" equals to a version of a working file, false is
   * also returned because "tsFileResource" may have unwritten data of that file.
   * @param tsFileResource
   * @param partitionNum
   * @return true if the historicalVersions of "tsFileResource" is a subset of
   * partitionDirectFileVersions, or false if it is not a subset and it does not contain any
   * version of a working file
   */
  public boolean isFileAlreadyExist(TsFileResource tsFileResource, long partitionNum) {
    // consider the case: The local node crashes when it is writing TsFile no.5.
    // when it restarts, the leader has proceeded to no.6. When the leader sends no.5 to this
    // node, the file should be accepted as local no.5 is not closed which means there may be
    // unreceived data in no.5
    // So if the incoming file contains the version of an unclosed file, it should be accepted
    for (TsFileProcessor workSequenceTsFileProcessor : getWorkSequenceTsFileProcessors()) {
      long workingFileVersion = workSequenceTsFileProcessor.getTsFileResource().getMaxVersion();
      if (tsFileResource.getHistoricalVersions().contains(workingFileVersion)) {
        return false;
      }
    }
    for (TsFileProcessor workUnsequenceTsFileProcessor : getWorkUnsequenceTsFileProcessor()) {
      long workingFileVersion = workUnsequenceTsFileProcessor.getTsFileResource().getMaxVersion();
      if (tsFileResource.getHistoricalVersions().contains(workingFileVersion)) {
        return false;
      }
    }
    Set<Long> partitionFileVersions = partitionDirectFileVersions
        .getOrDefault(partitionNum, Collections.emptySet());
    // TODO-Cluter: change to debug
    logger.info("FileVersions/PartitionVersions: {}/{}", tsFileResource.getHistoricalVersions(),
        partitionFileVersions);
    return partitionFileVersions.containsAll(tsFileResource.getHistoricalVersions());
  }

  @FunctionalInterface
  public interface UpdateEndTimeCallBack {

    boolean call(TsFileProcessor caller);
  }
}<|MERGE_RESOLUTION|>--- conflicted
+++ resolved
@@ -670,16 +670,10 @@
       for (int i = 0; i < measurementList.length; i++) {
         // Update cached last value with high priority
         MNode measurementNode = node.getChild(measurementList[i]);
-<<<<<<< HEAD
         if (measurementNode != null) {
           ((LeafMNode) measurementNode)
               .updateCachedLast(plan.composeTimeValuePair(i), true, latestFlushedTime);
         }
-=======
-
-        ((LeafMNode) measurementNode)
-            .updateCachedLast(plan.composeTimeValuePair(i), true, latestFlushedTime);
->>>>>>> 867a3e17
       }
     } catch (MetadataException | QueryProcessException e) {
       throw new WriteProcessException(e);
