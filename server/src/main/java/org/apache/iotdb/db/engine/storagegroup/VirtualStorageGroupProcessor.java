--- conflicted
+++ resolved
@@ -278,16 +278,12 @@
 
   private IDTable idTable;
 
-<<<<<<< HEAD
   private ScheduledExecutorService trimWalService;
 
-  /** get the direct byte buffer from pool, each fetch contains two ByteBuffer */
-=======
   /**
    * get the direct byte buffer from pool, each fetch contains two ByteBuffer, return null if fetch
    * fails
    */
->>>>>>> 618a913d
   public ByteBuffer[] getWalDirectByteBuffer() {
     ByteBuffer[] res = new ByteBuffer[2];
     synchronized (walByteBufferPool) {
