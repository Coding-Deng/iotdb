/*
 * Licensed to the Apache Software Foundation (ASF) under one
 * or more contributor license agreements.  See the NOTICE file
 * distributed with this work for additional information
 * regarding copyright ownership.  The ASF licenses this file
 * to you under the Apache License, Version 2.0 (the
 * "License"); you may not use this file except in compliance
 * with the License.  You may obtain a copy of the License at
 *
 *     http://www.apache.org/licenses/LICENSE-2.0
 *
 * Unless required by applicable law or agreed to in writing,
 * software distributed under the License is distributed on an
 * "AS IS" BASIS, WITHOUT WARRANTIES OR CONDITIONS OF ANY
 * KIND, either express or implied.  See the License for the
 * specific language governing permissions and limitations
 * under the License.
 */

package org.apache.iotdb.db.metadata;

import org.apache.iotdb.commons.concurrent.IoTDBThreadPoolFactory;
import org.apache.iotdb.commons.conf.IoTDBConstant;
import org.apache.iotdb.commons.consensus.SchemaRegionId;
import org.apache.iotdb.db.conf.IoTDBConfig;
import org.apache.iotdb.db.conf.IoTDBDescriptor;
import org.apache.iotdb.db.engine.fileSystem.SystemFileFactory;
import org.apache.iotdb.db.exception.metadata.MetadataException;
import org.apache.iotdb.db.exception.metadata.PathNotExistException;
import org.apache.iotdb.db.exception.metadata.StorageGroupAlreadySetException;
import org.apache.iotdb.db.exception.metadata.StorageGroupNotSetException;
import org.apache.iotdb.db.exception.metadata.UndefinedTemplateException;
import org.apache.iotdb.db.metadata.mnode.IStorageGroupMNode;
import org.apache.iotdb.db.metadata.path.PartialPath;
import org.apache.iotdb.db.metadata.rescon.TimeseriesStatistics;
import org.apache.iotdb.db.metadata.schemaregion.ISchemaRegion;
import org.apache.iotdb.db.metadata.schemaregion.SchemaEngine;
import org.apache.iotdb.db.metadata.storagegroup.IStorageGroupSchemaManager;
import org.apache.iotdb.db.metadata.storagegroup.StorageGroupSchemaManager;
import org.apache.iotdb.db.metadata.template.Template;
import org.apache.iotdb.db.metadata.template.TemplateManager;
import org.apache.iotdb.db.metadata.utils.MetaUtils;
import org.apache.iotdb.db.qp.physical.sys.ActivateTemplatePlan;
import org.apache.iotdb.db.qp.physical.sys.AppendTemplatePlan;
import org.apache.iotdb.db.qp.physical.sys.CreateTemplatePlan;
import org.apache.iotdb.db.qp.physical.sys.DropTemplatePlan;
import org.apache.iotdb.db.qp.physical.sys.PruneTemplatePlan;
import org.apache.iotdb.db.qp.physical.sys.SetTemplatePlan;
import org.apache.iotdb.db.qp.physical.sys.UnsetTemplatePlan;
import org.apache.iotdb.db.rescon.MemTableManager;
import org.apache.iotdb.tsfile.utils.Pair;
import org.apache.iotdb.tsfile.write.schema.IMeasurementSchema;

import org.slf4j.Logger;
import org.slf4j.LoggerFactory;

import java.io.File;
import java.io.IOException;
import java.util.ArrayList;
import java.util.HashMap;
import java.util.HashSet;
import java.util.List;
import java.util.Map;
import java.util.Set;
import java.util.concurrent.ScheduledExecutorService;
import java.util.concurrent.TimeUnit;

/**
 * This class simulates the behaviour of configNode to manage the configs locally. The schema
 * configs include storage group, schema region and template. The data config is dataRegion.
 */
public class LocalConfigManager {

  private static final Logger logger = LoggerFactory.getLogger(LocalConfigManager.class);

  private static IoTDBConfig config = IoTDBDescriptor.getInstance().getConfig();

  private volatile boolean initialized = false;

  private ScheduledExecutorService timedForceMLogThread;

  private TimeseriesStatistics timeseriesStatistics = TimeseriesStatistics.getInstance();

  private IStorageGroupSchemaManager storageGroupSchemaManager =
      StorageGroupSchemaManager.getInstance();
  private TemplateManager templateManager = TemplateManager.getInstance();
  private SchemaEngine schemaEngine = SchemaEngine.getInstance();
  private LocalSchemaPartitionTable partitionTable = LocalSchemaPartitionTable.getInstance();

  private LocalConfigManager() {
    String schemaDir = config.getSchemaDir();
    File schemaFolder = SystemFileFactory.INSTANCE.getFile(schemaDir);
    if (!schemaFolder.exists()) {
      if (schemaFolder.mkdirs()) {
        logger.info("create system folder {}", schemaFolder.getAbsolutePath());
      } else {
        logger.error("create system folder {} failed.", schemaFolder.getAbsolutePath());
      }
    }
  }

  // region LocalSchemaConfigManager SingleTone
  private static class LocalSchemaConfigManagerHolder {
    private static final LocalConfigManager INSTANCE = new LocalConfigManager();

    private LocalSchemaConfigManagerHolder() {}
  }

  public static LocalConfigManager getInstance() {
    return LocalSchemaConfigManagerHolder.INSTANCE;
  }

  // endregion

  // region Interfaces for LocalSchemaConfigManager init, force and clear
  public synchronized void init() {
    if (initialized) {
      return;
    }

    try {
      timeseriesStatistics.init();

      templateManager.init();
      storageGroupSchemaManager.init();
      partitionTable.init();
      schemaEngine.init();

      initSchemaRegion();

      if (config.getSyncMlogPeriodInMs() != 0) {
        timedForceMLogThread =
            IoTDBThreadPoolFactory.newSingleThreadScheduledExecutor("timedForceMLogThread");

        timedForceMLogThread.scheduleAtFixedRate(
            this::forceMlog,
            config.getSyncMlogPeriodInMs(),
            config.getSyncMlogPeriodInMs(),
            TimeUnit.MILLISECONDS);
      }
    } catch (MetadataException | IOException e) {
      logger.error(
          "Cannot recover all MTree from file, we try to recover as possible as we can", e);
    }

    initialized = true;
  }

  private void initSchemaRegion() throws MetadataException {
    for (PartialPath storageGroup : storageGroupSchemaManager.getAllStorageGroupPaths()) {
      partitionTable.setStorageGroup(storageGroup);

      File sgDir = new File(config.getSchemaDir(), storageGroup.getFullPath());

      if (!sgDir.exists()) {
        continue;
      }

      File[] schemaRegionDirs = sgDir.listFiles();
      if (schemaRegionDirs == null) {
        continue;
      }

      for (File schemaRegionDir : schemaRegionDirs) {
        SchemaRegionId schemaRegionId =
            new SchemaRegionId(Integer.parseInt(schemaRegionDir.getName()));
        localCreateSchemaRegion(storageGroup, schemaRegionId);
        partitionTable.putSchemaRegionId(storageGroup, schemaRegionId);
      }
    }
  }

  public synchronized void clear() {
    if (!initialized) {
      return;
    }

    try {
      timeseriesStatistics.clear();

      partitionTable.clear();

      for (ISchemaRegion schemaRegion : schemaEngine.getAllSchemaRegions()) {
        schemaRegion.clear();
      }
      schemaEngine.clear();

      storageGroupSchemaManager.clear();
      templateManager.clear();

      if (timedForceMLogThread != null) {
        timedForceMLogThread.shutdownNow();
        timedForceMLogThread = null;
      }
    } catch (IOException e) {
      logger.error("Error occurred when clearing LocalConfigManager:", e);
    }

    initialized = false;
  }

  public void forceMlog() {
    if (!initialized) {
      return;
    }

    storageGroupSchemaManager.forceLog();
    templateManager.forceLog();

    for (ISchemaRegion schemaRegion : schemaEngine.getAllSchemaRegions()) {
      schemaRegion.forceMlog();
    }
  }

  // endregion

  // region Interfaces for storage group management

  // region Interfaces for storage group write operation

  /**
   * Set storage group of the given path to MTree.
   *
   * @param storageGroup root.node.(node)*
   */
  public void setStorageGroup(PartialPath storageGroup, boolean shouldAllocateSchemaRegion)
      throws MetadataException {
    storageGroupSchemaManager.setStorageGroup(storageGroup);
    partitionTable.setStorageGroup(storageGroup);

    // invoke from cluster doesn't need local allocate for the given storageGroup
    if (shouldAllocateSchemaRegion) {
      localCreateSchemaRegion(storageGroup, partitionTable.allocateSchemaRegionId(storageGroup));
    }

    if (!config.isEnableMemControl()) {
      MemTableManager.getInstance().addOrDeleteStorageGroup(1);
    }
  }

  public void deleteStorageGroup(PartialPath storageGroup) throws MetadataException {
    storageGroupSchemaManager.deleteStorageGroup(storageGroup);
    deleteSchemaRegionsInStorageGroup(
        storageGroup, partitionTable.deleteStorageGroup(storageGroup));

    for (Template template : templateManager.getTemplateMap().values()) {
      templateManager.unmarkStorageGroup(template, storageGroup.getFullPath());
    }

    if (!config.isEnableMemControl()) {
      MemTableManager.getInstance().addOrDeleteStorageGroup(-1);
    }
  }

  /**
   * Delete storage groups of given paths from MTree.
   *
   * @param storageGroups list of paths to be deleted.
   */
  public void deleteStorageGroups(List<PartialPath> storageGroups) throws MetadataException {
    for (PartialPath storageGroup : storageGroups) {
      deleteStorageGroup(storageGroup);
    }
  }

  private void ensureStorageGroup(PartialPath path, boolean shouldAllocateSchemaRegion)
      throws MetadataException {
    try {
      getBelongedStorageGroup(path);
    } catch (StorageGroupNotSetException e) {
      if (!config.isAutoCreateSchemaEnabled()) {
        throw e;
      }
      PartialPath storageGroupPath =
          MetaUtils.getStorageGroupPathByLevel(path, config.getDefaultStorageGroupLevel());
      try {
        setStorageGroup(storageGroupPath, shouldAllocateSchemaRegion);
      } catch (StorageGroupAlreadySetException storageGroupAlreadySetException) {
        // do nothing
        // concurrent timeseries creation may result concurrent ensureStorageGroup
        // it's ok that the storageGroup has already been set

        if (storageGroupAlreadySetException.isHasChild()) {
          // if setStorageGroup failure is because of child, the deviceNode should not be created.
          // Timeseries can't be created under a deviceNode without storageGroup.
          throw storageGroupAlreadySetException;
        }
      }
    }
  }

  public void setTTL(PartialPath storageGroup, long dataTTL) throws MetadataException, IOException {
    storageGroupSchemaManager.setTTL(storageGroup, dataTTL);
  }

  // endregion

  // region Interfaces for storage group info query

  /**
   * Check if the given path is storage group or not.
   *
   * @param path Format: root.node.(node)*
   */
  public boolean isStorageGroup(PartialPath path) {
    return storageGroupSchemaManager.isStorageGroup(path);
  }

  /** Check whether the given path contains a storage group */
  public boolean checkStorageGroupByPath(PartialPath path) {
    return storageGroupSchemaManager.checkStorageGroupByPath(path);
  }

  /**
   * Check whether the storage group of given path is set. The path may be a prefix path of some
   * storage group. Besides, the given path may be also beyond the MTreeAboveSG scope, then return
   * true if the covered part exists, which means there's storage group on this path. The rest part
   * will be checked by certain storage group subTree.
   *
   * @param path a full path or a prefix path
   */
  public boolean isStorageGroupAlreadySet(PartialPath path) {
    return storageGroupSchemaManager.isStorageGroupAlreadySet(path);
  }

  /**
   * To calculate the count of storage group for given path pattern. If using prefix match, the path
   * pattern is used to match prefix path. All timeseries start with the matched prefix path will be
   * counted.
   */
  public int getStorageGroupNum(PartialPath pathPattern, boolean isPrefixMatch)
      throws MetadataException {
    return storageGroupSchemaManager.getStorageGroupNum(pathPattern, isPrefixMatch);
  }

  /**
   * Get storage group name by path
   *
   * <p>e.g., root.sg1 is a storage group and path = root.sg1.d1, return root.sg1
   *
   * @param path only full path, cannot be path pattern
   * @return storage group in the given path
   */
  public PartialPath getBelongedStorageGroup(PartialPath path) throws StorageGroupNotSetException {
    return storageGroupSchemaManager.getBelongedStorageGroup(path);
  }

  /**
   * Get the storage group that given path pattern matches or belongs to.
   *
   * <p>Suppose we have (root.sg1.d1.s1, root.sg2.d2.s2), refer the following cases: 1. given path
   * "root.sg1", ("root.sg1") will be returned. 2. given path "root.*", ("root.sg1", "root.sg2")
   * will be returned. 3. given path "root.*.d1.s1", ("root.sg1", "root.sg2") will be returned.
   *
   * @param pathPattern a path pattern or a full path
   * @return a list contains all storage groups related to given path pattern
   */
  public List<PartialPath> getBelongedStorageGroups(PartialPath pathPattern)
      throws MetadataException {
    return storageGroupSchemaManager.getBelongedStorageGroups(pathPattern);
  }

  /**
   * Get all storage group matching given path pattern. If using prefix match, the path pattern is
   * used to match prefix path. All timeseries start with the matched prefix path will be collected.
   *
   * @param pathPattern a pattern of a full path
   * @param isPrefixMatch if true, the path pattern is used to match prefix path
   * @return A ArrayList instance which stores storage group paths matching given path pattern.
   */
  public List<PartialPath> getMatchedStorageGroups(PartialPath pathPattern, boolean isPrefixMatch)
      throws MetadataException {
    return storageGroupSchemaManager.getMatchedStorageGroups(pathPattern, isPrefixMatch);
  }

  /** Get all storage group paths */
  public List<PartialPath> getAllStorageGroupPaths() {
    return storageGroupSchemaManager.getAllStorageGroupPaths();
  }

  /**
   * For a path, infer all storage groups it may belong to. The path can have wildcards. Resolve the
   * path or path pattern into StorageGroupName-FullPath pairs that FullPath matches the given path.
   *
   * <p>Consider the path into two parts: (1) the sub path which can not contain a storage group
   * name and (2) the sub path which is substring that begin after the storage group name.
   *
   * <p>(1) Suppose the part of the path can not contain a storage group name (e.g.,
   * "root".contains("root.sg") == false), then: For each one level wildcard *, only one level will
   * be inferred and the wildcard will be removed. For each multi level wildcard **, then the
   * inference will go on until the storage groups are found and the wildcard will be kept. (2)
   * Suppose the part of the path is a substring that begin after the storage group name. (e.g., For
   * "root.*.sg1.a.*.b.*" and "root.x.sg1" is a storage group, then this part is "a.*.b.*"). For
   * this part, keep what it is.
   *
   * <p>Assuming we have three SGs: root.group1, root.group2, root.area1.group3 Eg1: for input
   * "root.**", returns ("root.group1", "root.group1.**"), ("root.group2", "root.group2.**")
   * ("root.area1.group3", "root.area1.group3.**") Eg2: for input "root.*.s1", returns
   * ("root.group1", "root.group1.s1"), ("root.group2", "root.group2.s1")
   *
   * <p>Eg3: for input "root.area1.**", returns ("root.area1.group3", "root.area1.group3.**")
   *
   * @param path can be a path pattern or a full path.
   * @return StorageGroupName-FullPath pairs
   * @apiNote :for cluster
   */
  public Map<String, List<PartialPath>> groupPathByStorageGroup(PartialPath path)
      throws MetadataException {
    Map<String, List<PartialPath>> sgPathMap =
        storageGroupSchemaManager.groupPathByStorageGroup(path);
    if (logger.isDebugEnabled()) {
      logger.debug("The storage groups of path {} are {}", path, sgPathMap.keySet());
    }
    return sgPathMap;
  }

  /**
   * get all storageGroups ttl
   *
   * @return key-> storageGroupPath, value->ttl
   */
  public Map<PartialPath, Long> getStorageGroupsTTL() {
    Map<PartialPath, Long> storageGroupsTTL = new HashMap<>();
    for (IStorageGroupMNode storageGroupMNode : getAllStorageGroupNodes()) {
      storageGroupsTTL.put(storageGroupMNode.getPartialPath(), storageGroupMNode.getDataTTL());
    }
    return storageGroupsTTL;
  }

  /**
   * To collect nodes in the given level for given path pattern. If using prefix match, the path
   * pattern is used to match prefix path. All nodes start with the matched prefix path will be
   * collected. This method only count in nodes above storage group. Nodes below storage group,
   * including storage group node will be collected by certain SchemaRegion. The involved storage
   * groups will be collected to fetch schemaRegion.
   *
   * @param pathPattern a path pattern or a full path
   * @param nodeLevel the level should match the level of the path
   * @param isPrefixMatch if true, the path pattern is used to match prefix path
   */
  public Pair<List<PartialPath>, Set<PartialPath>> getNodesListInGivenLevel(
      PartialPath pathPattern,
      int nodeLevel,
      boolean isPrefixMatch,
      LocalSchemaProcessor.StorageGroupFilter filter)
      throws MetadataException {
    return storageGroupSchemaManager.getNodesListInGivenLevel(
        pathPattern, nodeLevel, isPrefixMatch, filter);
  }

  /**
   * Get child node path in the next level of the given path pattern. This method only count in
   * nodes above storage group. Nodes below storage group, including storage group node will be
   * counted by certain Storage Group.
   *
   * <p>give pathPattern and the child nodes is those matching pathPattern.*
   *
   * <p>e.g., MTree has [root.a.sg1.d1.s1, root.b.sg1.d1.s2, root.c.sg1.d2.s1] given path = root
   * return [root.a, root.b]
   *
   * @param pathPattern The given path
   * @return All child nodes' seriesPath(s) of given seriesPath.
   */
  public Pair<Set<String>, Set<PartialPath>> getChildNodePathInNextLevel(PartialPath pathPattern)
      throws MetadataException {
    return storageGroupSchemaManager.getChildNodePathInNextLevel(pathPattern);
  }

  /**
   * Get child node path in the next level of the given path pattern. This method only count in
   * nodes above storage group. Nodes below storage group, including storage group node will be
   * counted by certain Storage Group.
   *
   * <p>give pathPattern and the child nodes is those matching pathPattern.*
   *
   * <p>e.g., MTree has [root.a.sg1.d1.s1, root.b.sg1.d1.s2, root.c.sg1.d2.s1] given path = root
   * return [a, b]
   *
   * @param pathPattern The given path
   * @return All child nodes' seriesPath(s) of given seriesPath.
   */
  public Pair<Set<String>, Set<PartialPath>> getChildNodeNameInNextLevel(PartialPath pathPattern)
      throws MetadataException {
    return storageGroupSchemaManager.getChildNodeNameInNextLevel(pathPattern);
  }

  // endregion

  // region Interfaces for StorageGroupMNode Query

  /** Get storage group node by path. the give path don't need to be storage group path. */
  public IStorageGroupMNode getStorageGroupNodeByPath(PartialPath path) throws MetadataException {
    // used for storage engine auto create storage group
    ensureStorageGroup(path, true);
    return storageGroupSchemaManager.getStorageGroupNodeByPath(path);
  }

  /** Get all storage group MNodes */
  public List<IStorageGroupMNode> getAllStorageGroupNodes() {
    return storageGroupSchemaManager.getAllStorageGroupNodes();
  }

  // endregion

  // endregion

  // region Interfaces for SchemaRegion Management

  public void createSchemaRegion(PartialPath storageGroup, SchemaRegionId schemaRegionId)
      throws MetadataException {
    ensureStorageGroup(storageGroup, false);
    localCreateSchemaRegion(storageGroup, schemaRegionId);
    partitionTable.putSchemaRegionId(storageGroup, schemaRegionId);
  }

<<<<<<< HEAD
  public ISchemaRegion getSchemaRegion(PartialPath storageGroup, ConsensusGroupId schemaRegionId)
=======
  public SchemaRegion getSchemaRegion(PartialPath storageGroup, SchemaRegionId schemaRegionId)
>>>>>>> 600ba974
      throws MetadataException {
    return schemaEngine.getSchemaRegion(schemaRegionId);
  }

  public void deleteSchemaRegion(PartialPath storageGroup, SchemaRegionId schemaRegionId)
      throws MetadataException {
    partitionTable.removeSchemaRegionId(storageGroup, schemaRegionId);
    schemaEngine.deleteSchemaRegion(schemaRegionId);
  }

  private void deleteSchemaRegionsInStorageGroup(
      PartialPath storageGroup, Set<SchemaRegionId> schemaRegionIdSet) throws MetadataException {
    for (SchemaRegionId schemaRegionId : schemaRegionIdSet) {
      schemaEngine.deleteSchemaRegion(schemaRegionId);
    }

    File sgDir = new File(config.getSchemaDir() + File.separator + storageGroup.getFullPath());
    if (sgDir.delete()) {
      logger.info("delete storage group folder {}", sgDir.getAbsolutePath());
    } else {
      if (sgDir.exists()) {
        logger.info("delete storage group folder {} failed.", sgDir.getAbsolutePath());
        throw new MetadataException(
            String.format("Failed to delete storage group folder %s", sgDir.getAbsolutePath()));
      }
    }
  }

<<<<<<< HEAD
  private ISchemaRegion localCreateSchemaRegion(
      PartialPath storageGroup, ConsensusGroupId schemaRegionId) throws MetadataException {
=======
  private SchemaRegion localCreateSchemaRegion(
      PartialPath storageGroup, SchemaRegionId schemaRegionId) throws MetadataException {
>>>>>>> 600ba974
    return schemaEngine.createSchemaRegion(
        storageGroup,
        schemaRegionId,
        storageGroupSchemaManager.getStorageGroupNodeByStorageGroupPath(storageGroup));
  }

  /**
   * Get the target SchemaRegion, which the given path belongs to. The path must be a fullPath
   * without wildcards, * or **. This method is the first step when there's a task on one certain
   * path, e.g., root.sg1 is a storage group and path = root.sg1.d1, return SchemaRegion of
   * root.sg1. If there's no storage group on the given path, StorageGroupNotSetException will be
   * thrown.
   */
  public ISchemaRegion getBelongedSchemaRegion(PartialPath path) throws MetadataException {
    PartialPath storageGroup = storageGroupSchemaManager.getBelongedStorageGroup(path);
<<<<<<< HEAD
    ConsensusGroupId schemaRegionId = partitionTable.getSchemaRegionId(storageGroup, path);
    ISchemaRegion schemaRegion = schemaEngine.getSchemaRegion(schemaRegionId);
=======
    SchemaRegionId schemaRegionId = partitionTable.getSchemaRegionId(storageGroup, path);
    SchemaRegion schemaRegion = schemaEngine.getSchemaRegion(schemaRegionId);
>>>>>>> 600ba974
    if (schemaRegion == null) {
      schemaRegion = localCreateSchemaRegion(storageGroup, schemaRegionId);
      partitionTable.putSchemaRegionId(storageGroup, schemaRegionId);
    }
    return schemaRegion;
  }

  // This interface involves storage group auto creation
  public ISchemaRegion getBelongedSchemaRegionWithAutoCreate(PartialPath path)
      throws MetadataException {
    ensureStorageGroup(path, true);
    return getBelongedSchemaRegion(path);
  }

  /**
   * Get the target SchemaRegion, which will be involved/covered by the given pathPattern. The path
   * may contain wildcards, * or **. This method is the first step when there's a task on multiple
   * paths represented by the given pathPattern. If isPrefixMatch, all storage groups under the
   * prefixPath that matches the given pathPattern will be collected.
   */
  public List<ISchemaRegion> getInvolvedSchemaRegions(
      PartialPath pathPattern, boolean isPrefixMatch) throws MetadataException {
    List<ISchemaRegion> result = new ArrayList<>();
    for (PartialPath storageGroup :
        storageGroupSchemaManager.getInvolvedStorageGroups(pathPattern, isPrefixMatch)) {
      for (SchemaRegionId schemaRegionId :
          partitionTable.getInvolvedSchemaRegionIds(storageGroup, pathPattern, isPrefixMatch)) {
        result.add(schemaEngine.getSchemaRegion(schemaRegionId));
      }
    }

    return result;
  }

  public List<ISchemaRegion> getSchemaRegionsByStorageGroup(PartialPath storageGroup)
      throws MetadataException {
<<<<<<< HEAD
    List<ISchemaRegion> result = new ArrayList<>();
    for (ConsensusGroupId schemaRegionId :
=======
    List<SchemaRegion> result = new ArrayList<>();
    for (SchemaRegionId schemaRegionId :
>>>>>>> 600ba974
        partitionTable.getSchemaRegionIdsByStorageGroup(storageGroup)) {
      result.add(schemaEngine.getSchemaRegion(schemaRegionId));
    }
    return result;
  }

  // endregion

  // region Interfaces and Implementation for Template operations
  public void createSchemaTemplate(CreateTemplatePlan plan) throws MetadataException {
    templateManager.createSchemaTemplate(plan);
  }

  public void appendSchemaTemplate(AppendTemplatePlan plan) throws MetadataException {
    if (templateManager.getTemplate(plan.getName()) == null) {
      throw new MetadataException(String.format("Template [%s] does not exist.", plan.getName()));
    }

    boolean isTemplateAppendable = true;

    Template template = templateManager.getTemplate(plan.getName());

    for (SchemaRegionId schemaRegionId : template.getRelatedSchemaRegion()) {
      if (!schemaEngine
          .getSchemaRegion(schemaRegionId)
          .isTemplateAppendable(template, plan.getMeasurements())) {
        isTemplateAppendable = false;
        break;
      }
    }

    if (!isTemplateAppendable) {
      throw new MetadataException(
          String.format(
              "Template [%s] cannot be appended for overlapping of new measurement and MTree",
              plan.getName()));
    }

    templateManager.appendSchemaTemplate(plan);
  }

  public void pruneSchemaTemplate(PruneTemplatePlan plan) throws MetadataException {
    if (templateManager.getTemplate(plan.getName()) == null) {
      throw new MetadataException(String.format("Template [%s] does not exist.", plan.getName()));
    }

    if (templateManager.getTemplate(plan.getName()).getRelatedSchemaRegion().size() > 0) {
      throw new MetadataException(
          String.format(
              "Template [%s] cannot be pruned since had been set before.", plan.getName()));
    }

    templateManager.pruneSchemaTemplate(plan);
  }

  public int countMeasurementsInTemplate(String templateName) throws MetadataException {
    try {
      return templateManager.getTemplate(templateName).getMeasurementsCount();
    } catch (UndefinedTemplateException e) {
      throw new MetadataException(e);
    }
  }

  /**
   * @param templateName name of template to check
   * @param path full path to check
   * @return if path correspond to a measurement in template
   * @throws MetadataException
   */
  public boolean isMeasurementInTemplate(String templateName, String path)
      throws MetadataException {
    return templateManager.getTemplate(templateName).isPathMeasurement(path);
  }

  public boolean isPathExistsInTemplate(String templateName, String path) throws MetadataException {
    return templateManager.getTemplate(templateName).isPathExistInTemplate(path);
  }

  public List<String> getMeasurementsInTemplate(String templateName, String path)
      throws MetadataException {
    return templateManager.getTemplate(templateName).getMeasurementsUnderPath(path);
  }

  public List<Pair<String, IMeasurementSchema>> getSchemasInTemplate(
      String templateName, String path) throws MetadataException {
    Set<Map.Entry<String, IMeasurementSchema>> rawSchemas =
        templateManager.getTemplate(templateName).getSchemaMap().entrySet();
    return rawSchemas.stream()
        .filter(e -> e.getKey().startsWith(path))
        .collect(
            ArrayList::new,
            (res, elem) -> res.add(new Pair<>(elem.getKey(), elem.getValue())),
            ArrayList::addAll);
  }

  public Set<String> getAllTemplates() {
    return templateManager.getAllTemplateName();
  }

  /**
   * Get all paths set designated template
   *
   * @param templateName designated template name, blank string for any template exists
   * @return paths set
   */
  public Set<String> getPathsSetTemplate(String templateName) throws MetadataException {
    Set<String> result = new HashSet<>();
    if (templateName.equals(IoTDBConstant.ONE_LEVEL_PATH_WILDCARD)) {
      for (ISchemaRegion schemaRegion : schemaEngine.getAllSchemaRegions()) {
        result.addAll(schemaRegion.getPathsSetTemplate(IoTDBConstant.ONE_LEVEL_PATH_WILDCARD));
      }
    } else {
      for (SchemaRegionId schemaRegionId :
          templateManager.getTemplate(templateName).getRelatedSchemaRegion()) {
        result.addAll(
            schemaEngine.getSchemaRegion(schemaRegionId).getPathsSetTemplate(templateName));
      }
    }

    return result;
  }

  public Set<String> getPathsUsingTemplate(String templateName) throws MetadataException {
    Set<String> result = new HashSet<>();
    if (templateName.equals(IoTDBConstant.ONE_LEVEL_PATH_WILDCARD)) {
      for (ISchemaRegion schemaRegion : schemaEngine.getAllSchemaRegions()) {
        result.addAll(schemaRegion.getPathsUsingTemplate(IoTDBConstant.ONE_LEVEL_PATH_WILDCARD));
      }
    } else {
      for (SchemaRegionId schemaRegionId :
          templateManager.getTemplate(templateName).getRelatedSchemaRegion()) {
        result.addAll(
            schemaEngine.getSchemaRegion(schemaRegionId).getPathsUsingTemplate(templateName));
      }
    }

    return result;
  }

  public void dropSchemaTemplate(DropTemplatePlan plan) throws MetadataException {
    String templateName = plan.getName();
    // check whether template exists
    if (!templateManager.getAllTemplateName().contains(templateName)) {
      throw new UndefinedTemplateException(templateName);
    }

    if (templateManager.getTemplate(plan.getName()).getRelatedSchemaRegion().size() > 0) {
      throw new MetadataException(
          String.format(
              "Template [%s] has been set on MTree, cannot be dropped now.", templateName));
    }

    templateManager.dropSchemaTemplate(plan);
  }

  public synchronized void setSchemaTemplate(SetTemplatePlan plan) throws MetadataException {
    PartialPath path = new PartialPath(plan.getPrefixPath());
    try {
      getBelongedSchemaRegionWithAutoCreate(path).setSchemaTemplate(plan);
    } catch (StorageGroupAlreadySetException e) {
      throw new MetadataException("Template should not be set above storageGroup");
    }
  }

  public synchronized void unsetSchemaTemplate(UnsetTemplatePlan plan) throws MetadataException {
    try {
      getBelongedSchemaRegion(new PartialPath(plan.getPrefixPath())).unsetSchemaTemplate(plan);
    } catch (StorageGroupNotSetException e) {
      throw new PathNotExistException(plan.getPrefixPath());
    }
  }

  public void setUsingSchemaTemplate(ActivateTemplatePlan plan) throws MetadataException {
    try {
      getBelongedSchemaRegion(plan.getPrefixPath()).setUsingSchemaTemplate(plan);
    } catch (StorageGroupNotSetException e) {
      throw new MetadataException(
          String.format(
              "Path [%s] has not been set any template.", plan.getPrefixPath().toString()));
    }
  }

  // endregion
}<|MERGE_RESOLUTION|>--- conflicted
+++ resolved
@@ -513,11 +513,7 @@
     partitionTable.putSchemaRegionId(storageGroup, schemaRegionId);
   }
 
-<<<<<<< HEAD
-  public ISchemaRegion getSchemaRegion(PartialPath storageGroup, ConsensusGroupId schemaRegionId)
-=======
-  public SchemaRegion getSchemaRegion(PartialPath storageGroup, SchemaRegionId schemaRegionId)
->>>>>>> 600ba974
+  public ISchemaRegion getSchemaRegion(PartialPath storageGroup, SchemaRegionId schemaRegionId)
       throws MetadataException {
     return schemaEngine.getSchemaRegion(schemaRegionId);
   }
@@ -546,13 +542,8 @@
     }
   }
 
-<<<<<<< HEAD
   private ISchemaRegion localCreateSchemaRegion(
-      PartialPath storageGroup, ConsensusGroupId schemaRegionId) throws MetadataException {
-=======
-  private SchemaRegion localCreateSchemaRegion(
       PartialPath storageGroup, SchemaRegionId schemaRegionId) throws MetadataException {
->>>>>>> 600ba974
     return schemaEngine.createSchemaRegion(
         storageGroup,
         schemaRegionId,
@@ -568,13 +559,8 @@
    */
   public ISchemaRegion getBelongedSchemaRegion(PartialPath path) throws MetadataException {
     PartialPath storageGroup = storageGroupSchemaManager.getBelongedStorageGroup(path);
-<<<<<<< HEAD
-    ConsensusGroupId schemaRegionId = partitionTable.getSchemaRegionId(storageGroup, path);
+    SchemaRegionId schemaRegionId = partitionTable.getSchemaRegionId(storageGroup, path);
     ISchemaRegion schemaRegion = schemaEngine.getSchemaRegion(schemaRegionId);
-=======
-    SchemaRegionId schemaRegionId = partitionTable.getSchemaRegionId(storageGroup, path);
-    SchemaRegion schemaRegion = schemaEngine.getSchemaRegion(schemaRegionId);
->>>>>>> 600ba974
     if (schemaRegion == null) {
       schemaRegion = localCreateSchemaRegion(storageGroup, schemaRegionId);
       partitionTable.putSchemaRegionId(storageGroup, schemaRegionId);
@@ -611,13 +597,8 @@
 
   public List<ISchemaRegion> getSchemaRegionsByStorageGroup(PartialPath storageGroup)
       throws MetadataException {
-<<<<<<< HEAD
     List<ISchemaRegion> result = new ArrayList<>();
-    for (ConsensusGroupId schemaRegionId :
-=======
-    List<SchemaRegion> result = new ArrayList<>();
     for (SchemaRegionId schemaRegionId :
->>>>>>> 600ba974
         partitionTable.getSchemaRegionIdsByStorageGroup(storageGroup)) {
       result.add(schemaEngine.getSchemaRegion(schemaRegionId));
     }
