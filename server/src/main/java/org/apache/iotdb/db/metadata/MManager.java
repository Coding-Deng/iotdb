--- conflicted
+++ resolved
@@ -1088,7 +1088,7 @@
    * To reduce the String number in memory, 
    * use the deviceId from MManager instead of the deviceId read from disk
    * 
-   * @param deviceId read from disk
+   * @param path read from disk
    * @return deviceId
    */
   public String getDeviceId(String path) {
@@ -1675,15 +1675,10 @@
   }
 
   /**
-<<<<<<< HEAD
    * Collect the timeseries schemas under "startingPath".
    *
    * @param startingPath
    * @param measurementSchemas
-=======
-   * Collect the timeseries schemas under "startingPath". Notice the measurements in the collected
-   * MeasurementSchemas are the full path here.
->>>>>>> 63d2ca2b
    */
   public void collectSeries(String startingPath, List<MeasurementSchema> measurementSchemas) {
     MNode mNode;
