--- conflicted
+++ resolved
@@ -54,7 +54,7 @@
 import org.apache.iotdb.tsfile.file.metadata.enums.TSDataType;
 import org.apache.iotdb.tsfile.file.metadata.enums.TSEncoding;
 import org.apache.iotdb.tsfile.read.common.Path;
-import org.apache.iotdb.tsfile.write.schema.TimeseriesSchema;
+import org.apache.iotdb.tsfile.write.schema.MeasurementSchema;
 import org.slf4j.Logger;
 import org.slf4j.LoggerFactory;
 
@@ -275,60 +275,6 @@
             config.getDefaultStorageGroupLevel());
         setStorageGroup(storageGroupName);
       }
-<<<<<<< HEAD
-      // the two map is stored in the storage group node
-      Map<String, TimeseriesSchema> schemaMap = getStorageGroupSchemaMap(fileNodePath);
-      Map<String, Integer> numSchemaMap = getStorageGroupNumSchemaMap(fileNodePath);
-      String lastNode = path.getMeasurement();
-      boolean isNewMeasurement = true;
-      // Thread safety: just one thread can access/modify the schemaMap
-      synchronized (schemaMap) {
-        // Need to check the path again to avoid duplicated inserting by multi concurrent threads
-        if (pathExist(path.getFullPath())) {
-          throw new TimeseriesAlreadyExistException(path.getFullPath());
-        }
-        if (schemaMap.containsKey(lastNode)) {
-          isNewMeasurement = false;
-          TimeseriesSchema columnSchema = schemaMap.get(lastNode);
-          if (!columnSchema.getType().equals(dataType)
-              || !columnSchema.getEncodingType().equals(encoding)
-              || !columnSchema.getCompressionType().equals(compressor)) {
-            throw new MetadataException(String.format(
-                "The resultDataType or encoding or compression of the last node %s is conflicting "
-                    + "in the storage group %s", lastNode, fileNodePath));
-          }
-          try {
-            addPathToMTreeInternal(path.getFullPath(), dataType, encoding, compressor, props);
-          } catch (PathException | StorageGroupException e) {
-            throw new MetadataException(e);
-          } catch (IOException e) {
-            throw new MetadataException(e.getMessage());
-          }
-          numSchemaMap.put(lastNode, numSchemaMap.get(lastNode) + 1);
-        } else {
-          try {
-            addPathToMTreeInternal(path.getFullPath(), dataType, encoding, compressor, props);
-          } catch (PathException | StorageGroupException e) {
-            throw new MetadataException(e);
-          } catch (IOException e) {
-            throw new MetadataException(e.getMessage());
-          }
-          TimeseriesSchema columnSchema;
-          try {
-            columnSchema = getSchemaForOnePath(path.toString());
-          } catch (PathException e) {
-            throw new MetadataException(e);
-          }
-          schemaMap.put(lastNode, columnSchema);
-          numSchemaMap.put(lastNode, 1);
-        }
-        try {
-          IoTDBConfigDynamicAdapter.getInstance().addOrDeleteTimeSeries(1);
-        } catch (ConfigAdjusterException e) {
-          // Undo create time series
-          deletePaths(Collections.singletonList(path), true);
-          throw new MetadataException(e);
-=======
 
       /*
        * check if the measurement schema conflict in its storage group
@@ -345,7 +291,6 @@
           throw new MetadataException(String.format(
               "The resultDataType or encoding or compression of the last node %s is conflicting "
                   + "in the storage group %s", measurement, storageGroupName));
->>>>>>> 6fc0aa98
         }
       }
 
@@ -422,53 +367,6 @@
    * @return a set contains StorageGroups that contain no more timeseries after this deletion and
    * files of such StorageGroups should be deleted to reclaim disk space.
    */
-<<<<<<< HEAD
-  public Set<String> deletePaths(List<Path> deletePathList, boolean isUndo)
-      throws MetadataException {
-    if (deletePathList != null && !deletePathList.isEmpty()) {
-      List<String> fullPath = collectPaths(deletePathList);
-
-      Set<String> emptyStorageGroups = new HashSet<>();
-      for (String p : fullPath) {
-        if (!isUndo) {
-          try {
-            IoTDBConfigDynamicAdapter.getInstance().addOrDeleteTimeSeries(-1);
-          } catch (ConfigAdjusterException e) {
-            throw new MetadataException(e);
-          }
-        }
-        String emptiedStorageGroup = deletePath(p);
-        if (emptiedStorageGroup != null) {
-          emptyStorageGroups.add(emptiedStorageGroup);
-        }
-      }
-      return emptyStorageGroups;
-    }
-    return Collections.emptySet();
-  }
-
-  private String deletePath(String pathStr) throws MetadataException {
-    String storageGroupName;
-    try {
-      storageGroupName = getStorageGroupNameByPath(pathStr);
-    } catch (StorageGroupException e) {
-      throw new MetadataException(e);
-    }
-    String emptiedStorageGroup;
-    // the two maps are stored in the storage group node
-    Map<String, TimeseriesSchema> schemaMap = getStorageGroupSchemaMap(storageGroupName);
-    Map<String, Integer> numSchemaMap = getStorageGroupNumSchemaMap(storageGroupName);
-    // Thread safety: just one thread can access/modify the schemaMap
-    synchronized (schemaMap) {
-      // TODO: don't delete the storage group seriesPath recursively
-      Path path = new Path(pathStr);
-      String measurementId = path.getMeasurement();
-      if (numSchemaMap.get(measurementId) == 1) {
-        numSchemaMap.remove(measurementId);
-        schemaMap.remove(measurementId);
-      } else {
-        numSchemaMap.put(measurementId, numSchemaMap.get(measurementId) - 1);
-=======
   public Set<String> deleteTimeseries(String prefixPath) throws MetadataException {
     lock.writeLock().lock();
     if (isStorageGroup(prefixPath)) {
@@ -477,7 +375,6 @@
       if (size == maxSeriesNumberAmongStorageGroup) {
         seriesNumberInStorageGroups.values().stream().max(Integer::compareTo)
             .ifPresent(val -> maxSeriesNumberAmongStorageGroup = val);
->>>>>>> 6fc0aa98
       }
       try {
         IoTDBConfigDynamicAdapter.getInstance()
@@ -693,6 +590,8 @@
    *
    * @param storageGroup storage group name
    */
+  
+  /*
   public List<MeasurementSchema> getStorageGroupSchema(String storageGroup)
       throws MetadataException {
     lock.readLock().lock();
@@ -702,6 +601,7 @@
       lock.readLock().unlock();
     }
   }
+  */
 
   /**
    * Get storage group name by path
@@ -710,14 +610,7 @@
    *
    * @return storage group in the given path
    */
-<<<<<<< HEAD
-  // future feature
-  @SuppressWarnings("unused")
-  public Map<String, List<TimeseriesSchema>> getSchemaForAllType() throws PathException {
-
-=======
   public String getStorageGroupName(String path) throws MetadataException {
->>>>>>> 6fc0aa98
     lock.readLock().lock();
     try {
       return mtree.getStorageGroupName(path);
@@ -775,10 +668,10 @@
    * wildcard can only match one level, otherwise it can match to the tail.
    * @return for each storage group, return a List [name, sg name, data type, encoding, compressor]
    */
-  public List<String[]> getAllTimeseriesSchema(String path) throws MetadataException {
-    lock.readLock().lock();
-    try {
-      return mtree.getAllTimeseriesSchema(path);
+  public List<String[]> getAllMeasurementSchema(String path) throws MetadataException {
+    lock.readLock().lock();
+    try {
+      return mtree.getAllMeasurementSchema(path);
     } finally {
       lock.readLock().unlock();
     }
@@ -792,12 +685,7 @@
    *
    * @return All child nodes' seriesPath(s) of given seriesPath.
    */
-<<<<<<< HEAD
-  @Deprecated
-  public List<TimeseriesSchema> getSchemaForOneType(String path) throws PathException {
-=======
   public Set<String> getChildNodePathInNextLevel(String path) throws MetadataException {
->>>>>>> 6fc0aa98
     lock.readLock().lock();
     try {
       return mtree.getChildNodePathInNextLevel(path);
@@ -807,17 +695,11 @@
   }
 
   /**
-<<<<<<< HEAD
-   * Get all TimeseriesSchemas for the storage group seriesPath.
-   */
-  public List<TimeseriesSchema> getSchemaForStorageGroup(String path) {
-=======
    * Check whether the path exists.
    *
    * @param path a full path or a prefix path
    */
   public boolean isPathExist(String path) {
->>>>>>> 6fc0aa98
     lock.readLock().lock();
     try {
       return mtree.isPathExist(path);
@@ -829,12 +711,7 @@
   /**
    * Get node by path
    */
-<<<<<<< HEAD
-  public Map<String, TimeseriesSchema> getStorageGroupSchemaMap(String path) {
-
-=======
   MNode getNodeByPath(String path) throws MetadataException {
->>>>>>> 6fc0aa98
     lock.readLock().lock();
     try {
       return mtree.getNodeByPath(path);
@@ -904,287 +781,6 @@
     }
   }
 
-<<<<<<< HEAD
-  /**
-   * function for getting file name by path. TODO: return value unused
-   */
-  private String getStorageGroupNameByPath(MNode node, String path) throws StorageGroupException {
-    lock.readLock().lock();
-    try {
-      return mgraph.getStorageGroupNameByPath(node, path);
-    } catch (StorageGroupException e) {
-      throw new StorageGroupException(e.getMessage());
-    } finally {
-      lock.readLock().unlock();
-    }
-  }
-
-  /**
-   * function for checking storage group name by path.
-   */
-  boolean checkStorageGroupByPath(String path) {
-
-    lock.readLock().lock();
-    try {
-      return mgraph.checkStorageGroupByPath(path);
-    } finally {
-      lock.readLock().unlock();
-    }
-  }
-
-  /**
-   * Get the names of all storage groups.
-   *
-   * @return A list which stores all storage group names.
-   */
-  public List<String> getAllStorageGroupNames() {
-
-    lock.readLock().lock();
-    try {
-      return mgraph.getAllStorageGroupNames();
-    } finally {
-      lock.readLock().unlock();
-    }
-  }
-
-  /**
-   * function for getting all storage groups' MNodes
-   */
-  public List<MNode> getAllStorageGroups() {
-    lock.readLock().lock();
-    try {
-      return mgraph.getAllStorageGroupNodes();
-    } finally {
-      lock.readLock().unlock();
-    }
-  }
-
-  /**
-   * Get all storage group names for given seriesPath
-   *
-   * @return List of String represented all storage group names
-   */
-  List<String> getAllStorageGroupNamesByPath(String path) throws MetadataException {
-
-    lock.readLock().lock();
-    try {
-      return mgraph.getAllStorageGroupNamesByPath(path);
-    } catch (PathException e) {
-      throw new MetadataException(e);
-    } finally {
-      lock.readLock().unlock();
-    }
-  }
-
-  /**
-   * return a HashMap contains all the paths separated by storage group name.
-   */
-  Map<String, List<String>> getAllPathGroupByStorageGroup(String path)
-      throws MetadataException {
-    lock.readLock().lock();
-    try {
-      return mgraph.getAllPathGroupByStorageGroup(path);
-    } catch (PathException e) {
-      throw new MetadataException(e);
-    } finally {
-      lock.readLock().unlock();
-    }
-  }
-
-  /**
-   * Return all paths for given seriesPath if the seriesPath is abstract. Or return the seriesPath
-   * itself.
-   */
-  public List<String> getPaths(String path) throws MetadataException {
-
-    lock.readLock().lock();
-    try {
-      List<String> res = new ArrayList<>();
-      Map<String, List<String>> pathsGroupBySG = getAllPathGroupByStorageGroup(path);
-      for (List<String> ps : pathsGroupBySG.values()) {
-        res.addAll(ps);
-      }
-      return res;
-    } finally {
-      lock.readLock().unlock();
-    }
-  }
-
-  /**
-   * function for getting all timeseries paths under the given seriesPath.
-   */
-  public List<List<String>> getShowTimeseriesPath(String path) throws PathException {
-    lock.readLock().lock();
-    try {
-      return mgraph.getShowTimeseriesPath(path);
-    } finally {
-      lock.readLock().unlock();
-    }
-  }
-
-  /**
-   * function for getting leaf node path in the next level of given seriesPath.
-   */
-  List<String> getLeafNodePathInNextLevel(String path) throws PathException {
-    lock.readLock().lock();
-    try {
-      return mgraph.getLeafNodePathInNextLevel(path);
-    } finally {
-      lock.readLock().unlock();
-    }
-  }
-
-  /**
-   * function for getting leaf node path in the next level of given seriesPath.
-   */
-  public Set<String> getChildNodePathInNextLevel(String path) throws PathException {
-    lock.readLock().lock();
-    try {
-      return mgraph.getChildNodePathInNextLevel(path);
-    } finally {
-      lock.readLock().unlock();
-    }
-  }
-
-  /**
-   * Check whether the seriesPath given exists.
-   */
-  public boolean pathExist(String path) {
-
-    lock.readLock().lock();
-    try {
-      return mgraph.pathExist(path);
-    } finally {
-      lock.readLock().unlock();
-    }
-  }
-
-  /**
-   * function for checking whether the path exists.
-   */
-  boolean pathExist(MNode node, String path) {
-
-    lock.readLock().lock();
-    try {
-      return mgraph.pathExist(node, path);
-    } finally {
-      lock.readLock().unlock();
-    }
-  }
-
-  /**
-   * function for getting node by path.
-   */
-  MNode getNodeByPath(String path) throws PathException {
-    lock.readLock().lock();
-    try {
-      return mgraph.getNodeByPath(path);
-    } finally {
-      lock.readLock().unlock();
-    }
-  }
-
-  /**
-   * function for getting node by path from cache.
-   */
-  public MNode getNodeByPathFromCache(String path) throws CacheException, PathException {
-    IoTDBConfig conf = IoTDBDescriptor.getInstance().getConfig();
-    return getNodeByPathFromCache(path, conf.isAutoCreateSchemaEnabled(),
-        conf.getDefaultStorageGroupLevel());
-  }
-
-    /**
-     * function for getting node by deviceId from cache.
-     */
-  public MNode getNodeByPathFromCache(String deviceID, boolean autoCreateSchema, int sgLevel) throws CacheException, PathException {
-    lock.readLock().lock();
-    MNode node = null;
-    boolean createSchema = false;
-    boolean setStorageGroup = false;
-    try {
-      node = mNodeCache.get(deviceID);
-    } catch (CacheException e) {
-      if (!autoCreateSchema) {
-        throw e;
-      } else {
-        createSchema = true;
-        setStorageGroup = e.getCause() instanceof StorageGroupException;
-      }
-    } finally {
-      lock.readLock().unlock();
-      if (createSchema) {
-        if (setStorageGroup) {
-          try {
-            String storageGroupName = getStorageGroupNameByAutoLevel(deviceID, sgLevel);
-            setStorageGroupToMTree(storageGroupName);
-          } catch (MetadataException | PathException e1) {
-            throw new CacheException(e1);
-          }
-        }
-        node = addDeviceIdToMTree(deviceID);
-      }
-    }
-    return node;
-  }
-
-  /**
-   * function for getting node by path with check.
-   */
-  public MNode getNodeByPathWithCheck(String path) throws PathException, StorageGroupException {
-    lock.readLock().lock();
-    try {
-      return mgraph.getNodeByPathWithCheck(path);
-    } finally {
-      lock.readLock().unlock();
-    }
-  }
-
-  /**
-   * Get TimeseriesSchema for given seriesPath. Notice: Path must be a complete Path from root to
-   * leaf node.
-   */
-  private TimeseriesSchema getSchemaForOnePath(String path) throws PathException {
-
-    lock.readLock().lock();
-    try {
-      return mgraph.getSchemaForOnePath(path);
-    } finally {
-      lock.readLock().unlock();
-    }
-  }
-
-  /**
-   * function for getting schema for one path.
-   */
-  private TimeseriesSchema getSchemaForOnePath(MNode node, String path) throws PathException {
-
-    lock.readLock().lock();
-    try {
-      return mgraph.getSchemaForOnePath(node, path);
-    } finally {
-      lock.readLock().unlock();
-    }
-  }
-
-  /**
-   * function for getting schema for one path with check.
-   */
-  private TimeseriesSchema getSchemaForOnePathWithCheck(MNode node, String path)
-      throws PathException {
-
-    lock.readLock().lock();
-    try {
-      return mgraph.getSchemaForOnePathWithCheck(node, path);
-    } finally {
-      lock.readLock().unlock();
-    }
-  }
-
-  /**
-   * function for getting schema for one path with check.
-   */
-  private TimeseriesSchema getSchemaForOnePathWithCheck(String path) throws PathException {
-=======
   @TestOnly
   public void setMaxSeriesNumberAmongStorageGroup(long maxSeriesNumberAmongStorageGroup) {
     this.maxSeriesNumberAmongStorageGroup = maxSeriesNumberAmongStorageGroup;
@@ -1195,8 +791,6 @@
   }
 
   private static class MManagerHolder {
->>>>>>> 6fc0aa98
-
     private MManagerHolder() {
       //allowed to do nothing
     }
