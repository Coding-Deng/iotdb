/*
 * Licensed to the Apache Software Foundation (ASF) under one
 * or more contributor license agreements.  See the NOTICE file
 * distributed with this work for additional information
 * regarding copyright ownership.  The ASF licenses this file
 * to you under the Apache License, Version 2.0 (the
 * "License"); you may not use this file except in compliance
 * with the License.  You may obtain a copy of the License at
 *
 *     http://www.apache.org/licenses/LICENSE-2.0
 *
 * Unless required by applicable law or agreed to in writing,
 * software distributed under the License is distributed on an
 * "AS IS" BASIS, WITHOUT WARRANTIES OR CONDITIONS OF ANY
 * KIND, either express or implied.  See the License for the
 * specific language governing permissions and limitations
 * under the License.
 */

package org.apache.iotdb.db.mpp.buffer;

import org.apache.iotdb.db.mpp.buffer.DataBlockManager.SourceHandleListener;
import org.apache.iotdb.db.mpp.memory.LocalMemoryManager;
import org.apache.iotdb.mpp.rpc.thrift.DataBlockService;
import org.apache.iotdb.mpp.rpc.thrift.TAcknowledgeDataBlockEvent;
import org.apache.iotdb.mpp.rpc.thrift.TFragmentInstanceId;
import org.apache.iotdb.mpp.rpc.thrift.TGetDataBlockRequest;
import org.apache.iotdb.mpp.rpc.thrift.TGetDataBlockResponse;
import org.apache.iotdb.tsfile.read.common.block.TsBlock;
import org.apache.iotdb.tsfile.read.common.block.column.TsBlockSerde;

import com.google.common.util.concurrent.ListenableFuture;
import com.google.common.util.concurrent.SettableFuture;
import org.apache.commons.lang3.Validate;
import org.apache.thrift.TException;
import org.slf4j.Logger;
import org.slf4j.LoggerFactory;

import java.io.IOException;
import java.nio.ByteBuffer;
import java.util.ArrayList;
import java.util.HashMap;
import java.util.List;
import java.util.Map;
import java.util.StringJoiner;
import java.util.concurrent.ExecutorService;

import static com.google.common.util.concurrent.Futures.nonCancellationPropagating;

public class SourceHandle implements ISourceHandle {

  private static final Logger logger = LoggerFactory.getLogger(SourceHandle.class);

  public static final int MAX_ATTEMPT_TIMES = 3;

  private final String remoteHostname;
  private final TFragmentInstanceId remoteFragmentInstanceId;
  private final TFragmentInstanceId localFragmentInstanceId;
  private final String localPlanNodeId;
  private final LocalMemoryManager localMemoryManager;
  private final ExecutorService executorService;
  private final DataBlockService.Iface client;
  private final TsBlockSerde serde;
  private final SourceHandleListener sourceHandleListener;

  private final Map<Integer, TsBlock> sequenceIdToTsBlock = new HashMap<>();
  private final Map<Integer, Long> sequenceIdToDataBlockSize = new HashMap<>();

  private volatile SettableFuture<Void> blocked = SettableFuture.create();
  private long bufferRetainedSizeInBytes;
  private int currSequenceId = 0;
  private int nextSequenceId = 0;
  private int lastSequenceId = Integer.MAX_VALUE;
  private boolean closed;
  private Throwable throwable;

  public SourceHandle(
      String remoteHostname,
      TFragmentInstanceId remoteFragmentInstanceId,
      TFragmentInstanceId localFragmentInstanceId,
      String localPlanNodeId,
      LocalMemoryManager localMemoryManager,
      ExecutorService executorService,
      DataBlockService.Iface client,
      TsBlockSerde serde,
      SourceHandleListener sourceHandleListener) {
    this.remoteHostname = Validate.notNull(remoteHostname);
    this.remoteFragmentInstanceId = Validate.notNull(remoteFragmentInstanceId);
    this.localFragmentInstanceId = Validate.notNull(localFragmentInstanceId);
    this.localPlanNodeId = Validate.notNull(localPlanNodeId);
    this.localMemoryManager = Validate.notNull(localMemoryManager);
    this.executorService = Validate.notNull(executorService);
    this.client = Validate.notNull(client);
    this.serde = Validate.notNull(serde);
    this.sourceHandleListener = Validate.notNull(sourceHandleListener);
    bufferRetainedSizeInBytes = 0L;
  }

  @Override
  public TsBlock receive() throws IOException {
    if (throwable != null) {
      throw new IOException(throwable);
    }
    if (closed) {
      throw new IllegalStateException("Source handle is closed.");
    }
    if (!blocked.isDone()) {
      throw new IllegalStateException("Source handle is blocked.");
    }
    TsBlock tsBlock;
    synchronized (this) {
      tsBlock = sequenceIdToTsBlock.remove(currSequenceId);
      currSequenceId += 1;
      bufferRetainedSizeInBytes -= tsBlock.getRetainedSizeInBytes();
      localMemoryManager
          .getQueryPool()
          .free(localFragmentInstanceId.getQueryId(), tsBlock.getRetainedSizeInBytes());

      if (sequenceIdToTsBlock.isEmpty() && !isFinished()) {
        blocked = SettableFuture.create();
        logger.info("[SourceHandle {}]: blocked is set to new Future.", localPlanNodeId);
      }
    }
    if (isFinished()) {
      sourceHandleListener.onFinished(this);
    }
    trySubmitGetDataBlocksTask();
    return tsBlock;
  }

  private synchronized void trySubmitGetDataBlocksTask() {
    final int startSequenceId = nextSequenceId;
    int endSequenceId = nextSequenceId;
    long reservedBytes = 0L;
    ListenableFuture<?> future = null;
    while (sequenceIdToDataBlockSize.containsKey(endSequenceId)) {
      Long bytesToReserve = sequenceIdToDataBlockSize.get(endSequenceId);
      if (bytesToReserve == null) {
        throw new IllegalStateException("Data block size is null.");
      }
      future =
          localMemoryManager
              .getQueryPool()
              .reserve(localFragmentInstanceId.getQueryId(), bytesToReserve);
      if (future.isDone()) {
        endSequenceId += 1;
        reservedBytes += bytesToReserve;
        bufferRetainedSizeInBytes += bytesToReserve;
      } else {
        break;
      }
    }

    if (future == null) {
      // Next data block not generated yet. Do nothing.
      return;
    }

    if (future.isDone()) {
      nextSequenceId = endSequenceId;
      executorService.submit(new GetDataBlocksTask(startSequenceId, endSequenceId, reservedBytes));
    } else {
      nextSequenceId = endSequenceId + 1;
      // The future being not completed indicates,
      //   1. Memory has been reserved for blocks in [startSequenceId, endSequenceId).
      //   2. Memory reservation for block whose sequence ID equals endSequenceId is blocked.
      //   3. Have not reserve memory for the rest of blocks.
      //
      //  startSequenceId             endSequenceId  endSequenceId + 1
      //         |-------- reserved --------|--- blocked ---|--- not reserved ---|

      if (endSequenceId > startSequenceId) {
        // Memory has been reserved. Submit a GetDataBlocksTask for these blocks.
        executorService.submit(
            new GetDataBlocksTask(startSequenceId, endSequenceId, reservedBytes));
      }

      // Submit a GetDataBlocksTask when memory is freed.
      final int sequenceIdOfUnReservedDataBlock = endSequenceId;
      final long sizeOfUnReservedDataBlock = sequenceIdToDataBlockSize.get(endSequenceId);
      future.addListener(
          () -> {
            executorService.submit(
                new GetDataBlocksTask(
                    sequenceIdOfUnReservedDataBlock,
                    sequenceIdOfUnReservedDataBlock + 1,
                    sizeOfUnReservedDataBlock));
            bufferRetainedSizeInBytes += sizeOfUnReservedDataBlock;
          },
          executorService);

      // Schedule another call of trySubmitGetDataBlocksTask for the rest of blocks.
      future.addListener(SourceHandle.this::trySubmitGetDataBlocksTask, executorService);
    }
  }

  @Override
  public ListenableFuture<Void> isBlocked() {
    if (throwable != null) {
      throw new RuntimeException(throwable);
    }
    if (closed) {
      throw new IllegalStateException("Source handle is closed.");
    }
    return nonCancellationPropagating(blocked);
  }

  synchronized void setNoMoreTsBlocks(int lastSequenceId) {
    logger.info(
        "[SourceHandle {}]: No more TsBlock. {} ", localPlanNodeId, remoteFragmentInstanceId);
    this.lastSequenceId = lastSequenceId;
<<<<<<< HEAD
    if (!blocked.isDone() && currSequenceId - 1 == lastSequenceId) {
      logger.info(
          "[SourceHandle {}]: all blocks are consumed. set blocked to null.", localPlanNodeId);
      blocked.set(null);
    } else {
      logger.info(
          "[SourceHandle {}]: No need to set blocked. Blocked: {}, Consumed: {} ",
          localPlanNodeId,
          blocked.isDone(),
          currSequenceId - 1 == lastSequenceId);
=======
    if (!blocked.isDone() && remoteTsBlockedConsumedUp()) {
      blocked.set(null);
>>>>>>> 1d0b0ec2
    }
  }

  synchronized void updatePendingDataBlockInfo(int startSequenceId, List<Long> dataBlockSizes) {
    for (int i = 0; i < dataBlockSizes.size(); i++) {
      sequenceIdToDataBlockSize.put(i + startSequenceId, dataBlockSizes.get(i));
    }
    trySubmitGetDataBlocksTask();
  }

  @Override
  public synchronized void close() {
    logger.info("[SourceHandle {}]: closed ", localPlanNodeId);
    if (closed) {
      return;
    }
    if (blocked != null && !blocked.isDone()) {
      blocked.cancel(true);
<<<<<<< HEAD
      logger.info("[SourceHandle {}]: blocked is cancelled.", localPlanNodeId);
=======
>>>>>>> 1d0b0ec2
    }
    sequenceIdToDataBlockSize.clear();
    if (bufferRetainedSizeInBytes > 0) {
      localMemoryManager
          .getQueryPool()
          .free(localFragmentInstanceId.getQueryId(), bufferRetainedSizeInBytes);
      bufferRetainedSizeInBytes = 0;
    }
    closed = true;
    sourceHandleListener.onClosed(this);
  }

  @Override
  public boolean isFinished() {
<<<<<<< HEAD
    return throwable == null && currSequenceId - 1 == lastSequenceId;
=======
    return throwable == null && remoteTsBlockedConsumedUp();
  }

  // Return true indicates two points:
  //   1. Remote SinkHandle has told SourceHandle the total count of TsBlocks by lastSequenceId
  //   2. All the TsBlocks has been consumed up
  private boolean remoteTsBlockedConsumedUp() {
    return currSequenceId - 1 == lastSequenceId;
>>>>>>> 1d0b0ec2
  }

  String getRemoteHostname() {
    return remoteHostname;
  }

  TFragmentInstanceId getRemoteFragmentInstanceId() {
    return remoteFragmentInstanceId.deepCopy();
  }

  TFragmentInstanceId getLocalFragmentInstanceId() {
    return localFragmentInstanceId;
  }

  String getLocalPlanNodeId() {
    return localPlanNodeId;
  }

  @Override
  public long getBufferRetainedSizeInBytes() {
    return bufferRetainedSizeInBytes;
  }

  @Override
  public boolean isClosed() {
    return closed;
  }

  @Override
  public String toString() {
    return new StringJoiner(", ", SourceHandle.class.getSimpleName() + "[", "]")
        .add("remoteHostname='" + remoteHostname + "'")
        .add("remoteFragmentInstanceId=" + remoteFragmentInstanceId)
        .add("localFragmentInstanceId=" + localFragmentInstanceId)
        .add("localPlanNodeId='" + localPlanNodeId + "'")
        .toString();
  }

  /** Get data blocks from an upstream fragment instance. */
  class GetDataBlocksTask implements Runnable {
    private final int startSequenceId;
    private final int endSequenceId;
    private final long reservedBytes;

    GetDataBlocksTask(int startSequenceId, int endSequenceId, long reservedBytes) {
      Validate.isTrue(
          startSequenceId >= 0,
          "Start sequence ID should be greater than or equal to zero. Start sequence ID: "
              + startSequenceId);
      this.startSequenceId = startSequenceId;
      Validate.isTrue(
          endSequenceId > startSequenceId,
          "End sequence ID should be greater than the start sequence ID. Start sequence ID: "
              + startSequenceId
              + ", end sequence ID: "
              + endSequenceId);
      this.endSequenceId = endSequenceId;
      Validate.isTrue(reservedBytes > 0L, "Reserved bytes should be greater than zero.");
      this.reservedBytes = reservedBytes;
    }

    @Override
    public void run() {
      logger.info(
          "[SourceHandle-{}]: Get data blocks [{}, {}) from {}",
          localPlanNodeId,
          startSequenceId,
          endSequenceId,
          remoteFragmentInstanceId);
      TGetDataBlockRequest req =
          new TGetDataBlockRequest(remoteFragmentInstanceId, startSequenceId, endSequenceId);
      int attempt = 0;
      while (attempt < MAX_ATTEMPT_TIMES) {
        attempt += 1;
        try {
          TGetDataBlockResponse resp = client.getDataBlock(req);
          List<TsBlock> tsBlocks = new ArrayList<>(resp.getTsBlocks().size());
          for (ByteBuffer byteBuffer : resp.getTsBlocks()) {
            TsBlock tsBlock = serde.deserialize(byteBuffer);
            tsBlocks.add(tsBlock);
          }
          synchronized (SourceHandle.this) {
            if (closed) {
              return;
            }
            for (int i = startSequenceId; i < endSequenceId; i++) {
              sequenceIdToTsBlock.put(i, tsBlocks.get(i - startSequenceId));
            }
            if (!blocked.isDone()) {
              blocked.set(null);
              logger.info("[SourceHandle {}]: blocked is set null.", localPlanNodeId);
            }
          }
          executorService.submit(
              new SendAcknowledgeDataBlockEventTask(startSequenceId, endSequenceId));
          break;
        } catch (TException e) {
          logger.error(
              "Failed to get data block from {} due to {}, attempt times: {}",
              remoteFragmentInstanceId,
              e.getMessage(),
              attempt);
          if (attempt == MAX_ATTEMPT_TIMES) {
            synchronized (SourceHandle.this) {
              throwable = e;
              bufferRetainedSizeInBytes -= reservedBytes;
              localMemoryManager
                  .getQueryPool()
                  .free(localFragmentInstanceId.getQueryId(), reservedBytes);
            }
          }
        }
      }
      // TODO: try to issue another GetDataBlocksTask to make the query run faster.
    }
  }

  class SendAcknowledgeDataBlockEventTask implements Runnable {

    private final int startSequenceId;
    private final int endSequenceId;

    public SendAcknowledgeDataBlockEventTask(int startSequenceId, int endSequenceId) {
      this.startSequenceId = startSequenceId;
      this.endSequenceId = endSequenceId;
    }

    @Override
    public void run() {
      logger.info(
          "[SourceHandle {}]: Send ack data block event [{}, {}) to {}.",
          localPlanNodeId,
          startSequenceId,
          endSequenceId,
          remoteFragmentInstanceId);
      int attempt = 0;
      TAcknowledgeDataBlockEvent acknowledgeDataBlockEvent =
          new TAcknowledgeDataBlockEvent(remoteFragmentInstanceId, startSequenceId, endSequenceId);
      while (attempt < MAX_ATTEMPT_TIMES) {
        attempt += 1;
        try {
          client.onAcknowledgeDataBlockEvent(acknowledgeDataBlockEvent);
          break;
        } catch (TException e) {
          logger.error(
              "Failed to send ack data block event [{}, {}) to {} due to {}, attempt times: {}",
              startSequenceId,
              endSequenceId,
              remoteFragmentInstanceId,
              e.getMessage(),
              attempt);
          if (attempt == MAX_ATTEMPT_TIMES) {
            synchronized (this) {
              throwable = e;
            }
          }
        }
      }
    }
  }
}<|MERGE_RESOLUTION|>--- conflicted
+++ resolved
@@ -209,21 +209,8 @@
     logger.info(
         "[SourceHandle {}]: No more TsBlock. {} ", localPlanNodeId, remoteFragmentInstanceId);
     this.lastSequenceId = lastSequenceId;
-<<<<<<< HEAD
-    if (!blocked.isDone() && currSequenceId - 1 == lastSequenceId) {
-      logger.info(
-          "[SourceHandle {}]: all blocks are consumed. set blocked to null.", localPlanNodeId);
-      blocked.set(null);
-    } else {
-      logger.info(
-          "[SourceHandle {}]: No need to set blocked. Blocked: {}, Consumed: {} ",
-          localPlanNodeId,
-          blocked.isDone(),
-          currSequenceId - 1 == lastSequenceId);
-=======
     if (!blocked.isDone() && remoteTsBlockedConsumedUp()) {
       blocked.set(null);
->>>>>>> 1d0b0ec2
     }
   }
 
@@ -242,10 +229,7 @@
     }
     if (blocked != null && !blocked.isDone()) {
       blocked.cancel(true);
-<<<<<<< HEAD
       logger.info("[SourceHandle {}]: blocked is cancelled.", localPlanNodeId);
-=======
->>>>>>> 1d0b0ec2
     }
     sequenceIdToDataBlockSize.clear();
     if (bufferRetainedSizeInBytes > 0) {
@@ -260,9 +244,6 @@
 
   @Override
   public boolean isFinished() {
-<<<<<<< HEAD
-    return throwable == null && currSequenceId - 1 == lastSequenceId;
-=======
     return throwable == null && remoteTsBlockedConsumedUp();
   }
 
@@ -271,7 +252,6 @@
   //   2. All the TsBlocks has been consumed up
   private boolean remoteTsBlockedConsumedUp() {
     return currSequenceId - 1 == lastSequenceId;
->>>>>>> 1d0b0ec2
   }
 
   String getRemoteHostname() {
