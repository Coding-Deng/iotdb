/*
 * Licensed to the Apache Software Foundation (ASF) under one
 * or more contributor license agreements.  See the NOTICE file
 * distributed with this work for additional information
 * regarding copyright ownership.  The ASF licenses this file
 * to you under the Apache License, Version 2.0 (the
 * "License"); you may not use this file except in compliance
 * with the License.  You may obtain a copy of the License at
 *
 *     http://www.apache.org/licenses/LICENSE-2.0
 *
 * Unless required by applicable law or agreed to in writing,
 * software distributed under the License is distributed on an
 * "AS IS" BASIS, WITHOUT WARRANTIES OR CONDITIONS OF ANY
 * KIND, either express or implied.  See the License for the
 * specific language governing permissions and limitations
 * under the License.
 */

package org.apache.iotdb.db.mpp.buffer;

import org.apache.iotdb.db.mpp.buffer.DataBlockManager.SourceHandleListener;
import org.apache.iotdb.db.mpp.memory.LocalMemoryManager;
import org.apache.iotdb.mpp.rpc.thrift.DataBlockService;
import org.apache.iotdb.mpp.rpc.thrift.TAcknowledgeDataBlockEvent;
import org.apache.iotdb.mpp.rpc.thrift.TFragmentInstanceId;
import org.apache.iotdb.mpp.rpc.thrift.TGetDataBlockRequest;
import org.apache.iotdb.mpp.rpc.thrift.TGetDataBlockResponse;
import org.apache.iotdb.tsfile.read.common.block.TsBlock;
import org.apache.iotdb.tsfile.read.common.block.column.TsBlockSerde;

import com.google.common.util.concurrent.ListenableFuture;
import com.google.common.util.concurrent.SettableFuture;
import org.apache.commons.lang3.Validate;
import org.apache.thrift.TException;
import org.slf4j.Logger;
import org.slf4j.LoggerFactory;

import java.io.IOException;
import java.nio.ByteBuffer;
import java.util.ArrayList;
import java.util.HashMap;
import java.util.List;
import java.util.Map;
import java.util.StringJoiner;
import java.util.concurrent.ExecutorService;

import static com.google.common.util.concurrent.Futures.nonCancellationPropagating;

public class SourceHandle implements ISourceHandle {

  private static final Logger logger = LoggerFactory.getLogger(SourceHandle.class);

  public static final int MAX_ATTEMPT_TIMES = 3;

  private final String remoteHostname;
  private final TFragmentInstanceId remoteFragmentInstanceId;
  private final TFragmentInstanceId localFragmentInstanceId;
  private final String localPlanNodeId;
  private final LocalMemoryManager localMemoryManager;
  private final ExecutorService executorService;
  private final DataBlockService.Iface client;
  private final TsBlockSerde serde;
  private final SourceHandleListener sourceHandleListener;

  private final Map<Integer, TsBlock> sequenceIdToTsBlock = new HashMap<>();
  private final Map<Integer, Long> sequenceIdToDataBlockSize = new HashMap<>();

  private volatile SettableFuture<Void> blocked = SettableFuture.create();
  private long bufferRetainedSizeInBytes;
  private int currSequenceId = 0;
  private int nextSequenceId = 0;
  private int lastSequenceId = Integer.MAX_VALUE;
  private int numActiveGetDataBlocksTask = 0;
  private boolean noMoreTsBlocks;
  private boolean closed;
  private Throwable throwable;

  public SourceHandle(
      String remoteHostname,
      TFragmentInstanceId remoteFragmentInstanceId,
      TFragmentInstanceId localFragmentInstanceId,
      String localPlanNodeId,
      LocalMemoryManager localMemoryManager,
      ExecutorService executorService,
      DataBlockService.Iface client,
      TsBlockSerde serde,
      SourceHandleListener sourceHandleListener) {
    this.remoteHostname = Validate.notNull(remoteHostname);
    this.remoteFragmentInstanceId = Validate.notNull(remoteFragmentInstanceId);
    this.localFragmentInstanceId = Validate.notNull(localFragmentInstanceId);
    this.localPlanNodeId = Validate.notNull(localPlanNodeId);
    this.localMemoryManager = Validate.notNull(localMemoryManager);
    this.executorService = Validate.notNull(executorService);
    this.client = Validate.notNull(client);
    this.serde = Validate.notNull(serde);
    this.sourceHandleListener = Validate.notNull(sourceHandleListener);
    bufferRetainedSizeInBytes = 0L;
  }

  @Override
  public TsBlock receive() throws IOException {
    if (throwable != null) {
      throw new IOException(throwable);
    }
    if (closed) {
      throw new IllegalStateException("Source handle is closed.");
    }
    if (!blocked.isDone()) {
      throw new IllegalStateException("Source handle is blocked.");
    }
    TsBlock tsBlock;
    synchronized (this) {
      tsBlock = sequenceIdToTsBlock.remove(currSequenceId);
      currSequenceId += 1;
      bufferRetainedSizeInBytes -= tsBlock.getRetainedSizeInBytes();
      localMemoryManager
          .getQueryPool()
          .free(localFragmentInstanceId.getQueryId(), tsBlock.getRetainedSizeInBytes());

      if (sequenceIdToTsBlock.isEmpty() && !isFinished()) {
        blocked = SettableFuture.create();
        logger.info("[SourceHandle {}]: blocked is set to new Future.", localPlanNodeId);
      }
    }
    if (isFinished()) {
      sourceHandleListener.onFinished(this);
    }
    trySubmitGetDataBlocksTask();
    return tsBlock;
  }

  private synchronized void trySubmitGetDataBlocksTask() {
    final int startSequenceId = nextSequenceId;
    int endSequenceId = nextSequenceId;
    long reservedBytes = 0L;
    ListenableFuture<?> future = null;
    while (sequenceIdToDataBlockSize.containsKey(endSequenceId)) {
      Long bytesToReserve = sequenceIdToDataBlockSize.get(endSequenceId);
      if (bytesToReserve == null) {
        throw new IllegalStateException("Data block size is null.");
      }
      future =
          localMemoryManager
              .getQueryPool()
              .reserve(localFragmentInstanceId.getQueryId(), bytesToReserve);
      if (future.isDone()) {
        endSequenceId += 1;
        reservedBytes += bytesToReserve;
        bufferRetainedSizeInBytes += bytesToReserve;
      } else {
        break;
      }
    }

    if (future == null) {
      // Next data block not generated yet. Do nothing.
      return;
    }

    if (future.isDone()) {
      nextSequenceId = endSequenceId;
      executorService.submit(new GetDataBlocksTask(startSequenceId, endSequenceId, reservedBytes));
      numActiveGetDataBlocksTask += 1;
    } else {
      nextSequenceId = endSequenceId + 1;
      // The future being not completed indicates,
      //   1. Memory has been reserved for blocks in [startSequenceId, endSequenceId).
      //   2. Memory reservation for block whose sequence ID equals endSequenceId is blocked.
      //   3. Have not reserve memory for the rest of blocks.
      //
      //  startSequenceId             endSequenceId  endSequenceId + 1
      //         |-------- reserved --------|--- blocked ---|--- not reserved ---|

      if (endSequenceId > startSequenceId) {
        // Memory has been reserved. Submit a GetDataBlocksTask for these blocks.
        executorService.submit(
            new GetDataBlocksTask(startSequenceId, endSequenceId, reservedBytes));
        numActiveGetDataBlocksTask += 1;
      }

      // Submit a GetDataBlocksTask when memory is freed.
      final int sequenceIdOfUnReservedDataBlock = endSequenceId;
      final long sizeOfUnReservedDataBlock = sequenceIdToDataBlockSize.get(endSequenceId);
      future.addListener(
          () -> {
            executorService.submit(
                new GetDataBlocksTask(
                    sequenceIdOfUnReservedDataBlock,
                    sequenceIdOfUnReservedDataBlock + 1,
                    sizeOfUnReservedDataBlock));
            numActiveGetDataBlocksTask += 1;
            bufferRetainedSizeInBytes += sizeOfUnReservedDataBlock;
          },
          executorService);

      // Schedule another call of trySubmitGetDataBlocksTask for the rest of blocks.
      future.addListener(SourceHandle.this::trySubmitGetDataBlocksTask, executorService);
    }
  }

  @Override
  public ListenableFuture<Void> isBlocked() {
    if (throwable != null) {
      throw new RuntimeException(throwable);
    }
    if (closed) {
      throw new IllegalStateException("Source handle is closed.");
    }
    return nonCancellationPropagating(blocked);
  }

  synchronized void setNoMoreTsBlocks(int lastSequenceId) {
    logger.info("[SourceHandle {}]: No more TsBlock. {} ", localPlanNodeId, remoteFragmentInstanceId);
    this.lastSequenceId = lastSequenceId;
    if (!blocked.isDone() && currSequenceId - 1 == lastSequenceId) {
      logger.info("[SourceHandle {}]: all blocks are consumed. set blocked to null.", localPlanNodeId);
      blocked.set(null);
    } else {
      logger.info("[SourceHandle {}]: No need to set blocked. Blocked: {}, Consumed: {} ", localPlanNodeId, blocked.isDone(), currSequenceId - 1 == lastSequenceId);
    }
  }

  synchronized void updatePendingDataBlockInfo(int startSequenceId, List<Long> dataBlockSizes) {
    for (int i = 0; i < dataBlockSizes.size(); i++) {
      sequenceIdToDataBlockSize.put(i + startSequenceId, dataBlockSizes.get(i));
    }
    trySubmitGetDataBlocksTask();
  }

  @Override
  public synchronized void close() {
    logger.info("[SourceHandle {}]: closed ", localPlanNodeId);
    if (closed) {
      return;
    }
    if (blocked != null && !blocked.isDone()) {
      blocked.cancel(true);
      logger.info("[SourceHandle {}]: blocked is cancelled.", localPlanNodeId);
    }
    sequenceIdToDataBlockSize.clear();
    if (bufferRetainedSizeInBytes > 0) {
      localMemoryManager
          .getQueryPool()
          .free(localFragmentInstanceId.getQueryId(), bufferRetainedSizeInBytes);
      bufferRetainedSizeInBytes = 0;
    }
    closed = true;
    sourceHandleListener.onClosed(this);
  }

  @Override
  public boolean isFinished() {
    return throwable == null
        && currSequenceId - 1 == lastSequenceId;
  }

  String getRemoteHostname() {
    return remoteHostname;
  }

  TFragmentInstanceId getRemoteFragmentInstanceId() {
    return remoteFragmentInstanceId.deepCopy();
  }

  TFragmentInstanceId getLocalFragmentInstanceId() {
    return localFragmentInstanceId;
  }

  String getLocalPlanNodeId() {
    return localPlanNodeId;
  }

  @Override
  public long getBufferRetainedSizeInBytes() {
    return bufferRetainedSizeInBytes;
  }

  @Override
  public boolean isClosed() {
    return closed;
  }

  @Override
  public String toString() {
    return new StringJoiner(", ", SourceHandle.class.getSimpleName() + "[", "]")
        .add("remoteHostname='" + remoteHostname + "'")
        .add("remoteFragmentInstanceId=" + remoteFragmentInstanceId)
        .add("localFragmentInstanceId=" + localFragmentInstanceId)
        .add("localPlanNodeId='" + localPlanNodeId + "'")
        .toString();
  }

  /** Get data blocks from an upstream fragment instance. */
  class GetDataBlocksTask implements Runnable {
    private final int startSequenceId;
    private final int endSequenceId;
    private final long reservedBytes;

    GetDataBlocksTask(int startSequenceId, int endSequenceId, long reservedBytes) {
      Validate.isTrue(
          startSequenceId >= 0,
          "Start sequence ID should be greater than or equal to zero. Start sequence ID: "
              + startSequenceId);
      this.startSequenceId = startSequenceId;
      Validate.isTrue(
          endSequenceId > startSequenceId,
          "End sequence ID should be greater than the start sequence ID. Start sequence ID: "
              + startSequenceId
              + ", end sequence ID: "
              + endSequenceId);
      this.endSequenceId = endSequenceId;
      Validate.isTrue(reservedBytes > 0L, "Reserved bytes should be greater than zero.");
      this.reservedBytes = reservedBytes;
    }

    @Override
    public void run() {
      logger.info(
          "[SourceHandle-{}]: Get data blocks [{}, {}) from {}",
          localPlanNodeId,
          startSequenceId,
          endSequenceId,
<<<<<<< HEAD
          remoteFragmentInstanceId);
      GetDataBlockRequest req =
          new GetDataBlockRequest(remoteFragmentInstanceId, startSequenceId, endSequenceId);
=======
          remoteFragmentInstanceId,
          localPlanNodeId,
          localFragmentInstanceId);
      TGetDataBlockRequest req =
          new TGetDataBlockRequest(remoteFragmentInstanceId, startSequenceId, endSequenceId);
>>>>>>> 8a00e488
      int attempt = 0;
      while (attempt < MAX_ATTEMPT_TIMES) {
        attempt += 1;
        try {
          TGetDataBlockResponse resp = client.getDataBlock(req);
          List<TsBlock> tsBlocks = new ArrayList<>(resp.getTsBlocks().size());
          for (ByteBuffer byteBuffer : resp.getTsBlocks()) {
            TsBlock tsBlock = serde.deserialize(byteBuffer);
            tsBlocks.add(tsBlock);
          }
          synchronized (SourceHandle.this) {
            if (closed) {
              return;
            }
            for (int i = startSequenceId; i < endSequenceId; i++) {
              sequenceIdToTsBlock.put(i, tsBlocks.get(i - startSequenceId));
            }
            if (!blocked.isDone()) {
              blocked.set(null);
              logger.info("[SourceHandle {}]: blocked is set null.", localPlanNodeId);
            }
          }
          executorService.submit(
              new SendAcknowledgeDataBlockEventTask(startSequenceId, endSequenceId));
          break;
        } catch (TException e) {
          logger.error(
              "Failed to get data block from {} due to {}, attempt times: {}",
              remoteFragmentInstanceId,
              e.getMessage(),
              attempt);
          if (attempt == MAX_ATTEMPT_TIMES) {
            synchronized (SourceHandle.this) {
              throwable = e;
              bufferRetainedSizeInBytes -= reservedBytes;
              localMemoryManager
                  .getQueryPool()
                  .free(localFragmentInstanceId.getQueryId(), reservedBytes);
            }
          }
        } finally {
          numActiveGetDataBlocksTask -= 1;
        }
      }
      // TODO: try to issue another GetDataBlocksTask to make the query run faster.
    }
  }

  class SendAcknowledgeDataBlockEventTask implements Runnable {

    private final int startSequenceId;
    private final int endSequenceId;

    public SendAcknowledgeDataBlockEventTask(int startSequenceId, int endSequenceId) {
      this.startSequenceId = startSequenceId;
      this.endSequenceId = endSequenceId;
    }

    @Override
    public void run() {
      logger.info(
          "[SourceHandle {}]: Send ack data block event [{}, {}) to {}.",
          localPlanNodeId,
          startSequenceId,
          endSequenceId,
          remoteFragmentInstanceId);
      int attempt = 0;
      TAcknowledgeDataBlockEvent acknowledgeDataBlockEvent =
          new TAcknowledgeDataBlockEvent(remoteFragmentInstanceId, startSequenceId, endSequenceId);
      while (attempt < MAX_ATTEMPT_TIMES) {
        attempt += 1;
        try {
          client.onAcknowledgeDataBlockEvent(acknowledgeDataBlockEvent);
          break;
        } catch (TException e) {
          logger.error(
              "Failed to send ack data block event [{}, {}) to {} due to {}, attempt times: {}",
              startSequenceId,
              endSequenceId,
              remoteFragmentInstanceId,
              e.getMessage(),
              attempt);
          if (attempt == MAX_ATTEMPT_TIMES) {
            synchronized (this) {
              throwable = e;
            }
          }
        }
      }
    }
  }
}<|MERGE_RESOLUTION|>--- conflicted
+++ resolved
@@ -321,17 +321,9 @@
           localPlanNodeId,
           startSequenceId,
           endSequenceId,
-<<<<<<< HEAD
           remoteFragmentInstanceId);
-      GetDataBlockRequest req =
-          new GetDataBlockRequest(remoteFragmentInstanceId, startSequenceId, endSequenceId);
-=======
-          remoteFragmentInstanceId,
-          localPlanNodeId,
-          localFragmentInstanceId);
       TGetDataBlockRequest req =
           new TGetDataBlockRequest(remoteFragmentInstanceId, startSequenceId, endSequenceId);
->>>>>>> 8a00e488
       int attempt = 0;
       while (attempt < MAX_ATTEMPT_TIMES) {
         attempt += 1;
