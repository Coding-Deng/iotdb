/*
 * Licensed to the Apache Software Foundation (ASF) under one
 * or more contributor license agreements.  See the NOTICE file
 * distributed with this work for additional information
 * regarding copyright ownership.  The ASF licenses this file
 * to you under the Apache License, Version 2.0 (the
 * "License"); you may not use this file except in compliance
 * with the License.  You may obtain a copy of the License at
 *
 *     http://www.apache.org/licenses/LICENSE-2.0
 *
 * Unless required by applicable law or agreed to in writing,
 * software distributed under the License is distributed on an
 * "AS IS" BASIS, WITHOUT WARRANTIES OR CONDITIONS OF ANY
 * KIND, either express or implied.  See the License for the
 * specific language governing permissions and limitations
 * under the License.
 */

package org.apache.iotdb.db.mpp.execution.scheduler;

import org.apache.iotdb.commons.cluster.Endpoint;
import org.apache.iotdb.db.conf.IoTDBDescriptor;
import org.apache.iotdb.db.mpp.sql.planner.plan.FragmentInstance;
import org.apache.iotdb.mpp.rpc.thrift.InternalService;
import org.apache.iotdb.mpp.rpc.thrift.TConsensusGroupId;
import org.apache.iotdb.mpp.rpc.thrift.TFragmentInstance;
import org.apache.iotdb.mpp.rpc.thrift.TSendFragmentInstanceReq;
import org.apache.iotdb.mpp.rpc.thrift.TSendFragmentInstanceResp;
import org.slf4j.Logger;
import org.slf4j.LoggerFactory;

import java.nio.ByteBuffer;
import java.util.List;
import java.util.concurrent.ExecutorService;
import java.util.concurrent.Future;

public class SimpleFragInstanceDispatcher implements IFragInstanceDispatcher {
  private static final Logger LOGGER = LoggerFactory.getLogger(SimpleFragInstanceDispatcher.class);
  private final ExecutorService executor;

  public SimpleFragInstanceDispatcher(ExecutorService exeutor) {
    this.executor = exeutor;
  }

  @Override
  public Future<FragInstanceDispatchResult> dispatch(List<FragmentInstance> instances) {
    return executor.submit(
        () -> {
          TSendFragmentInstanceResp resp = new TSendFragmentInstanceResp(false);
<<<<<<< HEAD
          for (FragmentInstance instance : instances) {
            InternalService.Iface client =
                InternalServiceClientFactory.getMppServiceClient(
                    new Endpoint(
                        instance.getHostEndpoint().getIp(),
                        IoTDBDescriptor.getInstance().getConfig().getMppPort()));
            // TODO: (xingtanzjr) consider how to handle the buffer here
            ByteBuffer buffer = ByteBuffer.allocate(1024 * 1024);
            instance.serializeRequest(buffer);
            buffer.flip();
            TConsensusGroupId groupId =
                new TConsensusGroupId(
                    instance.getRegionReplicaSet().getConsensusGroupId().getId(),
                    instance.getRegionReplicaSet().getConsensusGroupId().getType().toString());
            TSendFragmentInstanceReq req =
                new TSendFragmentInstanceReq(
                    new TFragmentInstance(buffer), groupId, instance.getType().toString());
            LOGGER.info("start to dispatch fragment instance: {}", instance.getId());
            resp = client.sendFragmentInstance(req);
            LOGGER.info("dispatch complete: {}", instance.getId());
            if (!resp.accepted) {
              break;
=======
          try {
            for (FragmentInstance instance : instances) {
              // TODO: (jackie tien) change the port
              InternalService.Iface client =
                  InternalServiceClientFactory.getInternalServiceClient(
                      new Endpoint(
                          instance.getHostEndpoint().getIp(),
                          IoTDBDescriptor.getInstance().getConfig().getInternalPort()));
              // TODO: (xingtanzjr) consider how to handle the buffer here
              ByteBuffer buffer = ByteBuffer.allocate(1024 * 1024);
              instance.serializeRequest(buffer);
              buffer.flip();
              TConsensusGroupId groupId =
                  new TConsensusGroupId(
                      instance.getRegionReplicaSet().getConsensusGroupId().getId(),
                      instance.getRegionReplicaSet().getConsensusGroupId().getType().toString());
              TSendFragmentInstanceReq req =
                  new TSendFragmentInstanceReq(
                      new TFragmentInstance(buffer), groupId, instance.getType().toString());
              resp = client.sendFragmentInstance(req);
              if (!resp.accepted) {
                break;
              }
>>>>>>> 8a00e488
            }
          }
          return new FragInstanceDispatchResult(resp.accepted);
        });
  }

  @Override
  public void abort() {}
}<|MERGE_RESOLUTION|>--- conflicted
+++ resolved
@@ -48,13 +48,12 @@
     return executor.submit(
         () -> {
           TSendFragmentInstanceResp resp = new TSendFragmentInstanceResp(false);
-<<<<<<< HEAD
           for (FragmentInstance instance : instances) {
             InternalService.Iface client =
-                InternalServiceClientFactory.getMppServiceClient(
+                InternalServiceClientFactory.getInternalServiceClient(
                     new Endpoint(
                         instance.getHostEndpoint().getIp(),
-                        IoTDBDescriptor.getInstance().getConfig().getMppPort()));
+                        IoTDBDescriptor.getInstance().getConfig().getInternalPort()));
             // TODO: (xingtanzjr) consider how to handle the buffer here
             ByteBuffer buffer = ByteBuffer.allocate(1024 * 1024);
             instance.serializeRequest(buffer);
@@ -71,31 +70,6 @@
             LOGGER.info("dispatch complete: {}", instance.getId());
             if (!resp.accepted) {
               break;
-=======
-          try {
-            for (FragmentInstance instance : instances) {
-              // TODO: (jackie tien) change the port
-              InternalService.Iface client =
-                  InternalServiceClientFactory.getInternalServiceClient(
-                      new Endpoint(
-                          instance.getHostEndpoint().getIp(),
-                          IoTDBDescriptor.getInstance().getConfig().getInternalPort()));
-              // TODO: (xingtanzjr) consider how to handle the buffer here
-              ByteBuffer buffer = ByteBuffer.allocate(1024 * 1024);
-              instance.serializeRequest(buffer);
-              buffer.flip();
-              TConsensusGroupId groupId =
-                  new TConsensusGroupId(
-                      instance.getRegionReplicaSet().getConsensusGroupId().getId(),
-                      instance.getRegionReplicaSet().getConsensusGroupId().getType().toString());
-              TSendFragmentInstanceReq req =
-                  new TSendFragmentInstanceReq(
-                      new TFragmentInstance(buffer), groupId, instance.getType().toString());
-              resp = client.sendFragmentInstance(req);
-              if (!resp.accepted) {
-                break;
-              }
->>>>>>> 8a00e488
             }
           }
           return new FragInstanceDispatchResult(resp.accepted);
