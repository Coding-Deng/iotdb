--- conflicted
+++ resolved
@@ -294,18 +294,12 @@
   }
 
   public enum PhysicalPlanType {
-<<<<<<< HEAD
-    INSERT, DELETE, BATCHINSERT, SET_STORAGE_GROUP, CREATE_TIMESERIES, TTL, GRANT_WATERMARK_EMBEDDING, REVOKE_WATERMARK_EMBEDDING,
-    CREATE_ROLE, DELETE_ROLE, CREATE_USER, REVOKE_USER_ROLE, REVOKE_ROLE_PRIVILEGE, REVOKE_USER_PRIVILEGE, GRANT_ROLE_PRIVILEGE, GRANT_USER_PRIVILEGE, GRANT_USER_ROLE, MODIFY_PASSWORD, DELETE_USER,
-    DELETE_STORAGE_GROUP, SHOW_TIMESERIES, DELETE_TIMESERIES, LOAD_CONFIGURATION,
-    CREATE_INDEX, DROP_INDEX,
-=======
     INSERT, DELETE, BATCHINSERT, SET_STORAGE_GROUP, CREATE_TIMESERIES, TTL, GRANT_WATERMARK_EMBEDDING,
     REVOKE_WATERMARK_EMBEDDING, CREATE_ROLE, DELETE_ROLE, CREATE_USER, REVOKE_USER_ROLE, REVOKE_ROLE_PRIVILEGE,
     REVOKE_USER_PRIVILEGE, GRANT_ROLE_PRIVILEGE, GRANT_USER_PRIVILEGE, GRANT_USER_ROLE, MODIFY_PASSWORD, DELETE_USER,
     DELETE_STORAGE_GROUP, SHOW_TIMESERIES, DELETE_TIMESERIES, LOAD_CONFIGURATION, MULTI_CREATE_TIMESERIES,
     ALTER_TIMESERIES, FLUSH
->>>>>>> 7359c53f
+    ,CREATE_INDEX, DROP_INDEX,
   }
 
   public long getIndex() {
