/*
 * Licensed to the Apache Software Foundation (ASF) under one
 * or more contributor license agreements.  See the NOTICE file
 * distributed with this work for additional information
 * regarding copyright ownership.  The ASF licenses this file
 * to you under the Apache License, Version 2.0 (the
 * "License"); you may not use this file except in compliance
 * with the License.  You may obtain a copy of the License at
 *
 *     http://www.apache.org/licenses/LICENSE-2.0
 *
 * Unless required by applicable law or agreed to in writing,
 * software distributed under the License is distributed on an
 * "AS IS" BASIS, WITHOUT WARRANTIES OR CONDITIONS OF ANY
 * KIND, either express or implied.  See the License for the
 * specific language governing permissions and limitations
 * under the License.
 */

package org.apache.iotdb.db.qp.physical.crud;

import java.util.ArrayList;
import java.util.List;
import org.apache.iotdb.db.metadata.PartialPath;
import org.apache.iotdb.db.metadata.mnode.MeasurementMNode;
import org.apache.iotdb.db.qp.logical.Operator;
import org.apache.iotdb.db.qp.physical.PhysicalPlan;
import org.apache.iotdb.tsfile.file.metadata.enums.TSDataType;

public abstract class InsertPlan extends PhysicalPlan {

  protected PartialPath deviceId;
  protected String[] measurements;
  protected TSDataType[] dataTypes;
  protected MeasurementMNode[] measurementMNodes;

  // record the failed measurements, their reasons, and positions in "measurements"
  List<String> failedMeasurements;
  private List<Exception> failedExceptions;
  private List<Integer> failedIndices;

  public InsertPlan(Operator.OperatorType operatorType) {
    super(false, operatorType);
    super.canBeSplit = false;
  }

  public PartialPath getDeviceId() {
    return deviceId;
  }

  public void setDeviceId(PartialPath deviceId) {
    this.deviceId = deviceId;
  }

  public String[] getMeasurements() {
    return this.measurements;
  }

  public void setMeasurements(String[] measurements) {
    this.measurements = measurements;
  }

  public TSDataType[] getDataTypes() {
    return dataTypes;
  }

  public void setDataTypes(TSDataType[] dataTypes) {
    this.dataTypes = dataTypes;
  }

  public MeasurementMNode[] getMeasurementMNodes() {
    return measurementMNodes;
  }

  public void setMeasurementMNodes(MeasurementMNode[] mNodes) {
    this.measurementMNodes = mNodes;
  }

  public List<String> getFailedMeasurements() {
    return failedMeasurements;
  }

  public List<Exception> getFailedExceptions() {
    return failedExceptions;
  }

  public int getFailedMeasurementNumber() {
    return failedMeasurements == null ? 0 : failedMeasurements.size();
  }

<<<<<<< HEAD
  public MNode getDeviceMNode() {
    return deviceMNode;
  }

  public void setDeviceMNode(MNode deviceMNode) {
    this.deviceMNode = deviceMNode;
  }

  public abstract long getMinTime();


=======
>>>>>>> 479bfadf
  /**
   * @param index failed measurement index
   */
  public void markFailedMeasurementInsertion(int index, Exception e) {
    if (measurements[index] == null) {
      return;
    }
    if (failedMeasurements == null) {
      failedMeasurements = new ArrayList<>();
      failedExceptions = new ArrayList<>();
      failedIndices = new ArrayList<>();
    }
    failedMeasurements.add(measurements[index]);
    failedExceptions.add(e);
    failedIndices.add(index);
    measurements[index] = null;
    dataTypes[index] = null;
  }

  /**
   * Reconstruct this plan with the failed measurements.
   * @return the plan itself, with measurements replaced with the previously failed ones.
   */
  public InsertPlan getPlanFromFailed() {
    if (failedMeasurements == null) {
      return null;
    }
    measurements = failedMeasurements.toArray(new String[0]);
    failedMeasurements = null;
    if (dataTypes != null) {
      TSDataType[] temp = dataTypes.clone();
      dataTypes = new TSDataType[failedIndices.size()];
      for (int i = 0; i < failedIndices.size(); i++) {
        dataTypes[i] = temp[failedIndices.get(i)];
      }
    }
    if (schemas != null) {
      MeasurementSchema[] temp = schemas.clone();
      schemas = new MeasurementSchema[failedIndices.size()];
      for (int i = 0; i < failedIndices.size(); i++) {
        schemas[i] = temp[failedIndices.get(i)];
      }
    }
    failedIndices = null;
    failedExceptions = null;
    return this;
  }

}<|MERGE_RESOLUTION|>--- conflicted
+++ resolved
@@ -88,20 +88,8 @@
     return failedMeasurements == null ? 0 : failedMeasurements.size();
   }
 
-<<<<<<< HEAD
-  public MNode getDeviceMNode() {
-    return deviceMNode;
-  }
-
-  public void setDeviceMNode(MNode deviceMNode) {
-    this.deviceMNode = deviceMNode;
-  }
-
   public abstract long getMinTime();
 
-
-=======
->>>>>>> 479bfadf
   /**
    * @param index failed measurement index
    */
@@ -138,13 +126,14 @@
         dataTypes[i] = temp[failedIndices.get(i)];
       }
     }
-    if (schemas != null) {
-      MeasurementSchema[] temp = schemas.clone();
-      schemas = new MeasurementSchema[failedIndices.size()];
+    if (measurementMNodes != null) {
+      MeasurementMNode[] temp = measurementMNodes.clone();
+      measurementMNodes = new MeasurementMNode[failedIndices.size()];
       for (int i = 0; i < failedIndices.size(); i++) {
-        schemas[i] = temp[failedIndices.get(i)];
+        measurementMNodes[i] = temp[failedIndices.get(i)];
       }
     }
+
     failedIndices = null;
     failedExceptions = null;
     return this;
