/*
 * Licensed to the Apache Software Foundation (ASF) under one
 * or more contributor license agreements.  See the NOTICE file
 * distributed with this work for additional information
 * regarding copyright ownership.  The ASF licenses this file
 * to you under the Apache License, Version 2.0 (the
 * "License"); you may not use this file except in compliance
 * with the License.  You may obtain a copy of the License at
 *
 *     http://www.apache.org/licenses/LICENSE-2.0
 *
 * Unless required by applicable law or agreed to in writing,
 * software distributed under the License is distributed on an
 * "AS IS" BASIS, WITHOUT WARRANTIES OR CONDITIONS OF ANY
 * KIND, either express or implied.  See the License for the
 * specific language governing permissions and limitations
 * under the License.
 */

<<<<<<< HEAD
import java.io.DataOutputStream;
import java.io.IOException;
import java.nio.ByteBuffer;
import java.util.ArrayList;
import java.util.Arrays;
import java.util.HashMap;
import java.util.List;
import java.util.Map;
import java.util.Objects;
import org.apache.iotdb.db.conf.IoTDBConstant;
import org.apache.iotdb.db.conf.IoTDBDescriptor;
import org.apache.iotdb.db.exception.metadata.PathNotExistException;
import org.apache.iotdb.db.exception.query.QueryProcessException;
=======
package org.apache.iotdb.db.qp.physical.crud;

import java.util.ArrayList;
import java.util.List;
>>>>>>> 03634d75
import org.apache.iotdb.db.qp.logical.Operator;
import org.apache.iotdb.db.qp.physical.PhysicalPlan;
import org.apache.iotdb.tsfile.file.metadata.enums.TSDataType;
import org.apache.iotdb.tsfile.write.schema.MeasurementSchema;
<<<<<<< HEAD
import org.slf4j.Logger;
import org.slf4j.LoggerFactory;

public class InsertPlan extends PhysicalPlan {
=======
>>>>>>> 03634d75

abstract public class InsertPlan extends PhysicalPlan {

  protected String deviceId;
  protected String[] measurements;
  protected TSDataType[] dataTypes;
  protected MeasurementSchema[] schemas;

  // record the failed measurements
<<<<<<< HEAD
  private Map<String, Exception> failedMeasurements;

  public InsertPlan() {
    super(false, OperatorType.INSERT);
    canBeSplit = false;
  }

  @TestOnly
  public InsertPlan(String deviceId, long insertTime, String[] measurements, TSDataType[] types,
      String[] insertValues) {
    super(false, OperatorType.INSERT);
    this.time = insertTime;
    this.deviceId = deviceId;
    this.measurements = measurements;

    this.types = types;
    this.values = new Object[measurements.length];
    for (int i = 0; i < measurements.length; i++) {
      try {
        values[i] = CommonUtils.parseValueForTest(types[i], insertValues[i]);
      } catch (QueryProcessException e) {
        e.printStackTrace();
      }
    }
    canBeSplit = false;
  }

  @TestOnly
  public InsertPlan(String deviceId, long insertTime, String measurement, TSDataType type, String insertValue) {
    super(false, OperatorType.INSERT);
    this.time = insertTime;
    this.deviceId = deviceId;
    this.measurements = new String[]{measurement};
    this.types = new TSDataType[]{type};
    this.values = new Object[1];
    try {
      values[0] = CommonUtils.parseValueForTest(types[0], insertValue);
    } catch (QueryProcessException e) {
      e.printStackTrace();
    }
    canBeSplit = false;
  }

  public InsertPlan(TSRecord tsRecord) {
    super(false, OperatorType.INSERT);
    this.deviceId = tsRecord.deviceId;
    this.time = tsRecord.time;
    this.measurements = new String[tsRecord.dataPointList.size()];
    this.schemas = new MeasurementSchema[tsRecord.dataPointList.size()];
    this.types = new TSDataType[tsRecord.dataPointList.size()];
    this.values = new Object[tsRecord.dataPointList.size()];
    for (int i = 0; i < tsRecord.dataPointList.size(); i++) {
      measurements[i] = tsRecord.dataPointList.get(i).getMeasurementId();
      schemas[i] = new MeasurementSchema(measurements[i], tsRecord.dataPointList.get(i).getType(),
          TSEncoding.PLAIN);
      types[i] = tsRecord.dataPointList.get(i).getType();
      values[i] = tsRecord.dataPointList.get(i).getValue();
    }
    canBeSplit = false;
  }

  public InsertPlan(String deviceId, long insertTime, String[] measurementList, TSDataType[] types,
      Object[] insertValues) {
    super(false, Operator.OperatorType.INSERT);
    this.time = insertTime;
    this.deviceId = deviceId;
    this.measurements = measurementList;
    this.types = types;
    this.values = insertValues;
    canBeSplit = false;
  }

  public InsertPlan(String deviceId, long insertTime, String[] measurementList,
      String[] insertValues) {
    super(false, Operator.OperatorType.INSERT);
    this.time = insertTime;
    this.deviceId = deviceId;
    this.measurements = measurementList;
    // build types and values
    this.types = new TSDataType[measurements.length];
    this.values = new Object[measurements.length];
    System.arraycopy(insertValues, 0, values, 0, measurements.length);
    isNeedInferType = true;
    canBeSplit = false;
  }


  public long getTime() {
    return time;
  }

  public void setTime(long time) {
    this.time = time;
  }

  public boolean isNeedInferType() {
    return isNeedInferType;
  }

  public void setNeedInferType(boolean inferType) {
    this.isNeedInferType = inferType;
  }

  public MeasurementSchema[] getSchemas() {
    return schemas;
  }

  /**
   * if inferType is true,
   * transfer String[] values to specific data types (Integer, Long, Float, Double, Binary)
   */
  public void setSchemasAndTransferType(MeasurementSchema[] schemas) throws QueryProcessException {
    this.schemas = schemas;
    if (isNeedInferType) {
      for (int i = 0; i < schemas.length; i++) {
        if (schemas[i] == null) {
          QueryProcessException exception = new QueryProcessException(new PathNotExistException(
              deviceId + IoTDBConstant.PATH_SEPARATOR + measurements[i]));
          if (IoTDBDescriptor.getInstance().getConfig().isEnablePartialInsert()) {
            markMeasurementInsertionFailed(i, exception);
          } else {
            throw exception;
          }
          continue;
        }
        types[i] = schemas[i].getType();
        try {
          values[i] = CommonUtils.parseValue(types[i], values[i].toString());
        } catch (Exception e) {
          logger.warn("{}.{} data type is not consistent, input {}, registered {}", deviceId,
              measurements[i], values[i], types[i]);
          if (IoTDBDescriptor.getInstance().getConfig().isEnablePartialInsert()) {
            markMeasurementInsertionFailed(i, e);
            schemas[i] = null;
          } else {
            throw e;
          }
        }
      }
    }
  }

  /**
   * @param index failed measurement index
   */
  public void markMeasurementInsertionFailed(int index, Exception exception) {
    if (failedMeasurements == null) {
      failedMeasurements = new HashMap<>();
    }
    failedMeasurements.put(measurements[index], exception);
    measurements[index] = null;
    types[index] = null;
    values[index] = null;
  }

  @Override
  public List<Path> getPaths() {
    List<Path> ret = new ArrayList<>();

    for (String m : measurements) {
      ret.add(new Path(deviceId, m));
    }
    return ret;
=======
  protected List<String> failedMeasurements;

  public InsertPlan(Operator.OperatorType operatorType) {
    super(false, operatorType);
    super.canBeSplit = false;
>>>>>>> 03634d75
  }

  public String getDeviceId() {
    return deviceId;
  }

  public void setDeviceId(String deviceId) {
    this.deviceId = deviceId;
  }

  public String[] getMeasurements() {
    return this.measurements;
  }

  public void setMeasurements(String[] measurements) {
    this.measurements = measurements;
  }

  public TSDataType[] getDataTypes() {
    return dataTypes;
  }

  public void setDataTypes(TSDataType[] dataTypes) {
    this.dataTypes = dataTypes;
  }

<<<<<<< HEAD
  @Override
  public int hashCode() {
    return Objects.hash(deviceId, time);
  }

  @Override
  public void serialize(DataOutputStream stream) throws IOException {
    int type = PhysicalPlanType.INSERT.ordinal();
    stream.writeByte((byte) type);
    stream.writeLong(time);

    putString(stream, deviceId);

    stream.writeInt(measurements.length - (failedMeasurements == null ? 0 : failedMeasurements.size()));

    for (String m : measurements) {
      if (m != null) {
        putString(stream, m);
      }
    }

    try {
      putValues(stream);
    } catch (QueryProcessException e) {
      throw new IOException(e);
    }

    // infer type flag
    if (isNeedInferType || types == null || types[0] == null) {
      stream.write(1);
    } else {
      stream.write(0);
    }
  }

  private void putValues(DataOutputStream outputStream) throws QueryProcessException, IOException {
    for (int i = 0; i < values.length; i++) {
      // types are not determined, the situation mainly occurs when the plan uses string values
      // and is forwarded to other nodes
      if (types == null || types[i] == null) {
        ReadWriteIOUtils.write((short) -1, outputStream);
        ReadWriteIOUtils.write((String) values[i], outputStream);
        continue;
      }

      ReadWriteIOUtils.write(types[i], outputStream);
      switch (types[i]) {
        case BOOLEAN:
          ReadWriteIOUtils.write((Boolean) values[i], outputStream);
          break;
        case INT32:
          ReadWriteIOUtils.write((Integer) values[i], outputStream);
          break;
        case INT64:
          ReadWriteIOUtils.write((Long) values[i], outputStream);
          break;
        case FLOAT:
          ReadWriteIOUtils.write((Float) values[i], outputStream);
          break;
        case DOUBLE:
          ReadWriteIOUtils.write((Double) values[i], outputStream);
          break;
        case TEXT:
          ReadWriteIOUtils.write((Binary) values[i], outputStream);
          break;
        default:
          throw new QueryProcessException("Unsupported data type:" + types[i]);
      }
    }
=======
  public MeasurementSchema[] getSchemas() {
    return schemas;
>>>>>>> 03634d75
  }

  public void setSchemas(MeasurementSchema[] schemas) {
    this.schemas = schemas;
  }

  public Map<String, Exception> getFailedMeasurements() {
    return failedMeasurements;
  }

  public int getFailedMeasurementNumber() {
    return failedMeasurements == null ? 0 : failedMeasurements.size();
  }

<<<<<<< HEAD
  public TSDataType[] getTypes() {
    return types;
  }

  public void setTypes(TSDataType[] types) {
    this.types = types;
  }

  public void setValues(ByteBuffer buffer) throws QueryProcessException {
    for (int i = 0; i < measurements.length; i++) {
      // types are not determined, the situation mainly occurs when the plan uses string values
      // and is forwarded to other nodes
      short typeNum = ReadWriteIOUtils.readShort(buffer);
      if (typeNum == -1) {
        values[i] = ReadWriteIOUtils.readString(buffer);
        continue;
      }

      types[i] = TSDataType.deserialize(typeNum);
      switch (types[i]) {
        case BOOLEAN:
          values[i] = ReadWriteIOUtils.readBool(buffer);
          break;
        case INT32:
          values[i] = ReadWriteIOUtils.readInt(buffer);
          break;
        case INT64:
          values[i] = ReadWriteIOUtils.readLong(buffer);
          break;
        case FLOAT:
          values[i] = ReadWriteIOUtils.readFloat(buffer);
          break;
        case DOUBLE:
          values[i] = ReadWriteIOUtils.readDouble(buffer);
          break;
        case TEXT:
          values[i] = ReadWriteIOUtils.readBinary(buffer);
          break;
        default:
          throw new QueryProcessException("Unsupported data type:" + types[i]);
      }
    }
  }

  @Override
  public void serialize(ByteBuffer buffer) {
    int type = PhysicalPlanType.INSERT.ordinal();
    buffer.put((byte) type);
    buffer.putLong(time);

    putString(buffer, deviceId);

    buffer.putInt(measurements.length - (failedMeasurements == null ? 0 : failedMeasurements.size()));

    for (String measurement : measurements) {
      if (measurement != null) {
        putString(buffer, measurement);
      }
    }

    try {
      putValues(buffer);
    } catch (QueryProcessException e) {
      logger.warn("Exception in serialization of InsertPlan", e);
    }

    // infer type flag
    if (isNeedInferType || types == null || types[0] == null) {
      buffer.put((byte) 1);
    } else {
      buffer.put((byte) 0);
    }
  }

  @Override
  public void deserialize(ByteBuffer buffer) {
    this.time = buffer.getLong();
    this.deviceId = readString(buffer);

    int measurementSize = buffer.getInt();

    this.measurements = new String[measurementSize];
    for (int i = 0; i < measurementSize; i++) {
      measurements[i] = readString(buffer);
    }

    this.types = new TSDataType[measurementSize];
    this.values = new Object[measurementSize];
    try {
      setValues(buffer);
    } catch (QueryProcessException e) {
      logger.warn("Exception in deserialization of InsertPlan", e);
    }

    // the types are not inferred before the plan is serialized
    if (buffer.get() == 1) {
      this.isNeedInferType = true;
=======
  /**
   * @param index failed measurement index
   */
  public void markFailedMeasurementInsertion(int index) {
    if (failedMeasurements == null) {
      failedMeasurements = new ArrayList<>();
>>>>>>> 03634d75
    }
    failedMeasurements.add(measurements[index]);
    measurements[index] = null;
    dataTypes[index] = null;
  }

<<<<<<< HEAD
  @Override
  public String toString() {
    return "deviceId: " + deviceId + ", time: " + time;
  }

  public TimeValuePair composeTimeValuePair(int measurementIndex) {
    if (measurementIndex >= values.length) {
      return null;
    }
    Object value = values[measurementIndex];
    return new TimeValuePair(time,
        TsPrimitiveType.getByType(schemas[measurementIndex].getType(), value));
  }

  @Override
  public Object clone() {
    long timeClone = this.time;
    String deviceIdClone = this.deviceId;
    String[] measurementsClone = new String[this.measurements.length];
    System.arraycopy(this.measurements, 0, measurementsClone, 0, measurementsClone.length);
    Object[] valuesClone = new Object[this.values.length];
    System.arraycopy(this.values, 0, valuesClone, 0, valuesClone.length);
    TSDataType[] typesClone = new TSDataType[this.types.length];
    System.arraycopy(this.types, 0, typesClone, 0, typesClone.length);
    return new InsertPlan(deviceIdClone, timeClone, measurementsClone, typesClone, valuesClone);
  }
=======
>>>>>>> 03634d75
}<|MERGE_RESOLUTION|>--- conflicted
+++ resolved
@@ -17,217 +17,29 @@
  * under the License.
  */
 
-<<<<<<< HEAD
-import java.io.DataOutputStream;
-import java.io.IOException;
-import java.nio.ByteBuffer;
-import java.util.ArrayList;
-import java.util.Arrays;
-import java.util.HashMap;
-import java.util.List;
-import java.util.Map;
-import java.util.Objects;
-import org.apache.iotdb.db.conf.IoTDBConstant;
-import org.apache.iotdb.db.conf.IoTDBDescriptor;
-import org.apache.iotdb.db.exception.metadata.PathNotExistException;
-import org.apache.iotdb.db.exception.query.QueryProcessException;
-=======
 package org.apache.iotdb.db.qp.physical.crud;
 
-import java.util.ArrayList;
-import java.util.List;
->>>>>>> 03634d75
+import java.util.HashMap;
+import java.util.Map;
 import org.apache.iotdb.db.qp.logical.Operator;
 import org.apache.iotdb.db.qp.physical.PhysicalPlan;
 import org.apache.iotdb.tsfile.file.metadata.enums.TSDataType;
 import org.apache.iotdb.tsfile.write.schema.MeasurementSchema;
-<<<<<<< HEAD
-import org.slf4j.Logger;
-import org.slf4j.LoggerFactory;
 
-public class InsertPlan extends PhysicalPlan {
-=======
->>>>>>> 03634d75
-
-abstract public class InsertPlan extends PhysicalPlan {
+public abstract class InsertPlan extends PhysicalPlan {
 
   protected String deviceId;
   protected String[] measurements;
   protected TSDataType[] dataTypes;
   protected MeasurementSchema[] schemas;
 
+
   // record the failed measurements
-<<<<<<< HEAD
-  private Map<String, Exception> failedMeasurements;
-
-  public InsertPlan() {
-    super(false, OperatorType.INSERT);
-    canBeSplit = false;
-  }
-
-  @TestOnly
-  public InsertPlan(String deviceId, long insertTime, String[] measurements, TSDataType[] types,
-      String[] insertValues) {
-    super(false, OperatorType.INSERT);
-    this.time = insertTime;
-    this.deviceId = deviceId;
-    this.measurements = measurements;
-
-    this.types = types;
-    this.values = new Object[measurements.length];
-    for (int i = 0; i < measurements.length; i++) {
-      try {
-        values[i] = CommonUtils.parseValueForTest(types[i], insertValues[i]);
-      } catch (QueryProcessException e) {
-        e.printStackTrace();
-      }
-    }
-    canBeSplit = false;
-  }
-
-  @TestOnly
-  public InsertPlan(String deviceId, long insertTime, String measurement, TSDataType type, String insertValue) {
-    super(false, OperatorType.INSERT);
-    this.time = insertTime;
-    this.deviceId = deviceId;
-    this.measurements = new String[]{measurement};
-    this.types = new TSDataType[]{type};
-    this.values = new Object[1];
-    try {
-      values[0] = CommonUtils.parseValueForTest(types[0], insertValue);
-    } catch (QueryProcessException e) {
-      e.printStackTrace();
-    }
-    canBeSplit = false;
-  }
-
-  public InsertPlan(TSRecord tsRecord) {
-    super(false, OperatorType.INSERT);
-    this.deviceId = tsRecord.deviceId;
-    this.time = tsRecord.time;
-    this.measurements = new String[tsRecord.dataPointList.size()];
-    this.schemas = new MeasurementSchema[tsRecord.dataPointList.size()];
-    this.types = new TSDataType[tsRecord.dataPointList.size()];
-    this.values = new Object[tsRecord.dataPointList.size()];
-    for (int i = 0; i < tsRecord.dataPointList.size(); i++) {
-      measurements[i] = tsRecord.dataPointList.get(i).getMeasurementId();
-      schemas[i] = new MeasurementSchema(measurements[i], tsRecord.dataPointList.get(i).getType(),
-          TSEncoding.PLAIN);
-      types[i] = tsRecord.dataPointList.get(i).getType();
-      values[i] = tsRecord.dataPointList.get(i).getValue();
-    }
-    canBeSplit = false;
-  }
-
-  public InsertPlan(String deviceId, long insertTime, String[] measurementList, TSDataType[] types,
-      Object[] insertValues) {
-    super(false, Operator.OperatorType.INSERT);
-    this.time = insertTime;
-    this.deviceId = deviceId;
-    this.measurements = measurementList;
-    this.types = types;
-    this.values = insertValues;
-    canBeSplit = false;
-  }
-
-  public InsertPlan(String deviceId, long insertTime, String[] measurementList,
-      String[] insertValues) {
-    super(false, Operator.OperatorType.INSERT);
-    this.time = insertTime;
-    this.deviceId = deviceId;
-    this.measurements = measurementList;
-    // build types and values
-    this.types = new TSDataType[measurements.length];
-    this.values = new Object[measurements.length];
-    System.arraycopy(insertValues, 0, values, 0, measurements.length);
-    isNeedInferType = true;
-    canBeSplit = false;
-  }
-
-
-  public long getTime() {
-    return time;
-  }
-
-  public void setTime(long time) {
-    this.time = time;
-  }
-
-  public boolean isNeedInferType() {
-    return isNeedInferType;
-  }
-
-  public void setNeedInferType(boolean inferType) {
-    this.isNeedInferType = inferType;
-  }
-
-  public MeasurementSchema[] getSchemas() {
-    return schemas;
-  }
-
-  /**
-   * if inferType is true,
-   * transfer String[] values to specific data types (Integer, Long, Float, Double, Binary)
-   */
-  public void setSchemasAndTransferType(MeasurementSchema[] schemas) throws QueryProcessException {
-    this.schemas = schemas;
-    if (isNeedInferType) {
-      for (int i = 0; i < schemas.length; i++) {
-        if (schemas[i] == null) {
-          QueryProcessException exception = new QueryProcessException(new PathNotExistException(
-              deviceId + IoTDBConstant.PATH_SEPARATOR + measurements[i]));
-          if (IoTDBDescriptor.getInstance().getConfig().isEnablePartialInsert()) {
-            markMeasurementInsertionFailed(i, exception);
-          } else {
-            throw exception;
-          }
-          continue;
-        }
-        types[i] = schemas[i].getType();
-        try {
-          values[i] = CommonUtils.parseValue(types[i], values[i].toString());
-        } catch (Exception e) {
-          logger.warn("{}.{} data type is not consistent, input {}, registered {}", deviceId,
-              measurements[i], values[i], types[i]);
-          if (IoTDBDescriptor.getInstance().getConfig().isEnablePartialInsert()) {
-            markMeasurementInsertionFailed(i, e);
-            schemas[i] = null;
-          } else {
-            throw e;
-          }
-        }
-      }
-    }
-  }
-
-  /**
-   * @param index failed measurement index
-   */
-  public void markMeasurementInsertionFailed(int index, Exception exception) {
-    if (failedMeasurements == null) {
-      failedMeasurements = new HashMap<>();
-    }
-    failedMeasurements.put(measurements[index], exception);
-    measurements[index] = null;
-    types[index] = null;
-    values[index] = null;
-  }
-
-  @Override
-  public List<Path> getPaths() {
-    List<Path> ret = new ArrayList<>();
-
-    for (String m : measurements) {
-      ret.add(new Path(deviceId, m));
-    }
-    return ret;
-=======
-  protected List<String> failedMeasurements;
+  Map<String, Exception> failedMeasurements;
 
   public InsertPlan(Operator.OperatorType operatorType) {
     super(false, operatorType);
     super.canBeSplit = false;
->>>>>>> 03634d75
   }
 
   public String getDeviceId() {
@@ -254,80 +66,8 @@
     this.dataTypes = dataTypes;
   }
 
-<<<<<<< HEAD
-  @Override
-  public int hashCode() {
-    return Objects.hash(deviceId, time);
-  }
-
-  @Override
-  public void serialize(DataOutputStream stream) throws IOException {
-    int type = PhysicalPlanType.INSERT.ordinal();
-    stream.writeByte((byte) type);
-    stream.writeLong(time);
-
-    putString(stream, deviceId);
-
-    stream.writeInt(measurements.length - (failedMeasurements == null ? 0 : failedMeasurements.size()));
-
-    for (String m : measurements) {
-      if (m != null) {
-        putString(stream, m);
-      }
-    }
-
-    try {
-      putValues(stream);
-    } catch (QueryProcessException e) {
-      throw new IOException(e);
-    }
-
-    // infer type flag
-    if (isNeedInferType || types == null || types[0] == null) {
-      stream.write(1);
-    } else {
-      stream.write(0);
-    }
-  }
-
-  private void putValues(DataOutputStream outputStream) throws QueryProcessException, IOException {
-    for (int i = 0; i < values.length; i++) {
-      // types are not determined, the situation mainly occurs when the plan uses string values
-      // and is forwarded to other nodes
-      if (types == null || types[i] == null) {
-        ReadWriteIOUtils.write((short) -1, outputStream);
-        ReadWriteIOUtils.write((String) values[i], outputStream);
-        continue;
-      }
-
-      ReadWriteIOUtils.write(types[i], outputStream);
-      switch (types[i]) {
-        case BOOLEAN:
-          ReadWriteIOUtils.write((Boolean) values[i], outputStream);
-          break;
-        case INT32:
-          ReadWriteIOUtils.write((Integer) values[i], outputStream);
-          break;
-        case INT64:
-          ReadWriteIOUtils.write((Long) values[i], outputStream);
-          break;
-        case FLOAT:
-          ReadWriteIOUtils.write((Float) values[i], outputStream);
-          break;
-        case DOUBLE:
-          ReadWriteIOUtils.write((Double) values[i], outputStream);
-          break;
-        case TEXT:
-          ReadWriteIOUtils.write((Binary) values[i], outputStream);
-          break;
-        default:
-          throw new QueryProcessException("Unsupported data type:" + types[i]);
-      }
-    }
-=======
   public MeasurementSchema[] getSchemas() {
     return schemas;
->>>>>>> 03634d75
   }
 
   public void setSchemas(MeasurementSchema[] schemas) {
@@ -342,145 +82,17 @@
     return failedMeasurements == null ? 0 : failedMeasurements.size();
   }
 
-<<<<<<< HEAD
-  public TSDataType[] getTypes() {
-    return types;
-  }
 
-  public void setTypes(TSDataType[] types) {
-    this.types = types;
-  }
-
-  public void setValues(ByteBuffer buffer) throws QueryProcessException {
-    for (int i = 0; i < measurements.length; i++) {
-      // types are not determined, the situation mainly occurs when the plan uses string values
-      // and is forwarded to other nodes
-      short typeNum = ReadWriteIOUtils.readShort(buffer);
-      if (typeNum == -1) {
-        values[i] = ReadWriteIOUtils.readString(buffer);
-        continue;
-      }
-
-      types[i] = TSDataType.deserialize(typeNum);
-      switch (types[i]) {
-        case BOOLEAN:
-          values[i] = ReadWriteIOUtils.readBool(buffer);
-          break;
-        case INT32:
-          values[i] = ReadWriteIOUtils.readInt(buffer);
-          break;
-        case INT64:
-          values[i] = ReadWriteIOUtils.readLong(buffer);
-          break;
-        case FLOAT:
-          values[i] = ReadWriteIOUtils.readFloat(buffer);
-          break;
-        case DOUBLE:
-          values[i] = ReadWriteIOUtils.readDouble(buffer);
-          break;
-        case TEXT:
-          values[i] = ReadWriteIOUtils.readBinary(buffer);
-          break;
-        default:
-          throw new QueryProcessException("Unsupported data type:" + types[i]);
-      }
-    }
-  }
-
-  @Override
-  public void serialize(ByteBuffer buffer) {
-    int type = PhysicalPlanType.INSERT.ordinal();
-    buffer.put((byte) type);
-    buffer.putLong(time);
-
-    putString(buffer, deviceId);
-
-    buffer.putInt(measurements.length - (failedMeasurements == null ? 0 : failedMeasurements.size()));
-
-    for (String measurement : measurements) {
-      if (measurement != null) {
-        putString(buffer, measurement);
-      }
-    }
-
-    try {
-      putValues(buffer);
-    } catch (QueryProcessException e) {
-      logger.warn("Exception in serialization of InsertPlan", e);
-    }
-
-    // infer type flag
-    if (isNeedInferType || types == null || types[0] == null) {
-      buffer.put((byte) 1);
-    } else {
-      buffer.put((byte) 0);
-    }
-  }
-
-  @Override
-  public void deserialize(ByteBuffer buffer) {
-    this.time = buffer.getLong();
-    this.deviceId = readString(buffer);
-
-    int measurementSize = buffer.getInt();
-
-    this.measurements = new String[measurementSize];
-    for (int i = 0; i < measurementSize; i++) {
-      measurements[i] = readString(buffer);
-    }
-
-    this.types = new TSDataType[measurementSize];
-    this.values = new Object[measurementSize];
-    try {
-      setValues(buffer);
-    } catch (QueryProcessException e) {
-      logger.warn("Exception in deserialization of InsertPlan", e);
-    }
-
-    // the types are not inferred before the plan is serialized
-    if (buffer.get() == 1) {
-      this.isNeedInferType = true;
-=======
   /**
    * @param index failed measurement index
    */
-  public void markFailedMeasurementInsertion(int index) {
+  public void markFailedMeasurementInsertion(int index, Exception e) {
     if (failedMeasurements == null) {
-      failedMeasurements = new ArrayList<>();
->>>>>>> 03634d75
+      failedMeasurements = new HashMap<>();
     }
-    failedMeasurements.add(measurements[index]);
+    failedMeasurements.put(measurements[index], e);
     measurements[index] = null;
     dataTypes[index] = null;
   }
 
-<<<<<<< HEAD
-  @Override
-  public String toString() {
-    return "deviceId: " + deviceId + ", time: " + time;
-  }
-
-  public TimeValuePair composeTimeValuePair(int measurementIndex) {
-    if (measurementIndex >= values.length) {
-      return null;
-    }
-    Object value = values[measurementIndex];
-    return new TimeValuePair(time,
-        TsPrimitiveType.getByType(schemas[measurementIndex].getType(), value));
-  }
-
-  @Override
-  public Object clone() {
-    long timeClone = this.time;
-    String deviceIdClone = this.deviceId;
-    String[] measurementsClone = new String[this.measurements.length];
-    System.arraycopy(this.measurements, 0, measurementsClone, 0, measurementsClone.length);
-    Object[] valuesClone = new Object[this.values.length];
-    System.arraycopy(this.values, 0, valuesClone, 0, valuesClone.length);
-    TSDataType[] typesClone = new TSDataType[this.types.length];
-    System.arraycopy(this.types, 0, typesClone, 0, typesClone.length);
-    return new InsertPlan(deviceIdClone, timeClone, measurementsClone, typesClone, valuesClone);
-  }
-=======
->>>>>>> 03634d75
 }