--- conflicted
+++ resolved
@@ -24,13 +24,10 @@
 import java.util.ArrayList;
 import java.util.Arrays;
 import java.util.List;
-<<<<<<< HEAD
 import java.util.Objects;
 import org.apache.iotdb.db.conf.IoTDBConstant;
-=======
 import org.apache.iotdb.db.exception.metadata.IllegalPathException;
 import org.apache.iotdb.db.metadata.PartialPath;
->>>>>>> b3ea173d
 import org.apache.iotdb.db.qp.logical.Operator.OperatorType;
 import org.apache.iotdb.db.utils.QueryDataSetUtils;
 import org.apache.iotdb.tsfile.exception.write.UnSupportedDataTypeException;
@@ -139,14 +136,14 @@
   public List<String> getPathsStrings() {
     if (paths != null) {
       List<String> ret = new ArrayList<>();
-      for (Path path : paths) {
+      for (PartialPath path : paths) {
         ret.add(path.getFullPath());
       }
       return ret;
     }
     List<String> ret = new ArrayList<>();
     for (String m : measurements) {
-      ret.add(deviceId + IoTDBConstant.PATH_SEPARATOR + m);
+      ret.add(deviceId.getFullPath() + IoTDBConstant.PATH_SEPARATOR + m);
     }
     return ret;
   }
