--- conflicted
+++ resolved
@@ -24,53 +24,44 @@
 import java.util.ArrayList;
 import java.util.HashMap;
 import java.util.List;
-<<<<<<< HEAD
 import java.util.Map;
 import java.util.Map.Entry;
 import java.util.concurrent.ConcurrentHashMap;
-import org.apache.iotdb.db.qp.logical.Operator.OperatorType;
-import org.apache.iotdb.db.qp.physical.PhysicalPlan;
-import org.apache.iotdb.tsfile.read.common.Path;
-import org.apache.iotdb.tsfile.utils.Pair;
-import org.apache.iotdb.tsfile.utils.ReadWriteIOUtils;
-
-public class FlushPlan extends PhysicalPlan {
-=======
+import org.apache.iotdb.db.exception.metadata.IllegalPathException;
 import org.apache.iotdb.db.metadata.PartialPath;
 import org.apache.iotdb.db.qp.logical.Operator.OperatorType;
 import org.apache.iotdb.db.qp.physical.PhysicalPlan;
+import org.apache.iotdb.tsfile.utils.Pair;
+import org.apache.iotdb.tsfile.utils.ReadWriteIOUtils;
+import org.slf4j.Logger;
+import org.slf4j.LoggerFactory;
 
 public class FlushPlan extends PhysicalPlan {
-  private List<PartialPath> storeGroups;
->>>>>>> b3ea173d
-
+
+  private static final Logger logger = LoggerFactory.getLogger(FlushPlan.class);
   /**
    * key-> storage group, value->list of pair, Pair<PartitionId, isSequence>
    */
-  private Map<Path, List<Pair<Long, Boolean>>> storageGroupPartitionIds;
+  private Map<PartialPath, List<Pair<Long, Boolean>>> storageGroupPartitionIds;
 
   private Boolean isSeq;
 
-<<<<<<< HEAD
   private boolean isSync;
 
   /**
    * only for deserialize
    */
   public FlushPlan() {
-=======
-  public FlushPlan(Boolean isSeq, List<PartialPath> storeGroups) {
->>>>>>> b3ea173d
     super(false, OperatorType.FLUSH);
   }
 
-  public FlushPlan(Boolean isSeq, List<Path> storageGroups) {
+  public FlushPlan(Boolean isSeq, List<PartialPath> storageGroups) {
     super(false, OperatorType.FLUSH);
     if (storageGroups == null) {
       this.storageGroupPartitionIds = null;
     } else {
       this.storageGroupPartitionIds = new ConcurrentHashMap<>();
-      for (Path path : storageGroups) {
+      for (PartialPath path : storageGroups) {
         this.storageGroupPartitionIds.put(path, null);
       }
     }
@@ -79,7 +70,7 @@
   }
 
   public FlushPlan(Boolean isSeq, boolean isSync,
-      Map<Path, List<Pair<Long, Boolean>>> storageGroupPartitionIds) {
+      Map<PartialPath, List<Pair<Long, Boolean>>> storageGroupPartitionIds) {
     super(false, OperatorType.FLUSH);
     this.storageGroupPartitionIds = storageGroupPartitionIds;
     this.isSeq = isSeq;
@@ -95,13 +86,12 @@
   }
 
   @Override
-<<<<<<< HEAD
-  public List<Path> getPaths() {
+  public List<PartialPath> getPaths() {
     if (storageGroupPartitionIds == null) {
       return null;
     }
-    List<Path> ret = new ArrayList<>();
-    for (Entry<Path, List<Pair<Long, Boolean>>> entry : storageGroupPartitionIds.entrySet()) {
+    List<PartialPath> ret = new ArrayList<>();
+    for (Entry<PartialPath, List<Pair<Long, Boolean>>> entry : storageGroupPartitionIds.entrySet()) {
       ret.add(entry.getKey());
     }
     return ret;
@@ -110,13 +100,13 @@
   @Override
   public List<String> getPathsStrings() {
     List<String> ret = new ArrayList<>();
-    for (Entry<Path, List<Pair<Long, Boolean>>> entry : storageGroupPartitionIds.entrySet()) {
+    for (Entry<PartialPath, List<Pair<Long, Boolean>>> entry : storageGroupPartitionIds.entrySet()) {
       ret.add(entry.getKey().getFullPath());
     }
     return ret;
   }
 
-  public Map<Path, List<Pair<Long, Boolean>>> getStorageGroupPartitionIds() {
+  public Map<PartialPath, List<Pair<Long, Boolean>>> getStorageGroupPartitionIds() {
     return storageGroupPartitionIds;
   }
 
@@ -131,7 +121,7 @@
     } else {
       stream.write((byte) 1);
       stream.writeInt(storageGroupPartitionIds.size());
-      for (Entry<Path, List<Pair<Long, Boolean>>> entry : storageGroupPartitionIds.entrySet()) {
+      for (Entry<PartialPath, List<Pair<Long, Boolean>>> entry : storageGroupPartitionIds.entrySet()) {
         ReadWriteIOUtils.write(entry.getKey().getFullPath(), stream);
         if (entry.getValue() == null) {
           // null value
@@ -161,7 +151,7 @@
       // null value
       buffer.put((byte) 1);
       buffer.putInt(storageGroupPartitionIds.size());
-      for (Entry<Path, List<Pair<Long, Boolean>>> entry : storageGroupPartitionIds.entrySet()) {
+      for (Entry<PartialPath, List<Pair<Long, Boolean>>> entry : storageGroupPartitionIds.entrySet()) {
         ReadWriteIOUtils.write(entry.getKey().getFullPath(), buffer);
         if (entry.getValue() == null) {
           // null value
@@ -189,7 +179,12 @@
       int storageGroupsMapSize = buffer.getInt();
       this.storageGroupPartitionIds = new HashMap<>(storageGroupsMapSize);
       for (int i = 0; i < storageGroupsMapSize; i++) {
-        Path tmpPath = new Path(ReadWriteIOUtils.readString(buffer));
+        PartialPath tmpPath = null;
+        try {
+          tmpPath = new PartialPath(ReadWriteIOUtils.readString(buffer));
+        } catch (IllegalPathException e) {
+          logger.error("Illegal path found during FlushPlan serialization:", e);
+        }
         flag = buffer.get();
         if (flag == 0) {
           storageGroupPartitionIds.put(tmpPath, null);
@@ -215,9 +210,6 @@
         + ", isSeq=" + isSeq
         + ", isSync=" + isSync
         + "}";
-=======
-  public List<PartialPath> getPaths() {
-    return storeGroups;
->>>>>>> b3ea173d
-  }
+  }
+
 }