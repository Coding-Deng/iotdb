/*
 * Licensed to the Apache Software Foundation (ASF) under one
 * or more contributor license agreements.  See the NOTICE file
 * distributed with this work for additional information
 * regarding copyright ownership.  The ASF licenses this file
 * to you under the Apache License, Version 2.0 (the
 * "License"); you may not use this file except in compliance
 * with the License.  You may obtain a copy of the License at
 *
 *     http://www.apache.org/licenses/LICENSE-2.0
 *
 * Unless required by applicable law or agreed to in writing,
 * software distributed under the License is distributed on an
 * "AS IS" BASIS, WITHOUT WARRANTIES OR CONDITIONS OF ANY
 * KIND, either express or implied.  See the License for the
 * specific language governing permissions and limitations
 * under the License.
 */
package org.apache.iotdb.db.qp.strategy;

import org.antlr.v4.runtime.misc.ParseCancellationException;
import org.antlr.v4.runtime.tree.TerminalNode;
import org.apache.iotdb.db.conf.IoTDBDescriptor;
import org.apache.iotdb.db.exception.runtime.SQLParserException;
import org.apache.iotdb.db.qp.constant.DatetimeUtils;
import org.apache.iotdb.db.qp.constant.SQLConstant;
import org.apache.iotdb.db.qp.logical.RootOperator;
import org.apache.iotdb.db.qp.logical.crud.*;
import org.apache.iotdb.db.qp.logical.sys.*;
import org.apache.iotdb.db.qp.logical.sys.AlterTimeSeriesOperator.AlterType;
import org.apache.iotdb.db.qp.logical.sys.AuthorOperator.AuthorType;
import org.apache.iotdb.db.qp.logical.sys.LoadConfigurationOperator.LoadConfigurationOperatorType;
import org.apache.iotdb.db.qp.strategy.SqlBaseParser.*;
import org.apache.iotdb.db.query.executor.fill.IFill;
import org.apache.iotdb.db.query.executor.fill.LinearFill;
import org.apache.iotdb.db.query.executor.fill.PreviousFill;
import org.apache.iotdb.tsfile.common.conf.TSFileDescriptor;
import org.apache.iotdb.tsfile.common.constant.TsFileConstant;
import org.apache.iotdb.tsfile.file.metadata.enums.CompressionType;
import org.apache.iotdb.tsfile.file.metadata.enums.TSDataType;
import org.apache.iotdb.tsfile.file.metadata.enums.TSEncoding;
import org.apache.iotdb.tsfile.read.common.Path;
import org.apache.iotdb.tsfile.utils.StringContainer;

import java.io.File;
import java.time.ZoneId;
import java.util.*;

/**
 * This class is a listener and you can get an operator which is a logical plan.
 */
public class LogicalGenerator extends SqlBaseBaseListener {

  private RootOperator initializedOperator = null;
  private ZoneId zoneId;
  private int operatorType;
  private CreateTimeSeriesOperator createTimeSeriesOperator;
  private AlterTimeSeriesOperator alterTimeSeriesOperator;
  private InsertOperator insertOp;
  private SelectOperator selectOp;
  private UpdateOperator updateOp;
  private QueryOperator queryOp;
  private DeleteDataOperator deleteDataOp;

  LogicalGenerator(ZoneId zoneId) {
    this.zoneId = zoneId;
  }

  RootOperator getLogicalPlan() {
    return initializedOperator;
  }

  @Override
  public void enterCountTimeseries(CountTimeseriesContext ctx) {
    super.enterCountTimeseries(ctx);
    if (ctx.INT() != null) {
      initializedOperator = new CountOperator(SQLConstant.TOK_COUNT_NODE_TIMESERIES,
          parsePrefixPath(ctx.prefixPath()), Integer.parseInt(ctx.INT().getText()));
    } else {
      if (ctx.prefixPath() != null) {
        initializedOperator = new CountOperator(SQLConstant.TOK_COUNT_TIMESERIES,
            parsePrefixPath(ctx.prefixPath()));
      } else {
        initializedOperator = new CountOperator(SQLConstant.TOK_COUNT_TIMESERIES,
            new Path(SQLConstant.ROOT));
      }
    }
  }

  @Override
  public void enterFlush(FlushContext ctx) {
    super.enterFlush(ctx);
    FlushOperator flushOperator = new FlushOperator(SQLConstant.TOK_FLUSH);
<<<<<<< HEAD
    if (ctx.ID() != null) {
      if (ctx.ID().getText().equalsIgnoreCase("true")
          || ctx.ID().getText().equalsIgnoreCase("false")) {
        flushOperator.setSeq(Boolean.parseBoolean(ctx.ID().getText()));
      } else {
        throw new ParseCancellationException("Should be true or false");
      }
=======
    if(ctx.booleanClause() != null) {
        flushOperator.setSeq(Boolean.parseBoolean(ctx.booleanClause().getText()));
>>>>>>> 8c7c73f6
    }
    if (ctx.prefixPath(0) != null) {
      List<Path> storageGroups = new ArrayList<>();
      for (PrefixPathContext prefixPathContext : ctx.prefixPath()) {
        storageGroups.add(parsePrefixPath(prefixPathContext));
      }
      flushOperator.setStorageGroupList(storageGroups);
    }

    initializedOperator = flushOperator;
  }

  @Override
  public void enterMerge(MergeContext ctx) {
    super.enterMerge(ctx);
    initializedOperator = new MergeOperator(SQLConstant.TOK_MERGE);
  }

  @Override
  public void enterFullMerge(FullMergeContext ctx) {
    super.enterFullMerge(ctx);
    initializedOperator = new MergeOperator(SQLConstant.TOK_FULL_MERGE);
  }

  @Override
  public void enterClearcache(SqlBaseParser.ClearcacheContext ctx) {
    super.enterClearcache(ctx);
    initializedOperator = new ClearCacheOperator(SQLConstant.TOK_CLEAR_CACHE);
  }

  @Override
  public void enterCountNodes(CountNodesContext ctx) {
    super.enterCountNodes(ctx);
    initializedOperator = new CountOperator(SQLConstant.TOK_COUNT_NODES,
        parsePrefixPath(ctx.prefixPath()), Integer.parseInt(ctx.INT().getText()));
  }

  @Override
  public void enterShowDevices(ShowDevicesContext ctx) {
    super.enterShowDevices(ctx);
    if (ctx.prefixPath() != null) {
      initializedOperator = new ShowDevicesOperator(SQLConstant.TOK_DEVICES,
          parsePrefixPath(ctx.prefixPath()));
    } else {
      initializedOperator = new ShowDevicesOperator(SQLConstant.TOK_DEVICES,
          new Path(SQLConstant.ROOT));
    }
  }

  @Override
  public void enterShowChildPaths(ShowChildPathsContext ctx) {
    super.enterShowChildPaths(ctx);
    if (ctx.prefixPath() != null) {
      initializedOperator = new ShowChildPathsOperator(SQLConstant.TOK_CHILD_PATHS,
          parsePrefixPath(ctx.prefixPath()));
    } else {
      initializedOperator = new ShowChildPathsOperator(SQLConstant.TOK_CHILD_PATHS,
          new Path(SQLConstant.ROOT));
    }
  }

  @Override
  public void enterShowStorageGroup(ShowStorageGroupContext ctx) {
    super.enterShowStorageGroup(ctx);
    initializedOperator = new ShowOperator(SQLConstant.TOK_STORAGE_GROUP);
  }

  @Override
  public void enterLoadFiles(LoadFilesContext ctx) {
    super.enterLoadFiles(ctx);
    if(ctx.autoCreateSchema() != null) {
      if(ctx.autoCreateSchema().INT() != null) {
        initializedOperator = new LoadFilesOperator(new File(ctx.FILE().getText()),
            Boolean.parseBoolean(ctx.autoCreateSchema().booleanClause().getText()),
            Integer.parseInt(ctx.autoCreateSchema().INT().getText())
        );
      } else {
        initializedOperator = new LoadFilesOperator(new File(ctx.FILE().getText()),
            Boolean.parseBoolean(ctx.autoCreateSchema().booleanClause().getText()),
            IoTDBDescriptor.getInstance().getConfig().getDefaultStorageGroupLevel()
        );
      }
    } else {
      initializedOperator = new LoadFilesOperator(new File(ctx.FILE().getText()),
          true,
          IoTDBDescriptor.getInstance().getConfig().getDefaultStorageGroupLevel()
      );
    }
  }

  @Override
  public void enterMoveFile(MoveFileContext ctx) {
    super.enterMoveFile(ctx);
    initializedOperator = new MoveFileOperator(new File(ctx.FILE(0).getText()),
        new File(ctx.FILE(1).getText()));
  }

  @Override
  public void enterRemoveFile(RemoveFileContext ctx) {
    super.enterRemoveFile(ctx);
    initializedOperator = new RemoveFileOperator(new File(ctx.FILE().getText()));
  }

  @Override
  public void enterLoadConfigurationStatement(LoadConfigurationStatementContext ctx) {
    super.enterLoadConfigurationStatement(ctx);
    if (ctx.GLOBAL() != null) {
      initializedOperator = new LoadConfigurationOperator(LoadConfigurationOperatorType.GLOBAL);
    } else {
      initializedOperator = new LoadConfigurationOperator(LoadConfigurationOperatorType.LOCAL);
    }

  }

  @Override
  public void enterShowVersion(ShowVersionContext ctx) {
    super.enterShowVersion(ctx);
    initializedOperator = new ShowOperator(SQLConstant.TOK_VERSION);
  }

  @Override
  public void enterShowDynamicParameter(SqlBaseParser.ShowDynamicParameterContext ctx) {
    super.enterShowDynamicParameter(ctx);
    initializedOperator = new ShowOperator(SQLConstant.TOK_DYNAMIC_PARAMETER);
  }

  @Override
  public void enterShowFlushTaskInfo(SqlBaseParser.ShowFlushTaskInfoContext ctx) {
    super.enterShowFlushTaskInfo(ctx);
    initializedOperator = new ShowOperator(SQLConstant.TOK_FLUSH_TASK_INFO);
  }

  @Override
  public void enterShowTimeseries(ShowTimeseriesContext ctx) {
    super.enterShowTimeseries(ctx);
    if (ctx.prefixPath() != null) {
      initializedOperator = new ShowTimeSeriesOperator(SQLConstant.TOK_TIMESERIES,
          parsePrefixPath(ctx.prefixPath()));
    } else {
      initializedOperator = new ShowTimeSeriesOperator(SQLConstant.TOK_TIMESERIES,
          new Path("root"));
    }
  }

  @Override
  public void enterCreateTimeseries(CreateTimeseriesContext ctx) {
    super.enterCreateTimeseries(ctx);
    createTimeSeriesOperator = new CreateTimeSeriesOperator(SQLConstant.TOK_METADATA_CREATE);
    operatorType = SQLConstant.TOK_METADATA_CREATE;
    createTimeSeriesOperator.setPath(parseFullPath(ctx.fullPath()));
  }

  @Override
  public void enterAlterTimeseries(SqlBaseParser.AlterTimeseriesContext ctx) {
    super.enterAlterTimeseries(ctx);
    alterTimeSeriesOperator = new AlterTimeSeriesOperator(SQLConstant.TOK_METADATA_ALTER);
    operatorType = SQLConstant.TOK_METADATA_ALTER;
    alterTimeSeriesOperator.setPath(parseFullPath(ctx.fullPath()));
  }

  @Override
  public void enterAlterClause(SqlBaseParser.AlterClauseContext ctx) {
    super.enterAlterClause(ctx);
    Map<String, String> alterMap = new HashMap<>();
    // rename
    if (ctx.RENAME() != null) {
      alterTimeSeriesOperator.setAlterType(AlterType.RENAME);
      alterMap.put(ctx.beforeName.getText(), ctx.currentName.getText());
    } else if (ctx.SET() != null) {
      // set
      alterTimeSeriesOperator.setAlterType(AlterType.SET);
      setMap(ctx, alterMap);
    } else if (ctx.DROP() != null) {
      // drop
      alterTimeSeriesOperator.setAlterType(AlterType.DROP);
      for (TerminalNode dropId : ctx.ID()) {
        alterMap.put(dropId.getText(), null);
      }
    } else if (ctx.TAGS() != null) {
      // add tag
      alterTimeSeriesOperator.setAlterType(AlterType.ADD_TAGS);
      setMap(ctx, alterMap);
    } else if (ctx.ATTRIBUTES() != null) {
      // add attribute
      alterTimeSeriesOperator.setAlterType(AlterType.ADD_ATTRIBUTES);
      setMap(ctx, alterMap);
    } else {
      // upsert
      alterTimeSeriesOperator.setAlterType(AlterType.UPSERT);
    }
    alterTimeSeriesOperator.setAlterMap(alterMap);
    initializedOperator = alterTimeSeriesOperator;
  }

  private void setMap(SqlBaseParser.AlterClauseContext ctx, Map<String, String> alterMap) {
    List<PropertyContext> tagsList = ctx.property();
    if (ctx.property(0) != null) {
      for (PropertyContext property : tagsList) {
        String value;
        if (property.propertyValue().STRING_LITERAL() != null) {
          value = removeStringQuote(property.propertyValue().getText());
        } else {
          value = property.propertyValue().getText();
        }
        alterMap.put(property.ID().getText(), value);
      }
    }
  }

  @Override
  public void enterAlias(AliasContext ctx) {
    super.enterAlias(ctx);
    createTimeSeriesOperator.setAlias(ctx.ID().getText());
  }

  @Override
  public void enterCreateUser(CreateUserContext ctx) {
    super.enterCreateUser(ctx);
    AuthorOperator authorOperator = new AuthorOperator(SQLConstant.TOK_AUTHOR_CREATE,
        AuthorOperator.AuthorType.CREATE_USER);
    authorOperator.setUserName(ctx.ID().getText());
    authorOperator.setPassWord(removeStringQuote(ctx.password.getText()));
    initializedOperator = authorOperator;
    operatorType = SQLConstant.TOK_AUTHOR_CREATE;
  }

  @Override
  public void enterCreateRole(CreateRoleContext ctx) {
    super.enterCreateRole(ctx);
    AuthorOperator authorOperator = new AuthorOperator(SQLConstant.TOK_AUTHOR_CREATE,
        AuthorOperator.AuthorType.CREATE_ROLE);
    authorOperator.setRoleName(ctx.ID().getText());
    initializedOperator = authorOperator;
    operatorType = SQLConstant.TOK_AUTHOR_CREATE;
  }

  @Override
  public void enterAlterUser(AlterUserContext ctx) {
    super.enterAlterUser(ctx);
    AuthorOperator authorOperator = new AuthorOperator(SQLConstant.TOK_AUTHOR_UPDATE_USER,
        AuthorOperator.AuthorType.UPDATE_USER);
    if (ctx.ID() != null) {
      authorOperator.setUserName(ctx.ID().getText());
    } else {
      authorOperator.setUserName(ctx.ROOT().getText());
    }
    authorOperator.setNewPassword(removeStringQuote(ctx.password.getText()));
    initializedOperator = authorOperator;
    operatorType = SQLConstant.TOK_AUTHOR_UPDATE_USER;
  }

  @Override
  public void enterDropUser(DropUserContext ctx) {
    super.enterDropUser(ctx);
    AuthorOperator authorOperator = new AuthorOperator(SQLConstant.TOK_AUTHOR_DROP,
        AuthorOperator.AuthorType.DROP_USER);
    authorOperator.setUserName(ctx.ID().getText());
    initializedOperator = authorOperator;
    operatorType = SQLConstant.TOK_AUTHOR_DROP;
  }

  @Override
  public void enterDropRole(DropRoleContext ctx) {
    super.enterDropRole(ctx);
    AuthorOperator authorOperator = new AuthorOperator(SQLConstant.TOK_AUTHOR_DROP,
        AuthorOperator.AuthorType.DROP_ROLE);
    authorOperator.setRoleName(ctx.ID().getText());
    initializedOperator = authorOperator;
    operatorType = SQLConstant.TOK_AUTHOR_DROP;
  }

  @Override
  public void enterGrantUser(GrantUserContext ctx) {
    super.enterGrantUser(ctx);
    AuthorOperator authorOperator = new AuthorOperator(SQLConstant.TOK_AUTHOR_GRANT,
        AuthorOperator.AuthorType.GRANT_USER);
    authorOperator.setUserName(ctx.ID().getText());
    authorOperator.setPrivilegeList(parsePrivilege(ctx.privileges()));
    authorOperator.setNodeNameList(parsePrefixPath(ctx.prefixPath()));
    initializedOperator = authorOperator;
    operatorType = SQLConstant.TOK_AUTHOR_GRANT;
  }

  @Override
  public void enterGrantRole(GrantRoleContext ctx) {
    super.enterGrantRole(ctx);
    AuthorOperator authorOperator = new AuthorOperator(SQLConstant.TOK_AUTHOR_GRANT,
        AuthorType.GRANT_ROLE);
    authorOperator.setRoleName(ctx.ID().getText());
    authorOperator.setPrivilegeList(parsePrivilege(ctx.privileges()));
    authorOperator.setNodeNameList(parsePrefixPath(ctx.prefixPath()));
    initializedOperator = authorOperator;
    operatorType = SQLConstant.TOK_AUTHOR_GRANT;
  }

  @Override
  public void enterRevokeUser(RevokeUserContext ctx) {
    super.enterRevokeUser(ctx);
    AuthorOperator authorOperator = new AuthorOperator(SQLConstant.TOK_AUTHOR_GRANT,
        AuthorType.REVOKE_USER);
    authorOperator.setUserName(ctx.ID().getText());
    authorOperator.setPrivilegeList(parsePrivilege(ctx.privileges()));
    authorOperator.setNodeNameList(parsePrefixPath(ctx.prefixPath()));
    initializedOperator = authorOperator;
    operatorType = SQLConstant.TOK_AUTHOR_GRANT;
  }

  @Override
  public void enterRevokeRole(RevokeRoleContext ctx) {
    super.enterRevokeRole(ctx);
    AuthorOperator authorOperator = new AuthorOperator(SQLConstant.TOK_AUTHOR_GRANT,
        AuthorType.REVOKE_ROLE);
    authorOperator.setRoleName(ctx.ID().getText());
    authorOperator.setPrivilegeList(parsePrivilege(ctx.privileges()));
    authorOperator.setNodeNameList(parsePrefixPath(ctx.prefixPath()));
    initializedOperator = authorOperator;
    operatorType = SQLConstant.TOK_AUTHOR_GRANT;
  }

  @Override
  public void enterGrantRoleToUser(GrantRoleToUserContext ctx) {
    super.enterGrantRoleToUser(ctx);
    AuthorOperator authorOperator = new AuthorOperator(SQLConstant.TOK_AUTHOR_GRANT,
        AuthorOperator.AuthorType.GRANT_ROLE_TO_USER);
    authorOperator.setRoleName(ctx.roleName.getText());
    authorOperator.setUserName(ctx.userName.getText());
    initializedOperator = authorOperator;
    operatorType = SQLConstant.TOK_AUTHOR_GRANT;
  }

  @Override
  public void enterRevokeRoleFromUser(RevokeRoleFromUserContext ctx) {
    super.enterRevokeRoleFromUser(ctx);
    AuthorOperator authorOperator = new AuthorOperator(SQLConstant.TOK_AUTHOR_GRANT,
        AuthorType.REVOKE_ROLE_FROM_USER);
    authorOperator.setRoleName(ctx.roleName.getText());
    authorOperator.setUserName(ctx.userName.getText());
    initializedOperator = authorOperator;
    operatorType = SQLConstant.TOK_AUTHOR_GRANT;
  }

  @Override
  public void enterLoadStatement(LoadStatementContext ctx) {
    super.enterLoadStatement(ctx);
    if (ctx.prefixPath().nodeName().size() < 3) {
      throw new SQLParserException("data load command: child count < 3\n");
    }

    String csvPath = ctx.STRING_LITERAL().getText();
    StringContainer sc = new StringContainer(TsFileConstant.PATH_SEPARATOR);
    List<NodeNameContext> nodeNames = ctx.prefixPath().nodeName();
    sc.addTail(ctx.prefixPath().ROOT().getText());
    for (NodeNameContext nodeName : nodeNames) {
      sc.addTail(nodeName.getText());
    }
    initializedOperator = new LoadDataOperator(SQLConstant.TOK_DATALOAD,
        removeStringQuote(csvPath),
        sc.toString());
    operatorType = SQLConstant.TOK_DATALOAD;
  }

  @Override
  public void enterGrantWatermarkEmbedding(GrantWatermarkEmbeddingContext ctx) {
    super.enterGrantWatermarkEmbedding(ctx);
    List<RootOrIdContext> rootOrIdList = ctx.rootOrId();
    List<String> users = new ArrayList<>();
    for (RootOrIdContext rootOrId : rootOrIdList) {
      users.add(rootOrId.getText());
    }
    initializedOperator = new DataAuthOperator(SQLConstant.TOK_GRANT_WATERMARK_EMBEDDING, users);
  }

  @Override
  public void enterRevokeWatermarkEmbedding(RevokeWatermarkEmbeddingContext ctx) {
    super.enterRevokeWatermarkEmbedding(ctx);
    List<RootOrIdContext> rootOrIdList = ctx.rootOrId();
    List<String> users = new ArrayList<>();
    for (RootOrIdContext rootOrId : rootOrIdList) {
      users.add(rootOrId.getText());
    }
    initializedOperator = new DataAuthOperator(SQLConstant.TOK_REVOKE_WATERMARK_EMBEDDING, users);
    operatorType = SQLConstant.TOK_REVOKE_WATERMARK_EMBEDDING;
  }

  @Override
  public void enterListUser(ListUserContext ctx) {
    super.enterListUser(ctx);
    initializedOperator = new AuthorOperator(SQLConstant.TOK_LIST,
        AuthorOperator.AuthorType.LIST_USER);
    operatorType = SQLConstant.TOK_LIST;
  }

  @Override
  public void enterListRole(ListRoleContext ctx) {
    super.enterListRole(ctx);
    initializedOperator = new AuthorOperator(SQLConstant.TOK_LIST,
        AuthorOperator.AuthorType.LIST_ROLE);
    operatorType = SQLConstant.TOK_LIST;
  }

  @Override
  public void enterListPrivilegesUser(ListPrivilegesUserContext ctx) {
    super.enterListPrivilegesUser(ctx);
    AuthorOperator operator = new AuthorOperator(SQLConstant.TOK_LIST,
        AuthorOperator.AuthorType.LIST_USER_PRIVILEGE);
    operator.setUserName(ctx.ID().getText());
    operator.setNodeNameList(parsePrefixPath(ctx.prefixPath()));
    initializedOperator = operator;
    operatorType = SQLConstant.TOK_LIST;
  }

  @Override
  public void enterListPrivilegesRole(ListPrivilegesRoleContext ctx) {
    super.enterListPrivilegesRole(ctx);
    AuthorOperator operator = new AuthorOperator(SQLConstant.TOK_LIST,
        AuthorOperator.AuthorType.LIST_ROLE_PRIVILEGE);
    operator.setRoleName((ctx.ID().getText()));
    operator.setNodeNameList(parsePrefixPath(ctx.prefixPath()));
    initializedOperator = operator;
    operatorType = SQLConstant.TOK_LIST;
  }

  @Override
  public void enterListUserPrivileges(ListUserPrivilegesContext ctx) {
    super.enterListUserPrivileges(ctx);
    AuthorOperator operator = new AuthorOperator(SQLConstant.TOK_LIST,
        AuthorOperator.AuthorType.LIST_USER_PRIVILEGE);
    operator.setUserName(ctx.ID().getText());
    initializedOperator = operator;
    operatorType = SQLConstant.TOK_LIST;
  }

  @Override
  public void enterListRolePrivileges(ListRolePrivilegesContext ctx) {
    super.enterListRolePrivileges(ctx);
    AuthorOperator operator = new AuthorOperator(SQLConstant.TOK_LIST,
        AuthorOperator.AuthorType.LIST_ROLE_PRIVILEGE);
    operator.setRoleName(ctx.ID().getText());
    initializedOperator = operator;
    operatorType = SQLConstant.TOK_LIST;
  }

  @Override
  public void enterListAllRoleOfUser(ListAllRoleOfUserContext ctx) {
    super.enterListAllRoleOfUser(ctx);
    AuthorOperator operator = new AuthorOperator(SQLConstant.TOK_LIST,
        AuthorOperator.AuthorType.LIST_USER_ROLES);
    initializedOperator = operator;
    operator.setUserName(ctx.ID().getText());
    operatorType = SQLConstant.TOK_LIST;
  }

  @Override
  public void enterListAllUserOfRole(ListAllUserOfRoleContext ctx) {
    super.enterListAllUserOfRole(ctx);
    AuthorOperator operator = new AuthorOperator(SQLConstant.TOK_LIST,
        AuthorOperator.AuthorType.LIST_ROLE_USERS);
    initializedOperator = operator;
    operator.setRoleName((ctx.ID().getText()));
    operatorType = SQLConstant.TOK_LIST;
  }

  @Override
  public void enterSetTTLStatement(SetTTLStatementContext ctx) {
    super.enterSetTTLStatement(ctx);
    SetTTLOperator operator = new SetTTLOperator(SQLConstant.TOK_SET);
    operator.setStorageGroup(parsePrefixPath(ctx.prefixPath()).getFullPath());
    operator.setDataTTL(Long.parseLong(ctx.INT().getText()));
    initializedOperator = operator;
    operatorType = SQLConstant.TOK_SET;
  }

  @Override
  public void enterUnsetTTLStatement(UnsetTTLStatementContext ctx) {
    super.enterUnsetTTLStatement(ctx);
    SetTTLOperator operator = new SetTTLOperator(SQLConstant.TOK_UNSET);
    operator.setStorageGroup(parsePrefixPath(ctx.prefixPath()).getFullPath());
    initializedOperator = operator;
    operatorType = SQLConstant.TOK_UNSET;
  }

  @Override
  public void enterShowTTLStatement(ShowTTLStatementContext ctx) {
    super.enterShowTTLStatement(ctx);
    List<String> storageGroups = new ArrayList<>();
    List<PrefixPathContext> prefixPathList = ctx.prefixPath();
    for (PrefixPathContext prefixPath : prefixPathList) {
      storageGroups.add(parsePrefixPath(prefixPath).getFullPath());
    }
    initializedOperator = new ShowTTLOperator(storageGroups);
  }

  @Override
  public void enterShowAllTTLStatement(ShowAllTTLStatementContext ctx) {
    super.enterShowAllTTLStatement(ctx);
    List<String> storageGroups = new ArrayList<>();
    initializedOperator = new ShowTTLOperator(storageGroups);
  }

  private String[] parsePrivilege(PrivilegesContext ctx) {
    List<TerminalNode> privilegeList = ctx.STRING_LITERAL();
    List<String> privileges = new ArrayList<>();
    for (TerminalNode privilege : privilegeList) {
      privileges.add(removeStringQuote(privilege.getText()));
    }
    return privileges.toArray(new String[0]);
  }

  private String removeStringQuote(String src) {
    if (src.charAt(0) == '\'' && src.charAt(src.length() - 1) == '\'') {
      return src.substring(1, src.length() - 1);
    } else if (src.charAt(0) == '\"' && src.charAt(src.length() - 1) == '\"') {
      return src.substring(1, src.length() - 1);
    } else {
      throw new SQLParserException("error format for string with quote:" + src);
    }
  }

  @Override
  public void enterDeleteTimeseries(DeleteTimeseriesContext ctx) {
    super.enterDeleteTimeseries(ctx);
    List<Path> deletePaths = new ArrayList<>();
    List<PrefixPathContext> prefixPaths = ctx.prefixPath();
    for (PrefixPathContext prefixPath : prefixPaths) {
      deletePaths.add(parsePrefixPath(prefixPath));
    }
    DeleteTimeSeriesOperator deleteTimeSeriesOperator = new DeleteTimeSeriesOperator(
        SQLConstant.TOK_METADATA_DELETE);
    deleteTimeSeriesOperator.setDeletePathList(deletePaths);
    initializedOperator = deleteTimeSeriesOperator;
    operatorType = SQLConstant.TOK_METADATA_DELETE;
  }

  @Override
  public void enterSetStorageGroup(SetStorageGroupContext ctx) {
    super.enterSetStorageGroup(ctx);
    SetStorageGroupOperator setStorageGroupOperator = new SetStorageGroupOperator(
        SQLConstant.TOK_METADATA_SET_FILE_LEVEL);
    Path path = parseFullPath(ctx.fullPath());
    setStorageGroupOperator.setPath(path);
    initializedOperator = setStorageGroupOperator;
    operatorType = SQLConstant.TOK_METADATA_SET_FILE_LEVEL;
  }

  @Override
  public void enterDeleteStorageGroup(DeleteStorageGroupContext ctx) {
    super.enterDeleteStorageGroup(ctx);
    List<Path> deletePaths = new ArrayList<>();
    List<FullPathContext> fullPaths = ctx.fullPath();
    for (FullPathContext fullPath : fullPaths) {
      deletePaths.add(parseFullPath(fullPath));
    }
    DeleteStorageGroupOperator deleteStorageGroupOperator = new DeleteStorageGroupOperator(
        SQLConstant.TOK_METADATA_DELETE_FILE_LEVEL);
    deleteStorageGroupOperator.setDeletePathList(deletePaths);
    initializedOperator = deleteStorageGroupOperator;
    operatorType = SQLConstant.TOK_METADATA_DELETE_FILE_LEVEL;
  }

  @Override
  public void enterDeleteStatement(DeleteStatementContext ctx) {
    super.enterDeleteStatement(ctx);
    operatorType = SQLConstant.TOK_DELETE;
    deleteDataOp = new DeleteDataOperator(SQLConstant.TOK_DELETE);
    selectOp = new SelectOperator(SQLConstant.TOK_SELECT);
    List<PrefixPathContext> prefixPaths = ctx.prefixPath();
    for (PrefixPathContext prefixPath : prefixPaths) {
      Path path = parsePrefixPath(prefixPath);
      selectOp.addSelectPath(path);
    }
    deleteDataOp.setSelectOperator(selectOp);
    initializedOperator = deleteDataOp;
  }

  @Override
  public void enterDisableAlign(SqlBaseParser.DisableAlignContext ctx) {
    super.enterDisableAlign(ctx);
    queryOp.setAlignByTime(false);
  }

  @Override
  public void enterGroupByFillClause(SqlBaseParser.GroupByFillClauseContext ctx) {
    super.enterGroupByFillClause(ctx);
    queryOp.setGroupBy(true);
    queryOp.setFill(true);
    queryOp.setLeftCRightO(ctx.timeInterval().LS_BRACKET() != null);

    // parse timeUnit
    queryOp.setUnit(parseDuration(ctx.DURATION().getText()));
    queryOp.setSlidingStep(queryOp.getUnit());

    parseTimeInterval(ctx.timeInterval());

    List<TypeClauseContext> list = ctx.typeClause();
    Map<TSDataType, IFill> fillTypes = new EnumMap<>(TSDataType.class);
    for (TypeClauseContext typeClause : list) {
      // group by fill doesn't support linear fill
      if (typeClause.linearClause() != null) {
        throw new SQLParserException("group by fill doesn't support linear fill");
      }
      // all type use the same fill way
      if (SQLConstant.ALL.equalsIgnoreCase(typeClause.dataType().getText())) {
        IFill fill;
        if (typeClause.previousUntilLastClause() != null) {
          fill = new PreviousFill(-1, true);
        } else {
          fill = new PreviousFill(-1);
        }
        for (TSDataType tsDataType : TSDataType.values()) {
          fillTypes.put(tsDataType, fill.copy());
        }
        break;
      } else {
        parseTypeClause(typeClause, fillTypes);
      }
    }
    queryOp.setFill(true);
    queryOp.setFillTypes(fillTypes);
  }

  private void parseTimeInterval(TimeIntervalContext timeInterval) {
    long startTime;
    long endTime;
    if (timeInterval.timeValue(0).INT() != null) {
      startTime = Long.parseLong(timeInterval.timeValue(0).INT().getText());
    } else if (timeInterval.timeValue(0).dateExpression() != null) {
      startTime = parseDateExpression(timeInterval.timeValue(0).dateExpression());
    } else {
      startTime = parseTimeFormat(timeInterval.timeValue(0).dateFormat().getText());
    }
    if (timeInterval.timeValue(1).INT() != null) {
      endTime = Long.parseLong(timeInterval.timeValue(1).INT().getText());
    } else if (timeInterval.timeValue(1).dateExpression() != null) {
      endTime = parseDateExpression(timeInterval.timeValue(1).dateExpression());
    } else {
      endTime = parseTimeFormat(timeInterval.timeValue(1).dateFormat().getText());
    }

    queryOp.setStartTime(startTime);
    queryOp.setEndTime(endTime);
  }

  @Override
  public void enterGroupByClause(GroupByClauseContext ctx) {
    super.enterGroupByClause(ctx);
    queryOp.setGroupBy(true);
    queryOp.setLeftCRightO(ctx.timeInterval().LS_BRACKET() != null);
    // parse timeUnit
    queryOp.setUnit(parseDuration(ctx.DURATION(0).getText()));
    queryOp.setSlidingStep(queryOp.getUnit());
    // parse sliding step
    if (ctx.DURATION().size() == 2) {
      queryOp.setSlidingStep(parseDuration(ctx.DURATION(1).getText()));
      if (queryOp.getSlidingStep() < queryOp.getUnit()) {
        throw new SQLParserException(
            "The third parameter sliding step shouldn't be smaller than the second parameter time interval.");
      }
    }

    parseTimeInterval(ctx.timeInterval());
  }

  @Override
  public void enterFillClause(FillClauseContext ctx) {
    super.enterFillClause(ctx);
    FilterOperator filterOperator = queryOp.getFilterOperator();
    if (!filterOperator.isLeaf() || filterOperator.getTokenIntType() != SQLConstant.EQUAL) {
      throw new SQLParserException("Only \"=\" can be used in fill function");
    }
    List<TypeClauseContext> list = ctx.typeClause();
    Map<TSDataType, IFill> fillTypes = new EnumMap<>(TSDataType.class);
    for (TypeClauseContext typeClause : list) {
      parseTypeClause(typeClause, fillTypes);
    }
    queryOp.setFill(true);
    queryOp.setFillTypes(fillTypes);
  }

  private void parseTypeClause(TypeClauseContext ctx, Map<TSDataType, IFill> fillTypes) {
    TSDataType dataType = parseType(ctx.dataType().getText());
    if (ctx.linearClause() != null && dataType == TSDataType.TEXT) {
      throw new SQLParserException(String.format("type %s cannot use %s fill function"
          , dataType, ctx.linearClause().LINEAR().getText()));
    }

    int defaultFillInterval = IoTDBDescriptor.getInstance().getConfig().getDefaultFillInterval();

    if (ctx.linearClause() != null) {  // linear
      if (ctx.linearClause().DURATION(0) != null) {
        long beforeRange = parseDuration(ctx.linearClause().DURATION(0).getText());
        long afterRange = parseDuration(ctx.linearClause().DURATION(1).getText());
        fillTypes.put(dataType, new LinearFill(beforeRange, afterRange));
      } else {
        fillTypes.put(dataType, new LinearFill(defaultFillInterval, defaultFillInterval));
      }
    } else if (ctx.previousClause() != null) { // previous
      if (ctx.previousClause().DURATION() != null) {
        long preRange = parseDuration(ctx.previousClause().DURATION().getText());
        fillTypes.put(dataType, new PreviousFill(preRange));
      } else {
        fillTypes.put(dataType, new PreviousFill(defaultFillInterval));
      }
    } else { // previous until last
      if (ctx.previousUntilLastClause().DURATION() != null) {
        long preRange = parseDuration(ctx.previousClause().DURATION().getText());
        fillTypes.put(dataType, new PreviousFill(preRange, true));
      } else {
        fillTypes.put(dataType, new PreviousFill(defaultFillInterval, true));
      }
    }
  }

  @Override
  public void enterAlignByDeviceClause(AlignByDeviceClauseContext ctx) {
    super.enterAlignByDeviceClause(ctx);
    queryOp.setAlignByDevice(true);
  }

  /**
   * parse datatype node.
   */
  private TSDataType parseType(String datatype) {
    String type = datatype.toLowerCase();
    switch (type) {
      case "int32":
        return TSDataType.INT32;
      case "int64":
        return TSDataType.INT64;
      case "float":
        return TSDataType.FLOAT;
      case "double":
        return TSDataType.DOUBLE;
      case "boolean":
        return TSDataType.BOOLEAN;
      case "text":
        return TSDataType.TEXT;
      default:
        throw new SQLParserException("not a valid fill type : " + type);
    }
  }

  @Override
  public void enterLimitClause(LimitClauseContext ctx) {
    super.enterLimitClause(ctx);
    int limit;
    try {
      limit = Integer.parseInt(ctx.INT().getText());
    } catch (NumberFormatException e) {
      throw new SQLParserException("Out of range. LIMIT <N>: N should be Int32.");
    }
    if (limit <= 0) {
      throw new SQLParserException("LIMIT <N>: N should be greater than 0.");
    }
    if (initializedOperator instanceof ShowTimeSeriesOperator) {
      ((ShowTimeSeriesOperator) initializedOperator).setLimit(limit);
    } else {
      queryOp.setRowLimit(limit);
    }
  }

  @Override
  public void enterOffsetClause(OffsetClauseContext ctx) {
    super.enterOffsetClause(ctx);
    int offset;
    try {
      offset = Integer.parseInt(ctx.INT().getText());
    } catch (NumberFormatException e) {
      throw new SQLParserException(
          "Out of range. OFFSET <OFFSETValue>: OFFSETValue should be Int32.");
    }
    if (offset < 0) {
      throw new SQLParserException("OFFSET <OFFSETValue>: OFFSETValue should >= 0.");
    }
    if (initializedOperator instanceof ShowTimeSeriesOperator) {
      ((ShowTimeSeriesOperator) initializedOperator).setOffset(offset);
    } else {
      queryOp.setRowOffset(offset);
    }
  }

  @Override
  public void enterSlimitClause(SlimitClauseContext ctx) {
    super.enterSlimitClause(ctx);
    int slimit;
    try {
      slimit = Integer.parseInt(ctx.INT().getText());
    } catch (NumberFormatException e) {
      throw new SQLParserException(
          "Out of range. SLIMIT <SN>: SN should be Int32.");
    }
    if (slimit <= 0) {
      throw new SQLParserException("SLIMIT <SN>: SN should be greater than 0.");
    }
    queryOp.setSeriesLimit(slimit);
  }

  @Override
  public void enterSoffsetClause(SoffsetClauseContext ctx) {
    super.enterSoffsetClause(ctx);
    int soffset;
    try {
      soffset = Integer.parseInt(ctx.INT().getText());
    } catch (NumberFormatException e) {
      throw new SQLParserException(
          "Out of range. SOFFSET <SOFFSETValue>: SOFFSETValue should be Int32.");
    }
    if (soffset < 0) {
      throw new SQLParserException(
          "SOFFSET <SOFFSETValue>: SOFFSETValue should >= 0.");
    }
    queryOp.setSeriesOffset(soffset);
  }

  @Override
  public void enterInsertColumnSpec(InsertColumnSpecContext ctx) {
    super.enterInsertColumnSpec(ctx);
    List<NodeNameWithoutStarContext> nodeNamesWithoutStar = ctx.nodeNameWithoutStar();
    List<String> measurementList = new ArrayList<>();
    for (NodeNameWithoutStarContext nodeNameWithoutStar : nodeNamesWithoutStar) {
      String measurement = nodeNameWithoutStar.getText();
      if (measurement.contains("\"") || measurement.contains("\'")) {
        measurement = measurement.substring(1, measurement.length() - 1);
      }
      measurementList.add(measurement);
    }
    insertOp.setMeasurementList(measurementList.toArray(new String[0]));
  }

  @Override
  public void enterInsertValuesSpec(InsertValuesSpecContext ctx) {
    super.enterInsertValuesSpec(ctx);
    long timestamp;
    if (ctx.dateFormat() != null) {
      timestamp = parseTimeFormat(ctx.dateFormat().getText());
    } else {
      timestamp = Long.parseLong(ctx.INT().getText());
    }
    insertOp.setTime(timestamp);
    List<String> valueList = new ArrayList<>();
    List<ConstantContext> values = ctx.constant();
    for (ConstantContext value : values) {
      valueList.add(value.getText());
    }
    insertOp.setValueList(valueList.toArray(new String[0]));
    initializedOperator = insertOp;
  }

  private Path parseFullPath(FullPathContext ctx) {
    List<NodeNameWithoutStarContext> nodeNamesWithoutStar = ctx.nodeNameWithoutStar();
    List<String> path = new ArrayList<>();
    if (ctx.ROOT() != null) {
      path.add(ctx.ROOT().getText());
    }
    for (NodeNameWithoutStarContext nodeNameWithoutStar : nodeNamesWithoutStar) {
      path.add(nodeNameWithoutStar.getText());
    }
    return new Path(
        new StringContainer(path.toArray(new String[0]), TsFileConstant.PATH_SEPARATOR));
  }

  @Override
  public void enterAttributeClauses(AttributeClausesContext ctx) {
    super.enterAttributeClauses(ctx);
    String dataType = ctx.dataType().getChild(0).getText().toUpperCase();
    String encoding = ctx.encoding().getChild(0).getText().toUpperCase();
    createTimeSeriesOperator.setDataType(TSDataType.valueOf(dataType));
    createTimeSeriesOperator.setEncoding(TSEncoding.valueOf(encoding));
    CompressionType compressor;
    List<PropertyContext> properties = ctx.property();
    Map<String, String> props = new HashMap<>(properties.size());
    if (ctx.propertyValue() != null) {
      compressor = CompressionType.valueOf(ctx.propertyValue().getText().toUpperCase());
    } else {
      compressor = TSFileDescriptor.getInstance().getConfig().getCompressor();
    }
    checkMetadataArgs(dataType, encoding, compressor.toString().toUpperCase());
    if (ctx.property(0) != null) {
      for (PropertyContext property : properties) {
        props.put(property.ID().getText().toLowerCase(),
            property.propertyValue().getText().toLowerCase());
      }
    }
    createTimeSeriesOperator.setCompressor(compressor);
    createTimeSeriesOperator.setProps(props);
    initializedOperator = createTimeSeriesOperator;
  }

  @Override
  public void enterAttributeClause(AttributeClauseContext ctx) {
    super.enterAttributeClause(ctx);
    Map<String, String> attributes = extractMap(ctx.property(), ctx.property(0));
    if (createTimeSeriesOperator != null) {
      createTimeSeriesOperator.setAttributes(attributes);
    } else if (alterTimeSeriesOperator != null) {
      alterTimeSeriesOperator.setAttributesMap(attributes);
    }
  }

  @Override
  public void enterTagClause(TagClauseContext ctx) {
    super.enterTagClause(ctx);
    Map<String, String> tags = extractMap(ctx.property(), ctx.property(0));
    if (createTimeSeriesOperator != null) {
      createTimeSeriesOperator.setTags(tags);
    } else if (alterTimeSeriesOperator != null) {
      alterTimeSeriesOperator.setTagsMap(tags);
    }
  }

  private Map<String, String> extractMap(List<PropertyContext> property2,
      PropertyContext property3) {
    String value;
    Map<String, String> tags = new HashMap<>(property2.size());
    if (property3 != null) {
      for (PropertyContext property : property2) {
        if (property.propertyValue().STRING_LITERAL() != null) {
          value = removeStringQuote(property.propertyValue().getText());
        } else {
          value = property.propertyValue().getText();
        }
        tags.put(property.ID().getText(), value);
      }
    }
    return tags;
  }

  @Override
  public void enterInsertStatement(InsertStatementContext ctx) {
    super.enterInsertStatement(ctx);
    insertOp = new InsertOperator(SQLConstant.TOK_INSERT);
    selectOp = new SelectOperator(SQLConstant.TOK_SELECT);
    operatorType = SQLConstant.TOK_INSERT;
    selectOp.addSelectPath(parseFullPath(ctx.fullPath()));
    insertOp.setSelectOperator(selectOp);
  }

  @Override
  public void enterUpdateStatement(UpdateStatementContext ctx) {
    super.enterUpdateStatement(ctx);
    updateOp = new UpdateOperator(SQLConstant.TOK_UPDATE);
    FromOperator fromOp = new FromOperator(SQLConstant.TOK_FROM);
    fromOp.addPrefixTablePath(parsePrefixPath(ctx.prefixPath()));
    selectOp = new SelectOperator(SQLConstant.TOK_SELECT);
    operatorType = SQLConstant.TOK_UPDATE;
    initializedOperator = updateOp;
  }

  @Override
  public void enterSelectStatement(SelectStatementContext ctx) {
    super.enterSelectStatement(ctx);
    operatorType = SQLConstant.TOK_QUERY;
    queryOp = new QueryOperator(SQLConstant.TOK_QUERY);
    initializedOperator = queryOp;
  }

  @Override
  public void enterSelectConstElement(SelectConstElementContext ctx) {
    super.enterSelectConstElement(ctx);
    operatorType = SQLConstant.TOK_QUERY;
    queryOp = new QueryOperator(SQLConstant.TOK_QUERY);
    initializedOperator = queryOp;
  }

  @Override
  public void enterFromClause(FromClauseContext ctx) {
    super.enterFromClause(ctx);
    FromOperator fromOp = new FromOperator(SQLConstant.TOK_FROM);
    List<PrefixPathContext> prefixFromPaths = ctx.prefixPath();
    for (PrefixPathContext prefixFromPath : prefixFromPaths) {
      Path path = parsePrefixPath(prefixFromPath);
      fromOp.addPrefixTablePath(path);
    }
    queryOp.setFromOperator(fromOp);
  }

  @Override
  public void enterFunctionElement(FunctionElementContext ctx) {
    super.enterFunctionElement(ctx);
    selectOp = new SelectOperator(SQLConstant.TOK_SELECT);
    List<FunctionCallContext> functionCallContextList = ctx.functionCall();
    for (FunctionCallContext functionCallContext : functionCallContextList) {
      Path path = parseSuffixPath(functionCallContext.suffixPath());
      selectOp.addClusterPath(path, functionCallContext.functionName().getText());
    }
    queryOp.setSelectOperator(selectOp);
  }

  @Override
  public void enterSelectElement(SelectElementContext ctx) {
    super.enterSelectElement(ctx);
    selectOp = new SelectOperator(SQLConstant.TOK_SELECT);
    List<SuffixPathContext> suffixPaths = ctx.suffixPath();
    for (SuffixPathContext suffixPath : suffixPaths) {
      Path path = parseSuffixPath(suffixPath);
      selectOp.addSelectPath(path);
    }
    queryOp.setSelectOperator(selectOp);
  }

  @Override
  public void enterLastElement(SqlBaseParser.LastElementContext ctx) {
    super.enterLastElement(ctx);
    selectOp = new SelectOperator(SQLConstant.TOK_SELECT);
    selectOp.setLastQuery();
    LastClauseContext lastClauseContext = ctx.lastClause();
    List<SuffixPathContext> suffixPaths = lastClauseContext.suffixPath();
    for (SuffixPathContext suffixPath : suffixPaths) {
      Path path = parseSuffixPath(suffixPath);
      selectOp.addSelectPath(path);
    }
    queryOp.setSelectOperator(selectOp);
  }

  @Override
  public void enterSetCol(SetColContext ctx) {
    super.enterSetCol(ctx);
    selectOp.addSelectPath(parseSuffixPath(ctx.suffixPath()));
    updateOp.setSelectOperator(selectOp);
    updateOp.setValue(ctx.constant().getText());
  }


  private Path parsePrefixPath(PrefixPathContext ctx) {
    List<NodeNameContext> nodeNames = ctx.nodeName();
    List<String> path = new ArrayList<>();
    path.add(ctx.ROOT().getText());
    for (NodeNameContext nodeName : nodeNames) {
      path.add(nodeName.getText());
    }
    return new Path(
        new StringContainer(path.toArray(new String[0]), TsFileConstant.PATH_SEPARATOR));
  }

  /**
   * parse duration to time value.
   *
   * @param durationStr represent duration string like: 12d8m9ns, 1y1mo, etc.
   * @return time in milliseconds, microseconds, or nanoseconds depending on the profile
   */
  private Long parseDuration(String durationStr) {
    String timestampPrecision = IoTDBDescriptor.getInstance().getConfig().getTimestampPrecision();

    long total = 0;
    long tmp = 0;
    for (int i = 0; i < durationStr.length(); i++) {
      char ch = durationStr.charAt(i);
      if (Character.isDigit(ch)) {
        tmp *= 10;
        tmp += (ch - '0');
      } else {
        String unit = durationStr.charAt(i) + "";
        // This is to identify units with two letters.
        if (i + 1 < durationStr.length() && !Character.isDigit(durationStr.charAt(i + 1))) {
          i++;
          unit += durationStr.charAt(i);
        }
        total += DatetimeUtils
            .convertDurationStrToLong(tmp, unit.toLowerCase(), timestampPrecision);
        tmp = 0;
      }
    }
    if (total <= 0) {
      throw new SQLParserException("Interval must more than 0.");
    }
    return total;
  }

  @Override
  public void enterWhereClause(WhereClauseContext ctx) {
    super.enterWhereClause(ctx);
    FilterOperator whereOp = new FilterOperator(SQLConstant.TOK_WHERE);
    whereOp.addChildOperator(parseOrExpression(ctx.orExpression()));
    switch (operatorType) {
      case SQLConstant.TOK_DELETE:
        deleteDataOp.setFilterOperator(whereOp.getChildren().get(0));
        long deleteTime = parseDeleteTimeFilter(deleteDataOp);
        deleteDataOp.setTime(deleteTime);
        break;
      case SQLConstant.TOK_QUERY:
        queryOp.setFilterOperator(whereOp.getChildren().get(0));
        break;
      case SQLConstant.TOK_UPDATE:
        updateOp.setFilterOperator(whereOp.getChildren().get(0));
        break;
      default:
        throw new SQLParserException("Where only support select, delete, update.");
    }
  }

  @Override
  public void enterShowWhereClause(ShowWhereClauseContext ctx) {
    super.enterShowWhereClause(ctx);

    ShowTimeSeriesOperator operator = (ShowTimeSeriesOperator) initializedOperator;
    PropertyValueContext propertyValueContext;
    if (ctx.containsExpression() != null) {
      operator.setContains(true);
      propertyValueContext = ctx.containsExpression().propertyValue();
      operator.setKey(ctx.containsExpression().ID().getText());
    } else {
      operator.setContains(false);
      propertyValueContext = ctx.property().propertyValue();
      operator.setKey(ctx.property().ID().getText());
    }
    String value;
    if (propertyValueContext.STRING_LITERAL() != null) {
      value = removeStringQuote(propertyValueContext.getText());
    } else {
      value = propertyValueContext.getText();
    }
    operator.setValue(value);
  }

  private FilterOperator parseOrExpression(OrExpressionContext ctx) {
    if (ctx.andExpression().size() == 1) {
      return parseAndExpression(ctx.andExpression(0));
    }
    FilterOperator binaryOp = new FilterOperator(SQLConstant.KW_OR);
    if (ctx.andExpression().size() > 2) {
      binaryOp.addChildOperator(parseAndExpression(ctx.andExpression(0)));
      binaryOp.addChildOperator(parseAndExpression(ctx.andExpression(1)));
      for (int i = 2; i < ctx.andExpression().size(); i++) {
        FilterOperator op = new FilterOperator(SQLConstant.KW_OR);
        op.addChildOperator(binaryOp);
        op.addChildOperator(parseAndExpression(ctx.andExpression(i)));
        binaryOp = op;
      }
    } else {
      for (AndExpressionContext andExpressionContext : ctx.andExpression()) {
        binaryOp.addChildOperator(parseAndExpression(andExpressionContext));
      }
    }
    return binaryOp;
  }

  private FilterOperator parseAndExpression(AndExpressionContext ctx) {
    if (ctx.predicate().size() == 1) {
      return parsePredicate(ctx.predicate(0));
    }
    FilterOperator binaryOp = new FilterOperator(SQLConstant.KW_AND);
    int size = ctx.predicate().size();
    if (size > 2) {
      binaryOp.addChildOperator(parsePredicate(ctx.predicate(0)));
      binaryOp.addChildOperator(parsePredicate(ctx.predicate(1)));
      for (int i = 2; i < size; i++) {
        FilterOperator op = new FilterOperator(SQLConstant.KW_AND);
        op.addChildOperator(binaryOp);
        op.addChildOperator(parsePredicate(ctx.predicate(i)));
        binaryOp = op;
      }
    } else {
      for (PredicateContext predicateContext : ctx.predicate()) {
        binaryOp.addChildOperator(parsePredicate(predicateContext));
      }
    }
    return binaryOp;
  }

  private FilterOperator parsePredicate(PredicateContext ctx) {
    if (ctx.OPERATOR_NOT() != null) {
      FilterOperator notOp = new FilterOperator(SQLConstant.KW_NOT);
      notOp.addChildOperator(parseOrExpression(ctx.orExpression()));
      return notOp;
    } else if (ctx.LR_BRACKET() != null && ctx.OPERATOR_NOT() == null) {
      return parseOrExpression(ctx.orExpression());
    } else {
      Path path = null;
      if (ctx.TIME() != null || ctx.TIMESTAMP() != null) {
        path = new Path(SQLConstant.RESERVED_TIME);
      }
      if (ctx.fullPath() != null) {
        path = parseFullPath(ctx.fullPath());
      }
      if (ctx.suffixPath() != null) {
        path = parseSuffixPath(ctx.suffixPath());
      }
      if (path == null) {
        throw new SQLParserException("Path is null, please check the sql.");
      }
      if (ctx.inClause() != null) {
        return parseInOperator(ctx.inClause(), path);
      } else {
        return parseBasicFunctionOperator(ctx, path);
      }
    }
  }

  private FilterOperator parseInOperator(InClauseContext ctx, Path path) {
    Set<String> values = new HashSet<>();
    boolean not = ctx.OPERATOR_NOT() != null;
    for (ConstantContext constant : ctx.constant()) {
      if (constant.dateExpression() != null) {
        if (!path.equals(SQLConstant.RESERVED_TIME)) {
          throw new SQLParserException(path.toString(), "Date can only be used to time");
        }
        values.add(Long.toString(parseDateExpression(constant.dateExpression())));
      } else {
        values.add(constant.getText());
      }
    }
    return new InOperator(ctx.OPERATOR_IN().getSymbol().getType(), path, not, values);
  }

  private FilterOperator parseBasicFunctionOperator(PredicateContext ctx, Path path) {
    BasicFunctionOperator basic;
    if (ctx.constant().dateExpression() != null) {
      if (!path.equals(SQLConstant.RESERVED_TIME)) {
        throw new SQLParserException(path.toString(), "Date can only be used to time");
      }
      basic = new BasicFunctionOperator(ctx.comparisonOperator().type.getType(), path,
          Long.toString(parseDateExpression(ctx.constant().dateExpression())));
    } else {
      basic = new BasicFunctionOperator(ctx.comparisonOperator().type.getType(), path,
          ctx.constant().getText());
    }
    return basic;
  }

  private Path parseSuffixPath(SuffixPathContext ctx) {
    List<NodeNameContext> nodeNames = ctx.nodeName();
    List<String> path = new ArrayList<>();
    for (NodeNameContext nodeName : nodeNames) {
      path.add(nodeName.getText());
    }
    return new Path(
        new StringContainer(path.toArray(new String[0]), TsFileConstant.PATH_SEPARATOR));
  }

  /**
   * parse time expression, which is addition and subtraction expression of duration time, now() or
   * DataTimeFormat time.
   * <p>
   * eg. now() + 1d - 2h
   * </p>
   */
  private Long parseDateExpression(DateExpressionContext ctx) {
    long time;
    time = parseTimeFormat(ctx.getChild(0).getText());
    for (int i = 1; i < ctx.getChildCount(); i = i + 2) {
      if (ctx.getChild(i).getText().equals("+")) {
        time += parseDuration(ctx.getChild(i + 1).getText());
      } else {
        time -= parseDuration(ctx.getChild(i + 1).getText());
      }
    }
    return time;
  }

  /**
   * function for parsing time format.
   */
  long parseTimeFormat(String timestampStr) throws SQLParserException {
    if (timestampStr == null || timestampStr.trim().equals("")) {
      throw new SQLParserException("input timestamp cannot be empty");
    }
    if (timestampStr.equalsIgnoreCase(SQLConstant.NOW_FUNC)) {
      return System.currentTimeMillis();
    }
    try {
      return DatetimeUtils.convertDatetimeStrToLong(timestampStr, zoneId);
    } catch (Exception e) {
      throw new SQLParserException(String
          .format("Input time format %s error. "
              + "Input like yyyy-MM-dd HH:mm:ss, yyyy-MM-ddTHH:mm:ss or "
              + "refer to user document for more info.", timestampStr));
    }
  }

  /**
   * for delete command, time should only have an end time.
   *
   * @param operator delete logical plan
   */
  private long parseDeleteTimeFilter(DeleteDataOperator operator) {
    FilterOperator filterOperator = operator.getFilterOperator();
    if (filterOperator.getTokenIntType() != SQLConstant.LESSTHAN
        && filterOperator.getTokenIntType() != SQLConstant.LESSTHANOREQUALTO) {
      throw new SQLParserException(
          "For delete command, where clause must be like : time < XXX or time <= XXX");
    }
    long time = Long.parseLong(((BasicFunctionOperator) filterOperator).getValue());
    if (filterOperator.getTokenIntType() == SQLConstant.LESSTHAN) {
      time = time - 1;
    }
    return time;
  }

  private void checkMetadataArgs(String dataType, String encoding, String compressor) {
    TSDataType tsDataType;
    TSEncoding tsEncoding;
    if (dataType == null) {
      throw new SQLParserException("data type cannot be null");
    }

    try {
      tsDataType = TSDataType.valueOf(dataType);
    } catch (Exception e) {
      throw new SQLParserException(String.format("data type %s not support", dataType));
    }

    if (encoding == null) {
      throw new SQLParserException("encoding type cannot be null");
    }

    try {
      tsEncoding = TSEncoding.valueOf(encoding);
    } catch (Exception e) {
      throw new SQLParserException(String.format("encoding %s is not support", encoding));
    }

    try {
      CompressionType.valueOf(compressor);
    } catch (Exception e) {
      throw new SQLParserException(String.format("compressor %s is not support", compressor));
    }

    checkDataTypeEncoding(tsDataType, tsEncoding);
  }

  private void checkDataTypeEncoding(TSDataType tsDataType, TSEncoding tsEncoding) {
    boolean throwExp = false;
    switch (tsDataType) {
      case BOOLEAN:
        if (!(tsEncoding.equals(TSEncoding.RLE) || tsEncoding.equals(TSEncoding.PLAIN))) {
          throwExp = true;
        }
        break;
      case INT32:
      case INT64:
        if (!(tsEncoding.equals(TSEncoding.RLE) || tsEncoding.equals(TSEncoding.PLAIN)
            || tsEncoding.equals(TSEncoding.TS_2DIFF))) {
          throwExp = true;
        }
        break;
      case FLOAT:
      case DOUBLE:
        if (!(tsEncoding.equals(TSEncoding.RLE) || tsEncoding.equals(TSEncoding.PLAIN)
            || tsEncoding.equals(TSEncoding.TS_2DIFF) || tsEncoding.equals(TSEncoding.GORILLA))) {
          throwExp = true;
        }
        break;
      case TEXT:
        if (!tsEncoding.equals(TSEncoding.PLAIN)) {
          throwExp = true;
        }
        break;
      default:
        throwExp = true;
    }
    if (throwExp) {
      throw new SQLParserException(
          String.format("encoding %s does not support %s", tsEncoding, tsDataType));
    }
  }
}<|MERGE_RESOLUTION|>--- conflicted
+++ resolved
@@ -91,18 +91,8 @@
   public void enterFlush(FlushContext ctx) {
     super.enterFlush(ctx);
     FlushOperator flushOperator = new FlushOperator(SQLConstant.TOK_FLUSH);
-<<<<<<< HEAD
-    if (ctx.ID() != null) {
-      if (ctx.ID().getText().equalsIgnoreCase("true")
-          || ctx.ID().getText().equalsIgnoreCase("false")) {
-        flushOperator.setSeq(Boolean.parseBoolean(ctx.ID().getText()));
-      } else {
-        throw new ParseCancellationException("Should be true or false");
-      }
-=======
-    if(ctx.booleanClause() != null) {
-        flushOperator.setSeq(Boolean.parseBoolean(ctx.booleanClause().getText()));
->>>>>>> 8c7c73f6
+    if (ctx.booleanClause() != null) {
+      flushOperator.setSeq(Boolean.parseBoolean(ctx.booleanClause().getText()));
     }
     if (ctx.prefixPath(0) != null) {
       List<Path> storageGroups = new ArrayList<>();
