/*
 * Licensed to the Apache Software Foundation (ASF) under one
 * or more contributor license agreements.  See the NOTICE file
 * distributed with this work for additional information
 * regarding copyright ownership.  The ASF licenses this file
 * to you under the Apache License, Version 2.0 (the
 * "License"); you may not use this file except in compliance
 * with the License.  You may obtain a copy of the License at
 *
 *     http://www.apache.org/licenses/LICENSE-2.0
 *
 * Unless required by applicable law or agreed to in writing,
 * software distributed under the License is distributed on an
 * "AS IS" BASIS, WITHOUT WARRANTIES OR CONDITIONS OF ANY
 * KIND, either express or implied.  See the License for the
 * specific language governing permissions and limitations
 * under the License.
 */
package org.apache.iotdb.db.qp.strategy;

import static org.apache.iotdb.db.qp.constant.SQLConstant.TIME_PATH;

import java.io.File;
import java.time.ZoneId;
import java.util.ArrayList;
import java.util.Collections;
import java.util.EnumMap;
import java.util.HashMap;
import java.util.HashSet;
import java.util.List;
import java.util.Map;
import java.util.Objects;
import java.util.Set;
import org.antlr.v4.runtime.tree.TerminalNode;
import org.apache.iotdb.db.conf.IoTDBDescriptor;
import org.apache.iotdb.db.exception.index.UnsupportedIndexTypeException;
import org.apache.iotdb.db.exception.runtime.SQLParserException;
import org.apache.iotdb.db.metadata.PartialPath;
import org.apache.iotdb.db.qp.constant.DatetimeUtils;
import org.apache.iotdb.db.qp.constant.SQLConstant;
import org.apache.iotdb.db.qp.logical.RootOperator;
import org.apache.iotdb.db.qp.logical.crud.BasicFunctionOperator;
import org.apache.iotdb.db.qp.logical.crud.DeleteDataOperator;
import org.apache.iotdb.db.qp.logical.crud.FilterOperator;
import org.apache.iotdb.db.qp.logical.crud.FromOperator;
import org.apache.iotdb.db.qp.logical.crud.InOperator;
import org.apache.iotdb.db.qp.logical.crud.InsertOperator;
import org.apache.iotdb.db.qp.logical.crud.QueryIndexOperator;
import org.apache.iotdb.db.qp.logical.crud.QueryOperator;
import org.apache.iotdb.db.qp.logical.crud.SelectOperator;
import org.apache.iotdb.db.qp.logical.crud.UpdateOperator;
import org.apache.iotdb.db.qp.logical.sys.AlterTimeSeriesOperator;
import org.apache.iotdb.db.qp.logical.sys.AlterTimeSeriesOperator.AlterType;
import org.apache.iotdb.db.qp.logical.sys.AuthorOperator;
import org.apache.iotdb.db.qp.logical.sys.AuthorOperator.AuthorType;
import org.apache.iotdb.db.qp.logical.sys.ClearCacheOperator;
import org.apache.iotdb.db.qp.logical.sys.CountOperator;
import org.apache.iotdb.db.qp.logical.sys.CreateIndexOperator;
import org.apache.iotdb.db.qp.logical.sys.CreateSnapshotOperator;
import org.apache.iotdb.db.qp.logical.sys.CreateTimeSeriesOperator;
import org.apache.iotdb.db.qp.logical.sys.DataAuthOperator;
import org.apache.iotdb.db.qp.logical.sys.DeletePartitionOperator;
import org.apache.iotdb.db.qp.logical.sys.DeleteStorageGroupOperator;
import org.apache.iotdb.db.qp.logical.sys.DeleteTimeSeriesOperator;
import org.apache.iotdb.db.qp.logical.sys.DropIndexOperator;
import org.apache.iotdb.db.qp.logical.sys.FlushOperator;
import org.apache.iotdb.db.qp.logical.sys.LoadConfigurationOperator;
import org.apache.iotdb.db.qp.logical.sys.LoadConfigurationOperator.LoadConfigurationOperatorType;
import org.apache.iotdb.db.qp.logical.sys.LoadDataOperator;
import org.apache.iotdb.db.qp.logical.sys.LoadFilesOperator;
import org.apache.iotdb.db.qp.logical.sys.MergeOperator;
import org.apache.iotdb.db.qp.logical.sys.MoveFileOperator;
import org.apache.iotdb.db.qp.logical.sys.RemoveFileOperator;
import org.apache.iotdb.db.qp.logical.sys.SetStorageGroupOperator;
import org.apache.iotdb.db.qp.logical.sys.SetTTLOperator;
import org.apache.iotdb.db.qp.logical.sys.ShowChildPathsOperator;
import org.apache.iotdb.db.qp.logical.sys.ShowDevicesOperator;
import org.apache.iotdb.db.qp.logical.sys.ShowMergeStatusOperator;
import org.apache.iotdb.db.qp.logical.sys.ShowOperator;
import org.apache.iotdb.db.qp.logical.sys.ShowStorageGroupOperator;
import org.apache.iotdb.db.qp.logical.sys.ShowTTLOperator;
import org.apache.iotdb.db.qp.logical.sys.ShowTimeSeriesOperator;
import org.apache.iotdb.db.qp.logical.sys.TracingOperator;
import org.apache.iotdb.db.qp.strategy.SqlBaseParser.AliasContext;
import org.apache.iotdb.db.qp.strategy.SqlBaseParser.AlignByDeviceClauseContext;
import org.apache.iotdb.db.qp.strategy.SqlBaseParser.AlterUserContext;
import org.apache.iotdb.db.qp.strategy.SqlBaseParser.AndExpressionContext;
import org.apache.iotdb.db.qp.strategy.SqlBaseParser.AsClauseContext;
import org.apache.iotdb.db.qp.strategy.SqlBaseParser.AsElementContext;
import org.apache.iotdb.db.qp.strategy.SqlBaseParser.AttributeClauseContext;
import org.apache.iotdb.db.qp.strategy.SqlBaseParser.AttributeClausesContext;
import org.apache.iotdb.db.qp.strategy.SqlBaseParser.ConstantContext;
import org.apache.iotdb.db.qp.strategy.SqlBaseParser.CountDevicesContext;
import org.apache.iotdb.db.qp.strategy.SqlBaseParser.CountNodesContext;
import org.apache.iotdb.db.qp.strategy.SqlBaseParser.CountStorageGroupContext;
import org.apache.iotdb.db.qp.strategy.SqlBaseParser.CountTimeseriesContext;
import org.apache.iotdb.db.qp.strategy.SqlBaseParser.CreateRoleContext;
import org.apache.iotdb.db.qp.strategy.SqlBaseParser.CreateSnapshotContext;
import org.apache.iotdb.db.qp.strategy.SqlBaseParser.CreateTimeseriesContext;
import org.apache.iotdb.db.qp.strategy.SqlBaseParser.CreateUserContext;
import org.apache.iotdb.db.qp.strategy.SqlBaseParser.DateExpressionContext;
import org.apache.iotdb.db.qp.strategy.SqlBaseParser.DeletePartitionContext;
import org.apache.iotdb.db.qp.strategy.SqlBaseParser.DeleteStatementContext;
import org.apache.iotdb.db.qp.strategy.SqlBaseParser.DeleteStorageGroupContext;
import org.apache.iotdb.db.qp.strategy.SqlBaseParser.DeleteTimeseriesContext;
import org.apache.iotdb.db.qp.strategy.SqlBaseParser.DropRoleContext;
import org.apache.iotdb.db.qp.strategy.SqlBaseParser.DropUserContext;
import org.apache.iotdb.db.qp.strategy.SqlBaseParser.FillClauseContext;
import org.apache.iotdb.db.qp.strategy.SqlBaseParser.FlushContext;
import org.apache.iotdb.db.qp.strategy.SqlBaseParser.FromClauseContext;
import org.apache.iotdb.db.qp.strategy.SqlBaseParser.FullMergeContext;
import org.apache.iotdb.db.qp.strategy.SqlBaseParser.FullPathContext;
import org.apache.iotdb.db.qp.strategy.SqlBaseParser.FunctionAsClauseContext;
import org.apache.iotdb.db.qp.strategy.SqlBaseParser.FunctionAsElementContext;
import org.apache.iotdb.db.qp.strategy.SqlBaseParser.FunctionCallContext;
import org.apache.iotdb.db.qp.strategy.SqlBaseParser.FunctionElementContext;
import org.apache.iotdb.db.qp.strategy.SqlBaseParser.GrantRoleContext;
import org.apache.iotdb.db.qp.strategy.SqlBaseParser.GrantRoleToUserContext;
import org.apache.iotdb.db.qp.strategy.SqlBaseParser.GrantUserContext;
import org.apache.iotdb.db.qp.strategy.SqlBaseParser.GrantWatermarkEmbeddingContext;
import org.apache.iotdb.db.qp.strategy.SqlBaseParser.GroupByTimeClauseContext;
import org.apache.iotdb.db.qp.strategy.SqlBaseParser.InClauseContext;
import org.apache.iotdb.db.qp.strategy.SqlBaseParser.InsertColumnSpecContext;
import org.apache.iotdb.db.qp.strategy.SqlBaseParser.InsertStatementContext;
import org.apache.iotdb.db.qp.strategy.SqlBaseParser.InsertValuesSpecContext;
import org.apache.iotdb.db.qp.strategy.SqlBaseParser.LastClauseContext;
import org.apache.iotdb.db.qp.strategy.SqlBaseParser.LimitClauseContext;
import org.apache.iotdb.db.qp.strategy.SqlBaseParser.ListAllRoleOfUserContext;
import org.apache.iotdb.db.qp.strategy.SqlBaseParser.ListAllUserOfRoleContext;
import org.apache.iotdb.db.qp.strategy.SqlBaseParser.ListPrivilegesRoleContext;
import org.apache.iotdb.db.qp.strategy.SqlBaseParser.ListPrivilegesUserContext;
import org.apache.iotdb.db.qp.strategy.SqlBaseParser.ListRoleContext;
import org.apache.iotdb.db.qp.strategy.SqlBaseParser.ListRolePrivilegesContext;
import org.apache.iotdb.db.qp.strategy.SqlBaseParser.ListUserContext;
import org.apache.iotdb.db.qp.strategy.SqlBaseParser.ListUserPrivilegesContext;
import org.apache.iotdb.db.qp.strategy.SqlBaseParser.LoadConfigurationStatementContext;
import org.apache.iotdb.db.qp.strategy.SqlBaseParser.LoadFilesContext;
import org.apache.iotdb.db.qp.strategy.SqlBaseParser.LoadStatementContext;
import org.apache.iotdb.db.qp.strategy.SqlBaseParser.MergeContext;
import org.apache.iotdb.db.qp.strategy.SqlBaseParser.MoveFileContext;
import org.apache.iotdb.db.qp.strategy.SqlBaseParser.NodeNameContext;
import org.apache.iotdb.db.qp.strategy.SqlBaseParser.NodeNameWithoutStarContext;
import org.apache.iotdb.db.qp.strategy.SqlBaseParser.OffsetClauseContext;
import org.apache.iotdb.db.qp.strategy.SqlBaseParser.OrExpressionContext;
import org.apache.iotdb.db.qp.strategy.SqlBaseParser.OrderByTimeClauseContext;
import org.apache.iotdb.db.qp.strategy.SqlBaseParser.PredicateContext;
import org.apache.iotdb.db.qp.strategy.SqlBaseParser.PrefixPathContext;
import org.apache.iotdb.db.qp.strategy.SqlBaseParser.PrivilegesContext;
import org.apache.iotdb.db.qp.strategy.SqlBaseParser.PropertyContext;
import org.apache.iotdb.db.qp.strategy.SqlBaseParser.PropertyValueContext;
import org.apache.iotdb.db.qp.strategy.SqlBaseParser.RemoveFileContext;
import org.apache.iotdb.db.qp.strategy.SqlBaseParser.RevokeRoleContext;
import org.apache.iotdb.db.qp.strategy.SqlBaseParser.RevokeRoleFromUserContext;
import org.apache.iotdb.db.qp.strategy.SqlBaseParser.RevokeUserContext;
import org.apache.iotdb.db.qp.strategy.SqlBaseParser.RevokeWatermarkEmbeddingContext;
import org.apache.iotdb.db.qp.strategy.SqlBaseParser.RootOrIdContext;
import org.apache.iotdb.db.qp.strategy.SqlBaseParser.SelectElementContext;
import org.apache.iotdb.db.qp.strategy.SqlBaseParser.SelectStatementContext;
import org.apache.iotdb.db.qp.strategy.SqlBaseParser.SelfDefinedFunctionContext;
import org.apache.iotdb.db.qp.strategy.SqlBaseParser.SetColContext;
import org.apache.iotdb.db.qp.strategy.SqlBaseParser.SetStorageGroupContext;
import org.apache.iotdb.db.qp.strategy.SqlBaseParser.SetTTLStatementContext;
import org.apache.iotdb.db.qp.strategy.SqlBaseParser.ShowAllTTLStatementContext;
import org.apache.iotdb.db.qp.strategy.SqlBaseParser.ShowChildPathsContext;
import org.apache.iotdb.db.qp.strategy.SqlBaseParser.ShowDevicesContext;
import org.apache.iotdb.db.qp.strategy.SqlBaseParser.ShowMergeStatusContext;
import org.apache.iotdb.db.qp.strategy.SqlBaseParser.ShowStorageGroupContext;
import org.apache.iotdb.db.qp.strategy.SqlBaseParser.ShowTTLStatementContext;
import org.apache.iotdb.db.qp.strategy.SqlBaseParser.ShowTimeseriesContext;
import org.apache.iotdb.db.qp.strategy.SqlBaseParser.ShowVersionContext;
import org.apache.iotdb.db.qp.strategy.SqlBaseParser.ShowWhereClauseContext;
import org.apache.iotdb.db.qp.strategy.SqlBaseParser.SlimitClauseContext;
import org.apache.iotdb.db.qp.strategy.SqlBaseParser.SoffsetClauseContext;
import org.apache.iotdb.db.qp.strategy.SqlBaseParser.StringLiteralContext;
import org.apache.iotdb.db.qp.strategy.SqlBaseParser.SuffixPathContext;
import org.apache.iotdb.db.qp.strategy.SqlBaseParser.TagClauseContext;
import org.apache.iotdb.db.qp.strategy.SqlBaseParser.TimeIntervalContext;
import org.apache.iotdb.db.qp.strategy.SqlBaseParser.TracingOffContext;
import org.apache.iotdb.db.qp.strategy.SqlBaseParser.TracingOnContext;
import org.apache.iotdb.db.qp.strategy.SqlBaseParser.TypeClauseContext;
import org.apache.iotdb.db.qp.strategy.SqlBaseParser.UnsetTTLStatementContext;
import org.apache.iotdb.db.qp.strategy.SqlBaseParser.UpdateStatementContext;
import org.apache.iotdb.db.qp.strategy.SqlBaseParser.WhereClauseContext;
import org.apache.iotdb.db.query.executor.fill.IFill;
import org.apache.iotdb.db.query.executor.fill.LinearFill;
import org.apache.iotdb.db.query.executor.fill.PreviousFill;
import org.apache.iotdb.tsfile.common.conf.TSFileDescriptor;
import org.apache.iotdb.tsfile.common.constant.TsFileConstant;
import org.apache.iotdb.tsfile.file.metadata.enums.CompressionType;
import org.apache.iotdb.tsfile.file.metadata.enums.TSDataType;
import org.apache.iotdb.tsfile.file.metadata.enums.TSEncoding;
import org.apache.iotdb.tsfile.read.common.Path;
import org.apache.iotdb.tsfile.utils.Pair;
import org.apache.iotdb.tsfile.utils.StringContainer;
import org.apache.iotdb.db.index.common.IndexType;
import org.apache.iotdb.db.index.common.IndexUtils;

/**
 * This class is a listener and you can get an operator which is a logical plan.
 */
public class LogicalGenerator extends SqlBaseBaseListener {

  private RootOperator initializedOperator = null;
  private ZoneId zoneId;
  private int operatorType;
  private CreateTimeSeriesOperator createTimeSeriesOperator;
  private AlterTimeSeriesOperator alterTimeSeriesOperator;
  private InsertOperator insertOp;
  private SelectOperator selectOp;
  private UpdateOperator updateOp;
  private QueryOperator queryOp;
  private DeleteDataOperator deleteDataOp;
<<<<<<< HEAD
  private CreateIndexOperator createIndexOp;
  private QueryIndexOperator queryIndexOp;
=======
  private static final String DELETE_RANGE_ERROR_MSG =
    "For delete statement, where clause can only contain atomic expressions like : " +
      "time > XXX, time <= XXX, or two atomic expressions connected by 'AND'";

>>>>>>> 7359c53f

  LogicalGenerator(ZoneId zoneId) {
    this.zoneId = zoneId;
  }

  RootOperator getLogicalPlan() {
    return initializedOperator;
  }

  @Override
  public void enterCountTimeseries(CountTimeseriesContext ctx) {
    super.enterCountTimeseries(ctx);
    PrefixPathContext pathContext = ctx.prefixPath();
    PartialPath path = (pathContext != null ? parsePrefixPath(pathContext) : new PartialPath(SQLConstant.getSingleRootArray()));
    if (ctx.INT() != null) {
      initializedOperator = new CountOperator(SQLConstant.TOK_COUNT_NODE_TIMESERIES,
          path, Integer.parseInt(ctx.INT().getText()));
    } else {
      initializedOperator = new CountOperator(SQLConstant.TOK_COUNT_TIMESERIES,
          path);
    }
  }

  @Override
  public void enterCountDevices(CountDevicesContext ctx) {
    super.enterCountDevices(ctx);
    PrefixPathContext pathContext = ctx.prefixPath();
    PartialPath path = (pathContext != null ? parsePrefixPath(pathContext) : new PartialPath(SQLConstant.getSingleRootArray()));
    initializedOperator = new CountOperator(SQLConstant.TOK_COUNT_DEVICES, path);
  }

  @Override
  public void enterCountStorageGroup(CountStorageGroupContext ctx) {
    super.enterCountStorageGroup(ctx);
    PrefixPathContext pathContext = ctx.prefixPath();
    PartialPath path = (pathContext != null ? parsePrefixPath(pathContext) : new PartialPath(SQLConstant.getSingleRootArray()));
    initializedOperator = new CountOperator(SQLConstant.TOK_COUNT_STORAGE_GROUP, path);
  }

  @Override
  public void enterFlush(FlushContext ctx) {
    super.enterFlush(ctx);
    FlushOperator flushOperator = new FlushOperator(SQLConstant.TOK_FLUSH);
    if (ctx.booleanClause() != null) {
      flushOperator.setSeq(Boolean.parseBoolean(ctx.booleanClause().getText()));
    }
    if (ctx.prefixPath(0) != null) {
      List<PartialPath> storageGroups = new ArrayList<>();
      for (PrefixPathContext prefixPathContext : ctx.prefixPath()) {
        storageGroups.add(parsePrefixPath(prefixPathContext));
      }
      flushOperator.setStorageGroupList(storageGroups);
    }

    initializedOperator = flushOperator;
  }

  @Override
  public void enterTracingOn(TracingOnContext ctx) {
    super.enterTracingOn(ctx);
    initializedOperator = new TracingOperator(SQLConstant.TOK_TRACING, true);
  }

  @Override
  public void enterTracingOff(TracingOffContext ctx) {
    super.enterTracingOff(ctx);
    initializedOperator = new TracingOperator(SQLConstant.TOK_TRACING, false);
  }

  @Override
  public void enterMerge(MergeContext ctx) {
    super.enterMerge(ctx);
    initializedOperator = new MergeOperator(SQLConstant.TOK_MERGE);
  }

  @Override
  public void enterFullMerge(FullMergeContext ctx) {
    super.enterFullMerge(ctx);
    initializedOperator = new MergeOperator(SQLConstant.TOK_FULL_MERGE);
  }

  @Override
  public void enterClearcache(SqlBaseParser.ClearcacheContext ctx) {
    super.enterClearcache(ctx);
    initializedOperator = new ClearCacheOperator(SQLConstant.TOK_CLEAR_CACHE);
  }

  @Override
  public void enterCountNodes(CountNodesContext ctx) {
    super.enterCountNodes(ctx);
    initializedOperator = new CountOperator(SQLConstant.TOK_COUNT_NODES,
        parsePrefixPath(ctx.prefixPath()), Integer.parseInt(ctx.INT().getText()));
  }

  @Override
  public void enterShowDevices(ShowDevicesContext ctx) {
    super.enterShowDevices(ctx);
    if (ctx.prefixPath() != null) {
      initializedOperator = new ShowDevicesOperator(SQLConstant.TOK_DEVICES,
          parsePrefixPath(ctx.prefixPath()));
    } else {
      initializedOperator = new ShowDevicesOperator(SQLConstant.TOK_DEVICES,
          new PartialPath(SQLConstant.getSingleRootArray()));
    }
  }

  @Override
  public void enterShowChildPaths(ShowChildPathsContext ctx) {
    super.enterShowChildPaths(ctx);
    if (ctx.prefixPath() != null) {
      initializedOperator = new ShowChildPathsOperator(SQLConstant.TOK_CHILD_PATHS,
          parsePrefixPath(ctx.prefixPath()));
    } else {
      initializedOperator = new ShowChildPathsOperator(SQLConstant.TOK_CHILD_PATHS,
          new PartialPath(SQLConstant.getSingleRootArray()));
    }
  }

  @Override
  public void enterShowStorageGroup(ShowStorageGroupContext ctx) {
    super.enterShowStorageGroup(ctx);
    if (ctx.prefixPath() != null) {
      initializedOperator = new ShowStorageGroupOperator(SQLConstant.TOK_STORAGE_GROUP,
          parsePrefixPath(ctx.prefixPath()));
    } else {
      initializedOperator = new ShowStorageGroupOperator(SQLConstant.TOK_STORAGE_GROUP,
          new PartialPath(SQLConstant.getSingleRootArray()));
    }
  }

  @Override
  public void enterLoadFiles(LoadFilesContext ctx) {
    super.enterLoadFiles(ctx);
    if (ctx.autoCreateSchema() != null) {
      if (ctx.autoCreateSchema().INT() != null) {
        initializedOperator = new LoadFilesOperator(
            new File(removeStringQuote(ctx.stringLiteral().getText())),
            Boolean.parseBoolean(ctx.autoCreateSchema().booleanClause().getText()),
            Integer.parseInt(ctx.autoCreateSchema().INT().getText())
        );
      } else {
        initializedOperator = new LoadFilesOperator(
            new File(removeStringQuote(ctx.stringLiteral().getText())),
            Boolean.parseBoolean(ctx.autoCreateSchema().booleanClause().getText()),
            IoTDBDescriptor.getInstance().getConfig().getDefaultStorageGroupLevel()
        );
      }
    } else {
      initializedOperator = new LoadFilesOperator(
          new File(removeStringQuote(ctx.stringLiteral().getText())),
          true,
          IoTDBDescriptor.getInstance().getConfig().getDefaultStorageGroupLevel()
      );
    }
  }

  @Override
  public void enterMoveFile(MoveFileContext ctx) {
    super.enterMoveFile(ctx);
    initializedOperator = new MoveFileOperator(
        new File(removeStringQuote(ctx.stringLiteral(0).getText())),
        new File(removeStringQuote(ctx.stringLiteral(1).getText())));
  }

  @Override
  public void enterRemoveFile(RemoveFileContext ctx) {
    super.enterRemoveFile(ctx);
    initializedOperator = new RemoveFileOperator(
        new File(removeStringQuote(ctx.stringLiteral().getText())));
  }

  @Override
  public void enterLoadConfigurationStatement(LoadConfigurationStatementContext ctx) {
    super.enterLoadConfigurationStatement(ctx);
    if (ctx.GLOBAL() != null) {
      initializedOperator = new LoadConfigurationOperator(LoadConfigurationOperatorType.GLOBAL);
    } else {
      initializedOperator = new LoadConfigurationOperator(LoadConfigurationOperatorType.LOCAL);
    }

  }

  @Override
  public void enterShowVersion(ShowVersionContext ctx) {
    super.enterShowVersion(ctx);
    initializedOperator = new ShowOperator(SQLConstant.TOK_VERSION);
  }

  @Override
  public void enterShowFlushTaskInfo(SqlBaseParser.ShowFlushTaskInfoContext ctx) {
    super.enterShowFlushTaskInfo(ctx);
    initializedOperator = new ShowOperator(SQLConstant.TOK_FLUSH_TASK_INFO);
  }

  @Override
  public void enterShowTimeseries(ShowTimeseriesContext ctx) {
    super.enterShowTimeseries(ctx);
    boolean orderByHeat = ctx.LATEST() != null;
    if (ctx.prefixPath() != null) {
      initializedOperator = new ShowTimeSeriesOperator(SQLConstant.TOK_TIMESERIES,
          parsePrefixPath(ctx.prefixPath()), orderByHeat);
    } else {
      initializedOperator = new ShowTimeSeriesOperator(SQLConstant.TOK_TIMESERIES, new PartialPath(SQLConstant.getSingleRootArray()),
          orderByHeat);
    }
  }

  @Override
  public void enterCreateTimeseries(CreateTimeseriesContext ctx) {
    super.enterCreateTimeseries(ctx);
    createTimeSeriesOperator = new CreateTimeSeriesOperator(SQLConstant.TOK_METADATA_CREATE);
    operatorType = SQLConstant.TOK_METADATA_CREATE;
    createTimeSeriesOperator.setPath(parseFullPath(ctx.fullPath()));
  }

  @Override
  public void enterAlterTimeseries(SqlBaseParser.AlterTimeseriesContext ctx) {
    super.enterAlterTimeseries(ctx);
    alterTimeSeriesOperator = new AlterTimeSeriesOperator(SQLConstant.TOK_METADATA_ALTER);
    operatorType = SQLConstant.TOK_METADATA_ALTER;
    alterTimeSeriesOperator.setPath(parseFullPath(ctx.fullPath()));
  }

  @Override
  public void enterAlterClause(SqlBaseParser.AlterClauseContext ctx) {
    super.enterAlterClause(ctx);
    Map<String, String> alterMap = new HashMap<>();
    // rename
    if (ctx.RENAME() != null) {
      alterTimeSeriesOperator.setAlterType(AlterType.RENAME);
      alterMap.put(ctx.beforeName.getText(), ctx.currentName.getText());
    } else if (ctx.SET() != null) {
      // set
      alterTimeSeriesOperator.setAlterType(AlterType.SET);
      setMap(ctx, alterMap);
    } else if (ctx.DROP() != null) {
      // drop
      alterTimeSeriesOperator.setAlterType(AlterType.DROP);
      for (TerminalNode dropId : ctx.ID()) {
        alterMap.put(dropId.getText(), null);
      }
    } else if (ctx.TAGS() != null) {
      // add tag
      alterTimeSeriesOperator.setAlterType(AlterType.ADD_TAGS);
      setMap(ctx, alterMap);
    } else if (ctx.ATTRIBUTES() != null) {
      // add attribute
      alterTimeSeriesOperator.setAlterType(AlterType.ADD_ATTRIBUTES);
      setMap(ctx, alterMap);
    } else {
      // upsert
      alterTimeSeriesOperator.setAlterType(AlterType.UPSERT);
    }
    alterTimeSeriesOperator.setAlterMap(alterMap);
    initializedOperator = alterTimeSeriesOperator;
  }

  private void setMap(SqlBaseParser.AlterClauseContext ctx, Map<String, String> alterMap) {
    List<PropertyContext> tagsList = ctx.property();
    if (ctx.property(0) != null) {
      for (PropertyContext property : tagsList) {
        String value;
        if (property.propertyValue().stringLiteral() != null) {
          value = removeStringQuote(property.propertyValue().getText());
        } else {
          value = property.propertyValue().getText();
        }
        alterMap.put(property.ID().getText(), value);
      }
    }
  }

  @Override
  public void enterAlias(AliasContext ctx) {
    super.enterAlias(ctx);
    createTimeSeriesOperator.setAlias(ctx.ID().getText());
  }

  @Override
  public void enterCreateUser(CreateUserContext ctx) {
    super.enterCreateUser(ctx);
    AuthorOperator authorOperator = new AuthorOperator(SQLConstant.TOK_AUTHOR_CREATE,
        AuthorOperator.AuthorType.CREATE_USER);
    authorOperator.setUserName(ctx.ID().getText());
    authorOperator.setPassWord(removeStringQuote(ctx.password.getText()));
    initializedOperator = authorOperator;
    operatorType = SQLConstant.TOK_AUTHOR_CREATE;
  }

  @Override
  public void enterCreateRole(CreateRoleContext ctx) {
    super.enterCreateRole(ctx);
    AuthorOperator authorOperator = new AuthorOperator(SQLConstant.TOK_AUTHOR_CREATE,
        AuthorOperator.AuthorType.CREATE_ROLE);
    authorOperator.setRoleName(ctx.ID().getText());
    initializedOperator = authorOperator;
    operatorType = SQLConstant.TOK_AUTHOR_CREATE;
  }

  @Override
  public void enterAlterUser(AlterUserContext ctx) {
    super.enterAlterUser(ctx);
    AuthorOperator authorOperator = new AuthorOperator(SQLConstant.TOK_AUTHOR_UPDATE_USER,
        AuthorOperator.AuthorType.UPDATE_USER);
    if (ctx.ID() != null) {
      authorOperator.setUserName(ctx.ID().getText());
    } else {
      authorOperator.setUserName(ctx.ROOT().getText());
    }
    authorOperator.setNewPassword(removeStringQuote(ctx.password.getText()));
    initializedOperator = authorOperator;
    operatorType = SQLConstant.TOK_AUTHOR_UPDATE_USER;
  }

  @Override
  public void enterDropUser(DropUserContext ctx) {
    super.enterDropUser(ctx);
    AuthorOperator authorOperator = new AuthorOperator(SQLConstant.TOK_AUTHOR_DROP,
        AuthorOperator.AuthorType.DROP_USER);
    authorOperator.setUserName(ctx.ID().getText());
    initializedOperator = authorOperator;
    operatorType = SQLConstant.TOK_AUTHOR_DROP;
  }

  @Override
  public void enterDropRole(DropRoleContext ctx) {
    super.enterDropRole(ctx);
    AuthorOperator authorOperator = new AuthorOperator(SQLConstant.TOK_AUTHOR_DROP,
        AuthorOperator.AuthorType.DROP_ROLE);
    authorOperator.setRoleName(ctx.ID().getText());
    initializedOperator = authorOperator;
    operatorType = SQLConstant.TOK_AUTHOR_DROP;
  }

  @Override
  public void enterGrantUser(GrantUserContext ctx) {
    super.enterGrantUser(ctx);
    AuthorOperator authorOperator = new AuthorOperator(SQLConstant.TOK_AUTHOR_GRANT,
        AuthorOperator.AuthorType.GRANT_USER);
    authorOperator.setUserName(ctx.ID().getText());
    authorOperator.setPrivilegeList(parsePrivilege(ctx.privileges()));
    authorOperator.setNodeNameList(parsePrefixPath(ctx.prefixPath()));
    initializedOperator = authorOperator;
    operatorType = SQLConstant.TOK_AUTHOR_GRANT;
  }

  @Override
  public void enterGrantRole(GrantRoleContext ctx) {
    super.enterGrantRole(ctx);
    AuthorOperator authorOperator = new AuthorOperator(SQLConstant.TOK_AUTHOR_GRANT,
        AuthorType.GRANT_ROLE);
    authorOperator.setRoleName(ctx.ID().getText());
    authorOperator.setPrivilegeList(parsePrivilege(ctx.privileges()));
    authorOperator.setNodeNameList(parsePrefixPath(ctx.prefixPath()));
    initializedOperator = authorOperator;
    operatorType = SQLConstant.TOK_AUTHOR_GRANT;
  }

  @Override
  public void enterRevokeUser(RevokeUserContext ctx) {
    super.enterRevokeUser(ctx);
    AuthorOperator authorOperator = new AuthorOperator(SQLConstant.TOK_AUTHOR_GRANT,
        AuthorType.REVOKE_USER);
    authorOperator.setUserName(ctx.ID().getText());
    authorOperator.setPrivilegeList(parsePrivilege(ctx.privileges()));
    authorOperator.setNodeNameList(parsePrefixPath(ctx.prefixPath()));
    initializedOperator = authorOperator;
    operatorType = SQLConstant.TOK_AUTHOR_GRANT;
  }

  @Override
  public void enterRevokeRole(RevokeRoleContext ctx) {
    super.enterRevokeRole(ctx);
    AuthorOperator authorOperator = new AuthorOperator(SQLConstant.TOK_AUTHOR_GRANT,
        AuthorType.REVOKE_ROLE);
    authorOperator.setRoleName(ctx.ID().getText());
    authorOperator.setPrivilegeList(parsePrivilege(ctx.privileges()));
    authorOperator.setNodeNameList(parsePrefixPath(ctx.prefixPath()));
    initializedOperator = authorOperator;
    operatorType = SQLConstant.TOK_AUTHOR_GRANT;
  }

  @Override
  public void enterGrantRoleToUser(GrantRoleToUserContext ctx) {
    super.enterGrantRoleToUser(ctx);
    AuthorOperator authorOperator = new AuthorOperator(SQLConstant.TOK_AUTHOR_GRANT,
        AuthorOperator.AuthorType.GRANT_ROLE_TO_USER);
    authorOperator.setRoleName(ctx.roleName.getText());
    authorOperator.setUserName(ctx.userName.getText());
    initializedOperator = authorOperator;
    operatorType = SQLConstant.TOK_AUTHOR_GRANT;
  }

  @Override
  public void enterRevokeRoleFromUser(RevokeRoleFromUserContext ctx) {
    super.enterRevokeRoleFromUser(ctx);
    AuthorOperator authorOperator = new AuthorOperator(SQLConstant.TOK_AUTHOR_GRANT,
        AuthorType.REVOKE_ROLE_FROM_USER);
    authorOperator.setRoleName(ctx.roleName.getText());
    authorOperator.setUserName(ctx.userName.getText());
    initializedOperator = authorOperator;
    operatorType = SQLConstant.TOK_AUTHOR_GRANT;
  }

  @Override
  public void enterLoadStatement(LoadStatementContext ctx) {
    super.enterLoadStatement(ctx);
    if (ctx.prefixPath().nodeName().size() < 3) {
      throw new SQLParserException("data load command: child count < 3\n");
    }

    String csvPath = ctx.stringLiteral().getText();
    StringContainer sc = new StringContainer(TsFileConstant.PATH_SEPARATOR);
    List<NodeNameContext> nodeNames = ctx.prefixPath().nodeName();
    sc.addTail(ctx.prefixPath().ROOT().getText());
    for (NodeNameContext nodeName : nodeNames) {
      sc.addTail(nodeName.getText());
    }
    initializedOperator = new LoadDataOperator(SQLConstant.TOK_DATALOAD,
        removeStringQuote(csvPath),
        sc.toString());
    operatorType = SQLConstant.TOK_DATALOAD;
  }

  @Override
  public void enterGrantWatermarkEmbedding(GrantWatermarkEmbeddingContext ctx) {
    super.enterGrantWatermarkEmbedding(ctx);
    List<RootOrIdContext> rootOrIdList = ctx.rootOrId();
    List<String> users = new ArrayList<>();
    for (RootOrIdContext rootOrId : rootOrIdList) {
      users.add(rootOrId.getText());
    }
    initializedOperator = new DataAuthOperator(SQLConstant.TOK_GRANT_WATERMARK_EMBEDDING, users);
  }

  @Override
  public void enterRevokeWatermarkEmbedding(RevokeWatermarkEmbeddingContext ctx) {
    super.enterRevokeWatermarkEmbedding(ctx);
    List<RootOrIdContext> rootOrIdList = ctx.rootOrId();
    List<String> users = new ArrayList<>();
    for (RootOrIdContext rootOrId : rootOrIdList) {
      users.add(rootOrId.getText());
    }
    initializedOperator = new DataAuthOperator(SQLConstant.TOK_REVOKE_WATERMARK_EMBEDDING, users);
    operatorType = SQLConstant.TOK_REVOKE_WATERMARK_EMBEDDING;
  }

  @Override
  public void enterListUser(ListUserContext ctx) {
    super.enterListUser(ctx);
    initializedOperator = new AuthorOperator(SQLConstant.TOK_LIST,
        AuthorOperator.AuthorType.LIST_USER);
    operatorType = SQLConstant.TOK_LIST;
  }

  @Override
  public void enterListRole(ListRoleContext ctx) {
    super.enterListRole(ctx);
    initializedOperator = new AuthorOperator(SQLConstant.TOK_LIST,
        AuthorOperator.AuthorType.LIST_ROLE);
    operatorType = SQLConstant.TOK_LIST;
  }

  @Override
  public void enterListPrivilegesUser(ListPrivilegesUserContext ctx) {
    super.enterListPrivilegesUser(ctx);
    AuthorOperator operator = new AuthorOperator(SQLConstant.TOK_LIST,
        AuthorOperator.AuthorType.LIST_USER_PRIVILEGE);
    operator.setUserName(ctx.rootOrId().getText());
    operator.setNodeNameList(parsePrefixPath(ctx.prefixPath()));
    initializedOperator = operator;
    operatorType = SQLConstant.TOK_LIST;
  }

  @Override
  public void enterListPrivilegesRole(ListPrivilegesRoleContext ctx) {
    super.enterListPrivilegesRole(ctx);
    AuthorOperator operator = new AuthorOperator(SQLConstant.TOK_LIST,
        AuthorOperator.AuthorType.LIST_ROLE_PRIVILEGE);
    operator.setRoleName((ctx.ID().getText()));
    operator.setNodeNameList(parsePrefixPath(ctx.prefixPath()));
    initializedOperator = operator;
    operatorType = SQLConstant.TOK_LIST;
  }

  @Override
  public void enterListUserPrivileges(ListUserPrivilegesContext ctx) {
    super.enterListUserPrivileges(ctx);
    AuthorOperator operator = new AuthorOperator(SQLConstant.TOK_LIST,
        AuthorOperator.AuthorType.LIST_USER_PRIVILEGE);
    operator.setUserName(ctx.rootOrId().getText());
    initializedOperator = operator;
    operatorType = SQLConstant.TOK_LIST;
  }

  @Override
  public void enterListRolePrivileges(ListRolePrivilegesContext ctx) {
    super.enterListRolePrivileges(ctx);
    AuthorOperator operator = new AuthorOperator(SQLConstant.TOK_LIST,
        AuthorOperator.AuthorType.LIST_ROLE_PRIVILEGE);
    operator.setRoleName(ctx.ID().getText());
    initializedOperator = operator;
    operatorType = SQLConstant.TOK_LIST;
  }

  @Override
  public void enterListAllRoleOfUser(ListAllRoleOfUserContext ctx) {
    super.enterListAllRoleOfUser(ctx);
    AuthorOperator operator = new AuthorOperator(SQLConstant.TOK_LIST,
        AuthorOperator.AuthorType.LIST_USER_ROLES);
    initializedOperator = operator;
    operator.setUserName(ctx.rootOrId().getText());
    operatorType = SQLConstant.TOK_LIST;
  }

  @Override
  public void enterListAllUserOfRole(ListAllUserOfRoleContext ctx) {
    super.enterListAllUserOfRole(ctx);
    AuthorOperator operator = new AuthorOperator(SQLConstant.TOK_LIST,
        AuthorOperator.AuthorType.LIST_ROLE_USERS);
    initializedOperator = operator;
    operator.setRoleName((ctx.ID().getText()));
    operatorType = SQLConstant.TOK_LIST;
  }

  @Override
  public void enterSetTTLStatement(SetTTLStatementContext ctx) {
    super.enterSetTTLStatement(ctx);
    SetTTLOperator operator = new SetTTLOperator(SQLConstant.TOK_SET);
    operator.setStorageGroup(parsePrefixPath(ctx.prefixPath()));
    operator.setDataTTL(Long.parseLong(ctx.INT().getText()));
    initializedOperator = operator;
    operatorType = SQLConstant.TOK_SET;
  }

  @Override
  public void enterUnsetTTLStatement(UnsetTTLStatementContext ctx) {
    super.enterUnsetTTLStatement(ctx);
    SetTTLOperator operator = new SetTTLOperator(SQLConstant.TOK_UNSET);
    operator.setStorageGroup(parsePrefixPath(ctx.prefixPath()));
    initializedOperator = operator;
    operatorType = SQLConstant.TOK_UNSET;
  }

  @Override
  public void enterShowTTLStatement(ShowTTLStatementContext ctx) {
    super.enterShowTTLStatement(ctx);
    List<PartialPath> storageGroups = new ArrayList<>();
    List<PrefixPathContext> prefixPathList = ctx.prefixPath();
    for (PrefixPathContext prefixPath : prefixPathList) {
      storageGroups.add(parsePrefixPath(prefixPath));
    }
    initializedOperator = new ShowTTLOperator(storageGroups);
  }

  @Override
  public void enterShowAllTTLStatement(ShowAllTTLStatementContext ctx) {
    super.enterShowAllTTLStatement(ctx);
    List<PartialPath> storageGroups = new ArrayList<>();
    initializedOperator = new ShowTTLOperator(storageGroups);
  }

  private String[] parsePrivilege(PrivilegesContext ctx) {
    List<StringLiteralContext> privilegeList = ctx.stringLiteral();
    List<String> privileges = new ArrayList<>();
    for (StringLiteralContext privilege : privilegeList) {
      privileges.add(removeStringQuote(privilege.getText()));
    }
    return privileges.toArray(new String[0]);
  }

  private String removeStringQuote(String src) {
    if (src.charAt(0) == '\'' && src.charAt(src.length() - 1) == '\'') {
      return src.substring(1, src.length() - 1);
    } else if (src.charAt(0) == '\"' && src.charAt(src.length() - 1) == '\"') {
      return src.substring(1, src.length() - 1);
    } else {
      throw new SQLParserException("error format for string with quote:" + src);
    }
  }

  @Override
  public void enterDeleteTimeseries(DeleteTimeseriesContext ctx) {
    super.enterDeleteTimeseries(ctx);
    List<PartialPath> deletePaths = new ArrayList<>();
    List<PrefixPathContext> prefixPaths = ctx.prefixPath();
    for (PrefixPathContext prefixPath : prefixPaths) {
      deletePaths.add(parsePrefixPath(prefixPath));
    }
    DeleteTimeSeriesOperator deleteTimeSeriesOperator = new DeleteTimeSeriesOperator(
        SQLConstant.TOK_METADATA_DELETE);
    deleteTimeSeriesOperator.setDeletePathList(deletePaths);
    initializedOperator = deleteTimeSeriesOperator;
    operatorType = SQLConstant.TOK_METADATA_DELETE;
  }

  @Override
  public void enterSetStorageGroup(SetStorageGroupContext ctx) {
    super.enterSetStorageGroup(ctx);
    SetStorageGroupOperator setStorageGroupOperator = new SetStorageGroupOperator(
        SQLConstant.TOK_METADATA_SET_FILE_LEVEL);
    PartialPath path = parsePrefixPath(ctx.prefixPath());
    setStorageGroupOperator.setPath(path);
    initializedOperator = setStorageGroupOperator;
    operatorType = SQLConstant.TOK_METADATA_SET_FILE_LEVEL;
  }

  @Override
  public void enterDeleteStorageGroup(DeleteStorageGroupContext ctx) {
    super.enterDeleteStorageGroup(ctx);
    List<PartialPath> deletePaths = new ArrayList<>();
    List<PrefixPathContext> prefixPaths = ctx.prefixPath();
    for (PrefixPathContext prefixPath : prefixPaths) {
      deletePaths.add(parsePrefixPath(prefixPath));
    }
    DeleteStorageGroupOperator deleteStorageGroupOperator = new DeleteStorageGroupOperator(
        SQLConstant.TOK_METADATA_DELETE_FILE_LEVEL);
    deleteStorageGroupOperator.setDeletePathList(deletePaths);
    initializedOperator = deleteStorageGroupOperator;
    operatorType = SQLConstant.TOK_METADATA_DELETE_FILE_LEVEL;
  }

  @Override
  public void enterDeleteStatement(DeleteStatementContext ctx) {
    super.enterDeleteStatement(ctx);
    operatorType = SQLConstant.TOK_DELETE;
    deleteDataOp = new DeleteDataOperator(SQLConstant.TOK_DELETE);
    selectOp = new SelectOperator(SQLConstant.TOK_SELECT);
    List<PrefixPathContext> prefixPaths = ctx.prefixPath();
    for (PrefixPathContext prefixPath : prefixPaths) {
      PartialPath path = parsePrefixPath(prefixPath);
      selectOp.addSelectPath(path);
    }
    deleteDataOp.setSelectOperator(selectOp);
    initializedOperator = deleteDataOp;
  }

  @Override
  public void enterDisableAlign(SqlBaseParser.DisableAlignContext ctx) {
    super.enterDisableAlign(ctx);
    queryOp.setAlignByTime(false);
  }

  @SuppressWarnings("squid:S3776") // Suppress high Cognitive Complexity warning
  @Override
  public void enterGroupByFillClause(SqlBaseParser.GroupByFillClauseContext ctx) {
    super.enterGroupByFillClause(ctx);
    queryOp.setGroupByTime(true);
    queryOp.setFill(true);
    queryOp.setLeftCRightO(ctx.timeInterval().LS_BRACKET() != null);

    // parse timeUnit
    queryOp.setUnit(parseDuration(ctx.DURATION().getText()));
    queryOp.setSlidingStep(queryOp.getUnit());

    parseTimeInterval(ctx.timeInterval());

    List<TypeClauseContext> list = ctx.typeClause();
    Map<TSDataType, IFill> fillTypes = new EnumMap<>(TSDataType.class);
    for (TypeClauseContext typeClause : list) {
      // group by fill doesn't support linear fill
      if (typeClause.linearClause() != null) {
        throw new SQLParserException("group by fill doesn't support linear fill");
      }
      // all type use the same fill way
      if (SQLConstant.ALL.equalsIgnoreCase(typeClause.dataType().getText())) {
        IFill fill;
        if (typeClause.previousUntilLastClause() != null) {
          long preRange;
          if (typeClause.previousUntilLastClause().DURATION() != null) {
            preRange = parseDuration(typeClause.previousUntilLastClause().DURATION().getText());
          } else {
            preRange = IoTDBDescriptor.getInstance().getConfig().getDefaultFillInterval();
          }
          fill = new PreviousFill(preRange, true);
        } else {
          long preRange;
          if (typeClause.previousClause().DURATION() != null) {
            preRange = parseDuration(typeClause.previousClause().DURATION().getText());
          } else {
            preRange = IoTDBDescriptor.getInstance().getConfig().getDefaultFillInterval();
          }
          fill = new PreviousFill(preRange);
        }
        for (TSDataType tsDataType : TSDataType.values()) {
          fillTypes.put(tsDataType, fill.copy());
        }
        break;
      } else {
        parseTypeClause(typeClause, fillTypes);
      }
    }
    queryOp.setFill(true);
    queryOp.setFillTypes(fillTypes);
  }

  private void parseTimeInterval(TimeIntervalContext timeInterval) {
    long startTime;
    long endTime;
    if (timeInterval.timeValue(0).INT() != null) {
      startTime = Long.parseLong(timeInterval.timeValue(0).INT().getText());
    } else if (timeInterval.timeValue(0).dateExpression() != null) {
      startTime = parseDateExpression(timeInterval.timeValue(0).dateExpression());
    } else {
      startTime = parseTimeFormat(timeInterval.timeValue(0).dateFormat().getText());
    }
    if (timeInterval.timeValue(1).INT() != null) {
      endTime = Long.parseLong(timeInterval.timeValue(1).INT().getText());
    } else if (timeInterval.timeValue(1).dateExpression() != null) {
      endTime = parseDateExpression(timeInterval.timeValue(1).dateExpression());
    } else {
      endTime = parseTimeFormat(timeInterval.timeValue(1).dateFormat().getText());
    }

    queryOp.setStartTime(startTime);
    queryOp.setEndTime(endTime);
    if (startTime >= endTime) {
      throw new SQLParserException("start time should be smaller than endTime in GroupBy");
    }
  }

  @Override
  public void enterGroupByTimeClause(GroupByTimeClauseContext ctx) {
    super.enterGroupByTimeClause(ctx);

    queryOp.setGroupByTime(true);
    queryOp.setLeftCRightO(ctx.timeInterval().LS_BRACKET() != null);
    // parse timeUnit
    queryOp.setUnit(parseDuration(ctx.DURATION(0).getText()));
    queryOp.setSlidingStep(queryOp.getUnit());
    // parse sliding step
    if (ctx.DURATION().size() == 2) {
      queryOp.setSlidingStep(parseDuration(ctx.DURATION(1).getText()));
      if (queryOp.getSlidingStep() < queryOp.getUnit()) {
        throw new SQLParserException(
            "The third parameter sliding step shouldn't be smaller than the second parameter time interval.");
      }
    }

    parseTimeInterval(ctx.timeInterval());

    if (ctx.INT() != null) {
      queryOp.setLevel(Integer.parseInt(ctx.INT().getText()));
    }
  }

  @Override
  public void enterGroupByLevelClause(SqlBaseParser.GroupByLevelClauseContext ctx) {
    super.enterGroupByLevelClause(ctx);
    queryOp.setGroupByLevel(true);

    queryOp.setLevel(Integer.parseInt(ctx.INT().getText()));
  }

  @Override
  public void enterFillClause(FillClauseContext ctx) {
    super.enterFillClause(ctx);
    FilterOperator filterOperator = queryOp.getFilterOperator();
    if (!filterOperator.isLeaf() || filterOperator.getTokenIntType() != SQLConstant.EQUAL) {
      throw new SQLParserException("Only \"=\" can be used in fill function");
    }
    List<TypeClauseContext> list = ctx.typeClause();
    Map<TSDataType, IFill> fillTypes = new EnumMap<>(TSDataType.class);
    for (TypeClauseContext typeClause : list) {
      parseTypeClause(typeClause, fillTypes);
    }
    queryOp.setFill(true);
    queryOp.setFillTypes(fillTypes);
  }

  private void parseTypeClause(TypeClauseContext ctx, Map<TSDataType, IFill> fillTypes) {
    TSDataType dataType = parseType(ctx.dataType().getText());
    if (ctx.linearClause() != null && dataType == TSDataType.TEXT) {
      throw new SQLParserException(String.format("type %s cannot use %s fill function"
          , dataType, ctx.linearClause().LINEAR().getText()));
    }

    int defaultFillInterval = IoTDBDescriptor.getInstance().getConfig().getDefaultFillInterval();

    if (ctx.linearClause() != null) {  // linear
      if (ctx.linearClause().DURATION(0) != null) {
        long beforeRange = parseDuration(ctx.linearClause().DURATION(0).getText());
        long afterRange = parseDuration(ctx.linearClause().DURATION(1).getText());
        fillTypes.put(dataType, new LinearFill(beforeRange, afterRange));
      } else {
        fillTypes.put(dataType, new LinearFill(defaultFillInterval, defaultFillInterval));
      }
    } else if (ctx.previousClause() != null) { // previous
      if (ctx.previousClause().DURATION() != null) {
        long preRange = parseDuration(ctx.previousClause().DURATION().getText());
        fillTypes.put(dataType, new PreviousFill(preRange));
      } else {
        fillTypes.put(dataType, new PreviousFill(defaultFillInterval));
      }
    } else { // previous until last
      if (ctx.previousUntilLastClause().DURATION() != null) {
        long preRange = parseDuration(ctx.previousUntilLastClause().DURATION().getText());
        fillTypes.put(dataType, new PreviousFill(preRange, true));
      } else {
        fillTypes.put(dataType, new PreviousFill(defaultFillInterval, true));
      }
    }
  }

  @Override
  public void enterAlignByDeviceClause(AlignByDeviceClauseContext ctx) {
    super.enterAlignByDeviceClause(ctx);
    queryOp.setAlignByDevice(true);
  }

  /**
   * parse datatype node.
   */
  private TSDataType parseType(String datatype) {
    String type = datatype.toLowerCase();
    switch (type) {
      case "int32":
        return TSDataType.INT32;
      case "int64":
        return TSDataType.INT64;
      case "float":
        return TSDataType.FLOAT;
      case "double":
        return TSDataType.DOUBLE;
      case "boolean":
        return TSDataType.BOOLEAN;
      case "text":
        return TSDataType.TEXT;
      default:
        throw new SQLParserException("not a valid fill type : " + type);
    }
  }

  @Override
  public void enterLimitClause(LimitClauseContext ctx) {
    super.enterLimitClause(ctx);
    int limit;
    try {
      limit = Integer.parseInt(ctx.INT().getText());
    } catch (NumberFormatException e) {
      throw new SQLParserException("Out of range. LIMIT <N>: N should be Int32.");
    }
    if (limit <= 0) {
      throw new SQLParserException("LIMIT <N>: N should be greater than 0.");
    }
    if (initializedOperator instanceof ShowTimeSeriesOperator) {
      ((ShowTimeSeriesOperator) initializedOperator).setLimit(limit);
    } else {
      queryOp.setRowLimit(limit);
    }
  }

  @Override
  public void enterOffsetClause(OffsetClauseContext ctx) {
    super.enterOffsetClause(ctx);
    int offset;
    try {
      offset = Integer.parseInt(ctx.INT().getText());
    } catch (NumberFormatException e) {
      throw new SQLParserException(
          "Out of range. OFFSET <OFFSETValue>: OFFSETValue should be Int32.");
    }
    if (offset < 0) {
      throw new SQLParserException("OFFSET <OFFSETValue>: OFFSETValue should >= 0.");
    }
    if (initializedOperator instanceof ShowTimeSeriesOperator) {
      ((ShowTimeSeriesOperator) initializedOperator).setOffset(offset);
    } else {
      queryOp.setRowOffset(offset);
    }
  }

  @Override
  public void enterOrderByTimeClause(OrderByTimeClauseContext ctx) {
    super.enterOrderByTimeClause(ctx);
    queryOp.setColumn(ctx.TIME().getText());
    if (ctx.DESC() != null) {
      queryOp.setAscending(false);
    }
  }

  @Override
  public void enterSlimitClause(SlimitClauseContext ctx) {
    super.enterSlimitClause(ctx);
    int slimit;
    try {
      slimit = Integer.parseInt(ctx.INT().getText());
    } catch (NumberFormatException e) {
      throw new SQLParserException(
          "Out of range. SLIMIT <SN>: SN should be Int32.");
    }
    if (slimit <= 0) {
      throw new SQLParserException("SLIMIT <SN>: SN should be greater than 0.");
    }
    queryOp.setSeriesLimit(slimit);
  }

  @Override
  public void enterSoffsetClause(SoffsetClauseContext ctx) {
    super.enterSoffsetClause(ctx);
    int soffset;
    try {
      soffset = Integer.parseInt(ctx.INT().getText());
    } catch (NumberFormatException e) {
      throw new SQLParserException(
          "Out of range. SOFFSET <SOFFSETValue>: SOFFSETValue should be Int32.");
    }
    if (soffset < 0) {
      throw new SQLParserException(
          "SOFFSET <SOFFSETValue>: SOFFSETValue should >= 0.");
    }
    queryOp.setSeriesOffset(soffset);
  }

  @Override
  public void enterInsertColumnSpec(InsertColumnSpecContext ctx) {
    super.enterInsertColumnSpec(ctx);
    List<NodeNameWithoutStarContext> nodeNamesWithoutStar = ctx.nodeNameWithoutStar();
    List<String> measurementList = new ArrayList<>();
    for (NodeNameWithoutStarContext nodeNameWithoutStar : nodeNamesWithoutStar) {
      String measurement = nodeNameWithoutStar.getText();
      measurementList.add(measurement);
    }
    insertOp.setMeasurementList(measurementList.toArray(new String[0]));
  }

  @Override
  public void enterInsertValuesSpec(InsertValuesSpecContext ctx) {
    super.enterInsertValuesSpec(ctx);
    long timestamp;
    if (ctx.dateFormat() != null) {
      timestamp = parseTimeFormat(ctx.dateFormat().getText());
    } else {
      timestamp = Long.parseLong(ctx.INT().getText());
    }
    insertOp.setTime(timestamp);
    List<String> valueList = new ArrayList<>();
    List<ConstantContext> values = ctx.constant();
    for (ConstantContext value : values) {
      valueList.add(value.getText());
    }
    insertOp.setValueList(valueList.toArray(new String[0]));
    initializedOperator = insertOp;
  }

  private PartialPath parseFullPath(FullPathContext ctx) {
    List<NodeNameWithoutStarContext> nodeNamesWithoutStar = ctx.nodeNameWithoutStar();
    String[] path = new String[nodeNamesWithoutStar.size() + 1];
    int i = 0;
    if (ctx.ROOT() != null) {
      path[0] = ctx.ROOT().getText();
    }
    for (NodeNameWithoutStarContext nodeNameWithoutStar : nodeNamesWithoutStar) {
      i++;
      path[i] = nodeNameWithoutStar.getText();
    }
    return new PartialPath(path);
  }

  @Override
  public void enterAttributeClauses(AttributeClausesContext ctx) {
    super.enterAttributeClauses(ctx);
    final String dataType = ctx.dataType().getChild(0).getText().toUpperCase();
    final TSDataType tsDataType = TSDataType.valueOf(dataType);
    createTimeSeriesOperator.setDataType(tsDataType);

    final IoTDBDescriptor ioTDBDescriptor = IoTDBDescriptor.getInstance();
    TSEncoding encoding = ioTDBDescriptor.getDefualtEncodingByType(tsDataType);
    if (Objects.nonNull(ctx.encoding())) {
      String encodingString = ctx.encoding().getChild(0).getText().toUpperCase();
      encoding = TSEncoding.valueOf(encodingString);
    }
    createTimeSeriesOperator.setEncoding(encoding);

    CompressionType compressor;
    List<PropertyContext> properties = ctx.property();
    if (ctx.compressor() != null) {
      compressor = CompressionType.valueOf(ctx.compressor().getText().toUpperCase());
    } else {
      compressor = TSFileDescriptor.getInstance().getConfig().getCompressor();
    }
    Map<String, String> props = null;
    if (ctx.property(0) != null) {
      props = new HashMap<>(properties.size());
      for (PropertyContext property : properties) {
        props.put(property.ID().getText().toLowerCase(),
            property.propertyValue().getText().toLowerCase());
      }
    }
    createTimeSeriesOperator.setCompressor(compressor);
    createTimeSeriesOperator.setProps(props);
    initializedOperator = createTimeSeriesOperator;
  }

  @Override public void enterIndexWithClause(SqlBaseParser.IndexWithClauseContext ctx) {
    super.enterIndexWithClause(ctx);
    IndexType indexType;
    try {
      indexType = IndexType.getIndexType(ctx.indexName.getText());
    } catch (UnsupportedIndexTypeException e) {
      throw new SQLParserException(String.format("index type %s is not supported.", ctx.indexName.getText()));
    }

    List<PropertyContext> properties = ctx.property();
    Map<String, String> props = new HashMap<>(properties.size(), 1);
    if (ctx.property(0) != null) {
      for (PropertyContext property : properties) {
        String k = property.ID().getText().toUpperCase();
        String v = property.propertyValue().getText().toUpperCase();
        v = IndexUtils.removeQuotation(v);
        props.put(k,v);
      }
    }

    switch (operatorType){
      case SQLConstant.TOK_CREATE_INDEX:
        createIndexOp.setIndexType(indexType);
        createIndexOp.setProps(props);
        break;
      case SQLConstant.TOK_QUERY_INDEX:
        queryIndexOp.setIndexType(indexType);
        queryIndexOp.setProps(props);
        break;
      default:
        throw new SQLParserException("WITH clause only supports CREATE INDEX or SELECT INDEX");
    }
  }

  @Override
  public void enterAliasClause(SqlBaseParser.AliasClauseContext ctx) {
    super.enterAliasClause(ctx);
    if (alterTimeSeriesOperator != null && ctx.ID() != null) {
      alterTimeSeriesOperator.setAlias(ctx.ID().getText());
    }
  }


  @Override
  public void enterAttributeClause(AttributeClauseContext ctx) {
    super.enterAttributeClause(ctx);
    Map<String, String> attributes = extractMap(ctx.property(), ctx.property(0));
    if (createTimeSeriesOperator != null) {
      createTimeSeriesOperator.setAttributes(attributes);
    } else if (alterTimeSeriesOperator != null) {
      alterTimeSeriesOperator.setAttributesMap(attributes);
    }
  }

  @Override
  public void enterTagClause(TagClauseContext ctx) {
    super.enterTagClause(ctx);
    Map<String, String> tags = extractMap(ctx.property(), ctx.property(0));
    if (createTimeSeriesOperator != null) {
      createTimeSeriesOperator.setTags(tags);
    } else if (alterTimeSeriesOperator != null) {
      alterTimeSeriesOperator.setTagsMap(tags);
    }
  }

  private Map<String, String> extractMap(List<PropertyContext> property2,
      PropertyContext property3) {
    String value;
    Map<String, String> tags = new HashMap<>(property2.size());
    if (property3 != null) {
      for (PropertyContext property : property2) {
        if (property.propertyValue().stringLiteral() != null) {
          value = removeStringQuote(property.propertyValue().getText());
        } else {
          value = property.propertyValue().getText();
        }
        tags.put(property.ID().getText(), value);
      }
    }
    return tags;
  }

  @Override
  public void enterInsertStatement(InsertStatementContext ctx) {
    super.enterInsertStatement(ctx);
    insertOp = new InsertOperator(SQLConstant.TOK_INSERT);
    selectOp = new SelectOperator(SQLConstant.TOK_SELECT);
    operatorType = SQLConstant.TOK_INSERT;
    selectOp.addSelectPath(parsePrefixPath(ctx.prefixPath()));
    insertOp.setSelectOperator(selectOp);
  }

  @Override
  public void enterUpdateStatement(UpdateStatementContext ctx) {
    super.enterUpdateStatement(ctx);
    updateOp = new UpdateOperator(SQLConstant.TOK_UPDATE);
    FromOperator fromOp = new FromOperator(SQLConstant.TOK_FROM);
    fromOp.addPrefixTablePath(parsePrefixPath(ctx.prefixPath()));
    selectOp = new SelectOperator(SQLConstant.TOK_SELECT);
    operatorType = SQLConstant.TOK_UPDATE;
    initializedOperator = updateOp;
  }

  @Override
  public void enterSelectStatement(SelectStatementContext ctx) {
    super.enterSelectStatement(ctx);
    operatorType = SQLConstant.TOK_QUERY;
    queryOp = new QueryOperator(SQLConstant.TOK_QUERY);
    initializedOperator = queryOp;
  }

  @Override
  public void enterFromClause(FromClauseContext ctx) {
    super.enterFromClause(ctx);
    FromOperator fromOp = new FromOperator(SQLConstant.TOK_FROM);
    List<PrefixPathContext> prefixFromPaths = ctx.prefixPath();
    for (PrefixPathContext prefixFromPath : prefixFromPaths) {
      PartialPath path = parsePrefixPath(prefixFromPath);
      fromOp.addPrefixTablePath(path);
    }
    switch (operatorType){
      case SQLConstant.TOK_QUERY:
        queryOp.setFromOperator(fromOp);
        break;
      case SQLConstant.TOK_QUERY_INDEX:
        queryIndexOp.setFromOperator(fromOp);
        break;
      default:
        throw new SQLParserException("From clause only support select and select index.");
    }
  }

  @Override
  public void enterFunctionElement(FunctionElementContext ctx) {
    super.enterFunctionElement(ctx);
    selectOp = new SelectOperator(SQLConstant.TOK_SELECT);
    List<FunctionCallContext> functionCallContextList = ctx.functionCall();
    for (FunctionCallContext functionCallContext : functionCallContextList) {
      PartialPath path = parseSuffixPath(functionCallContext.suffixPath());
      selectOp.addClusterPath(path, functionCallContext.functionName().getText());
    }
    queryOp.setSelectOperator(selectOp);
  }

  @Override
  public void enterSelectElement(SelectElementContext ctx) {
    super.enterSelectElement(ctx);
    selectOp = new SelectOperator(SQLConstant.TOK_SELECT);
    List<SqlBaseParser.SuffixPathOrConstantContext> suffixPathOrConstants = ctx.suffixPathOrConstant();
    for (SqlBaseParser.SuffixPathOrConstantContext suffixPathOrConstant : suffixPathOrConstants) {
      if (suffixPathOrConstant.suffixPath() != null) {
        PartialPath path = parseSuffixPath(suffixPathOrConstant.suffixPath());
        selectOp.addSelectPath(path);
      } else {
        PartialPath path = new PartialPath(new String[]{suffixPathOrConstant.SINGLE_QUOTE_STRING_LITERAL().getText()});
        selectOp.addSelectPath(path);
      }
    }
    queryOp.setSelectOperator(selectOp);
  }

  /**
   * For parsing CreateIndex
   *
   * <p>The default implementation does nothing.</p>
   */
  @Override public void enterCreateIndex(SqlBaseParser.CreateIndexContext ctx) {
    super.enterCreateIndex(ctx);
    createIndexOp = new CreateIndexOperator(SQLConstant.TOK_CREATE_INDEX);
    selectOp = new SelectOperator(SQLConstant.TOK_SELECT);
    List<FullPathContext> fullPaths = Collections.singletonList(ctx.fullPath());
    for (FullPathContext fullPathContext : fullPaths) {
      PartialPath path = parseFullPath(fullPathContext);
      selectOp.addSelectPath(path);
    }
    createIndexOp.setSelectOperator(selectOp);
    initializedOperator = createIndexOp;
    operatorType = SQLConstant.TOK_CREATE_INDEX;
  }

  @Override
  public void enterDropIndex(SqlBaseParser.DropIndexContext ctx) {
    super.enterDropIndex(ctx);
    DropIndexOperator dropIndexOperator = new DropIndexOperator(SQLConstant.TOK_DROP_INDEX);
    selectOp = new SelectOperator(SQLConstant.TOK_SELECT);
    List<FullPathContext> fullPathContexts = Collections.singletonList(ctx.fullPath());
    for (FullPathContext fullPathContext : fullPathContexts) {
      PartialPath path = parseFullPath(fullPathContext);
      selectOp.addSelectPath(path);
    }
    dropIndexOperator.setSelectOperator(selectOp);
    try {
      dropIndexOperator.setIndexType(IndexType.getIndexType(ctx.indexName.getText()));
    } catch (UnsupportedIndexTypeException e) {
      throw new SQLParserException(String.format("index type %s is not supported.", ctx.indexName.getText()));
    }
    initializedOperator = dropIndexOperator;
    operatorType = SQLConstant.TOK_DROP_INDEX;
  }

  @Override
  public void enterSelectIndexStatement(SqlBaseParser.SelectIndexStatementContext ctx) {
    super.enterSelectIndexStatement(ctx);
    queryIndexOp = new QueryIndexOperator(SQLConstant.TOK_QUERY_INDEX);
    initializedOperator = queryIndexOp;
    operatorType = SQLConstant.TOK_QUERY_INDEX;
  }

  @Override
  public void enterSelfDefinedFunctionElement(SqlBaseParser.SelfDefinedFunctionElementContext ctx) {
    super.enterSelfDefinedFunctionElement(ctx);
    selectOp = new SelectOperator(SQLConstant.TOK_SELECT);
    List<SelfDefinedFunctionContext> selfDefinedFunctionCallContextList = ctx.selfDefinedFunction();
    for (SelfDefinedFunctionContext selfDefinedFunctionContext : selfDefinedFunctionCallContextList) {
      PartialPath path = parseSuffixPath(selfDefinedFunctionContext.suffixPath());
      selectOp.addClusterPath(path, selfDefinedFunctionContext.selfDefinedFunc.getText());
    }
    queryIndexOp.setSelectOperator(selectOp);
  }

  @Override
  public void enterLastElement(SqlBaseParser.LastElementContext ctx) {
    super.enterLastElement(ctx);
    selectOp = new SelectOperator(SQLConstant.TOK_SELECT);
    selectOp.setLastQuery();
    LastClauseContext lastClauseContext = ctx.lastClause();
    if (lastClauseContext.asClause().size() != 0) {
      parseAsClause(lastClauseContext.asClause());
    } else {
      List<SuffixPathContext> suffixPaths = lastClauseContext.suffixPath();
      for (SuffixPathContext suffixPath : suffixPaths) {
        PartialPath path = parseSuffixPath(suffixPath);
        selectOp.addSelectPath(path);
      }
    }
    queryOp.setSelectOperator(selectOp);
  }

  @Override
  public void enterAsElement(AsElementContext ctx) {
    super.enterAsElement(ctx);
    selectOp = new SelectOperator(SQLConstant.TOK_SELECT);
    parseAsClause(ctx.asClause());
    queryOp.setSelectOperator(selectOp);
  }

  public void parseAsClause(List<AsClauseContext> asClauseContexts) {
    for (AsClauseContext asClauseContext : asClauseContexts) {
      PartialPath path = parseSuffixPath(asClauseContext.suffixPath());
      if (asClauseContext.ID() != null) {
        path.setTsAlias(asClauseContext.ID().toString());
      }
      selectOp.addSelectPath(path);
    }
  }

  @Override
  public void enterFunctionAsElement(FunctionAsElementContext ctx) {
    super.enterFunctionAsElement(ctx);
    selectOp = new SelectOperator(SQLConstant.TOK_SELECT);
    List<FunctionAsClauseContext> functionAsClauseContexts = ctx.functionAsClause();
    for (FunctionAsClauseContext functionAsClauseContext : functionAsClauseContexts) {
      FunctionCallContext functionCallContext = functionAsClauseContext.functionCall();
      PartialPath path = parseSuffixPath(functionCallContext.suffixPath());
      if (functionAsClauseContext.ID() != null) {
        path.setTsAlias(functionAsClauseContext.ID().toString());
      }
      selectOp.addClusterPath(path, functionCallContext.functionName().getText());
    }
    queryOp.setSelectOperator(selectOp);
  }

  @Override
  public void enterSetCol(SetColContext ctx) {
    super.enterSetCol(ctx);
    selectOp.addSelectPath(parseSuffixPath(ctx.suffixPath()));
    updateOp.setSelectOperator(selectOp);
    updateOp.setValue(ctx.constant().getText());
  }


  private PartialPath parsePrefixPath(PrefixPathContext ctx) {
    List<NodeNameContext> nodeNames = ctx.nodeName();
    String[] path = new String[nodeNames.size() + 1];
    path[0] = ctx.ROOT().getText();
    for (int i = 0; i < nodeNames.size(); i++) {
      path[i + 1] = nodeNames.get(i).getText();
    }
    return new PartialPath(path);
  }

  /**
   * parse duration to time value.
   *
   * @param durationStr represent duration string like: 12d8m9ns, 1y1mo, etc.
   * @return time in milliseconds, microseconds, or nanoseconds depending on the profile
   */
  private Long parseDuration(String durationStr) {
    String timestampPrecision = IoTDBDescriptor.getInstance().getConfig().getTimestampPrecision();

    long total = 0;
    long tmp = 0;
    for (int i = 0; i < durationStr.length(); i++) {
      char ch = durationStr.charAt(i);
      if (Character.isDigit(ch)) {
        tmp *= 10;
        tmp += (ch - '0');
      } else {
        String unit = durationStr.charAt(i) + "";
        // This is to identify units with two letters.
        if (i + 1 < durationStr.length() && !Character.isDigit(durationStr.charAt(i + 1))) {
          i++;
          unit += durationStr.charAt(i);
        }
        total += DatetimeUtils
            .convertDurationStrToLong(tmp, unit.toLowerCase(), timestampPrecision);
        tmp = 0;
      }
    }
    if (total <= 0) {
      throw new SQLParserException("Interval must more than 0.");
    }
    return total;
  }

  @Override
  public void enterWhereClause(WhereClauseContext ctx) {
    super.enterWhereClause(ctx);
    FilterOperator whereOp = new FilterOperator(SQLConstant.TOK_WHERE);
    whereOp.addChildOperator(parseOrExpression(ctx.orExpression()));
    switch (operatorType) {
      case SQLConstant.TOK_DELETE:
        deleteDataOp.setFilterOperator(whereOp.getChildren().get(0));
        Pair<Long, Long> timeInterval = parseDeleteTimeInterval(deleteDataOp);
        deleteDataOp.setStartTime(timeInterval.left);
        deleteDataOp.setEndTime(timeInterval.right);
        break;
      case SQLConstant.TOK_QUERY:
        queryOp.setFilterOperator(whereOp.getChildren().get(0));
        break;
      case SQLConstant.TOK_UPDATE:
        updateOp.setFilterOperator(whereOp.getChildren().get(0));
        break;
      case SQLConstant.TOK_CREATE_INDEX:
        createIndexOp.setFilterOperator(whereOp.getChildren().get(0));
        long indexTime = parseCreateIndexFilter(createIndexOp);
        createIndexOp.setTime(indexTime);
        break;
      case SQLConstant.TOK_QUERY_INDEX:
        FilterOperator filter = whereOp.getChildren().get(0);
        queryIndexOp.setFilterOperator(whereOp.getChildren().get(0));
        checkQueryIndexFilter(filter);
//        queryIndexOp.setTimeRanges(indexTimeRanges);
        break;
      default:
        throw new SQLParserException("Where only support select, delete, update, create index.");
    }
  }

  @Override
  public void enterShowWhereClause(ShowWhereClauseContext ctx) {
    super.enterShowWhereClause(ctx);

    ShowTimeSeriesOperator operator = (ShowTimeSeriesOperator) initializedOperator;
    PropertyValueContext propertyValueContext;
    if (ctx.containsExpression() != null) {
      operator.setContains(true);
      propertyValueContext = ctx.containsExpression().propertyValue();
      operator.setKey(ctx.containsExpression().ID().getText());
    } else {
      operator.setContains(false);
      propertyValueContext = ctx.property().propertyValue();
      operator.setKey(ctx.property().ID().getText());
    }
    String value;
    if (propertyValueContext.stringLiteral() != null) {
      value = removeStringQuote(propertyValueContext.getText());
    } else {
      value = propertyValueContext.getText();
    }
    operator.setValue(value);
  }

  private FilterOperator parseOrExpression(OrExpressionContext ctx) {
    if (ctx.andExpression().size() == 1) {
      return parseAndExpression(ctx.andExpression(0));
    }
    FilterOperator binaryOp = new FilterOperator(SQLConstant.KW_OR);
    if (ctx.andExpression().size() > 2) {
      binaryOp.addChildOperator(parseAndExpression(ctx.andExpression(0)));
      binaryOp.addChildOperator(parseAndExpression(ctx.andExpression(1)));
      for (int i = 2; i < ctx.andExpression().size(); i++) {
        FilterOperator op = new FilterOperator(SQLConstant.KW_OR);
        op.addChildOperator(binaryOp);
        op.addChildOperator(parseAndExpression(ctx.andExpression(i)));
        binaryOp = op;
      }
    } else {
      for (AndExpressionContext andExpressionContext : ctx.andExpression()) {
        binaryOp.addChildOperator(parseAndExpression(andExpressionContext));
      }
    }
    return binaryOp;
  }

  private FilterOperator parseAndExpression(AndExpressionContext ctx) {
    if (ctx.predicate().size() == 1) {
      return parsePredicate(ctx.predicate(0));
    }
    FilterOperator binaryOp = new FilterOperator(SQLConstant.KW_AND);
    int size = ctx.predicate().size();
    if (size > 2) {
      binaryOp.addChildOperator(parsePredicate(ctx.predicate(0)));
      binaryOp.addChildOperator(parsePredicate(ctx.predicate(1)));
      for (int i = 2; i < size; i++) {
        FilterOperator op = new FilterOperator(SQLConstant.KW_AND);
        op.addChildOperator(binaryOp);
        op.addChildOperator(parsePredicate(ctx.predicate(i)));
        binaryOp = op;
      }
    } else {
      for (PredicateContext predicateContext : ctx.predicate()) {
        binaryOp.addChildOperator(parsePredicate(predicateContext));
      }
    }
    return binaryOp;
  }

  @SuppressWarnings("squid:S3776") // Suppress high Cognitive Complexity warning
  private FilterOperator parsePredicate(PredicateContext ctx) {
    if (ctx.OPERATOR_NOT() != null) {
      FilterOperator notOp = new FilterOperator(SQLConstant.KW_NOT);
      notOp.addChildOperator(parseOrExpression(ctx.orExpression()));
      return notOp;
    } else if (ctx.LR_BRACKET() != null && ctx.OPERATOR_NOT() == null) {
      return parseOrExpression(ctx.orExpression());
    } else {
      PartialPath path = null;
      if (ctx.TIME() != null || ctx.TIMESTAMP() != null) {
        path = new PartialPath(SQLConstant.getSingleTimeArray());
      }
      if (ctx.fullPath() != null) {
        path = parseFullPath(ctx.fullPath());
      }
      if (ctx.suffixPath() != null) {
        path = parseSuffixPath(ctx.suffixPath());
      }
      if (path == null) {
        throw new SQLParserException("Path is null, please check the sql.");
      }
      if (ctx.inClause() != null) {
        return parseInOperator(ctx.inClause(), path);
      } else {
        return parseBasicFunctionOperator(ctx, path);
      }
    }
  }

  private FilterOperator parseInOperator(InClauseContext ctx, PartialPath path) {
    Set<String> values = new HashSet<>();
    boolean not = ctx.OPERATOR_NOT() != null;
    for (ConstantContext constant : ctx.constant()) {
      if (constant.dateExpression() != null) {
        if (!path.equals(TIME_PATH)) {
          throw new SQLParserException(path.getFullPath(), "Date can only be used to time");
        }
        values.add(Long.toString(parseDateExpression(constant.dateExpression())));
      } else {
        values.add(constant.getText());
      }
    }
    return new InOperator(ctx.OPERATOR_IN().getSymbol().getType(), path, not, values);
  }

  private FilterOperator parseBasicFunctionOperator(PredicateContext ctx, PartialPath path) {
    BasicFunctionOperator basic;
    if (ctx.constant().dateExpression() != null) {
      if (!path.equals(TIME_PATH)) {
        throw new SQLParserException(path.getFullPath(), "Date can only be used to time");
      }
      basic = new BasicFunctionOperator(ctx.comparisonOperator().type.getType(), path,
          Long.toString(parseDateExpression(ctx.constant().dateExpression())));
    } else {
      basic = new BasicFunctionOperator(ctx.comparisonOperator().type.getType(), path,
          ctx.constant().getText());
    }
    return basic;
  }

  private PartialPath parseSuffixPath(SuffixPathContext ctx) {
    List<NodeNameContext> nodeNames = ctx.nodeName();
    String[] path = new String[nodeNames.size()];
    for (int i = 0; i < nodeNames.size(); i++) {
      path[i] = nodeNames.get(i).getText();
    }
    return new PartialPath(path);
  }

  /**
   * parse time expression, which is addition and subtraction expression of duration time, now() or
   * DataTimeFormat time. <p> eg. now() + 1d - 2h </p>
   */
  private Long parseDateExpression(DateExpressionContext ctx) {
    long time;
    time = parseTimeFormat(ctx.getChild(0).getText());
    for (int i = 1; i < ctx.getChildCount(); i = i + 2) {
      if (ctx.getChild(i).getText().equals("+")) {
        time += parseDuration(ctx.getChild(i + 1).getText());
      } else {
        time -= parseDuration(ctx.getChild(i + 1).getText());
      }
    }
    return time;
  }

  /**
   * function for parsing time format.
   */
  long parseTimeFormat(String timestampStr) throws SQLParserException {
    if (timestampStr == null || timestampStr.trim().equals("")) {
      throw new SQLParserException("input timestamp cannot be empty");
    }
    long startupNano = IoTDBDescriptor.getInstance().getConfig().getStartUpNanosecond();
    if (timestampStr.equalsIgnoreCase(SQLConstant.NOW_FUNC)) {
      String timePrecision = IoTDBDescriptor.getInstance().getConfig().getTimestampPrecision();
      switch (timePrecision) {
        case "ns":
          return System.currentTimeMillis() * 1000_000
              + (System.nanoTime() - startupNano) % 1000_000;
        case "us":
          return System.currentTimeMillis() * 1000
              + (System.nanoTime() - startupNano) / 1000 % 1000;
        default:
          return System.currentTimeMillis();
      }
    }
    try {
      return DatetimeUtils.convertDatetimeStrToLong(timestampStr, zoneId);
    } catch (Exception e) {
      throw new SQLParserException(String
          .format("Input time format %s error. "
              + "Input like yyyy-MM-dd HH:mm:ss, yyyy-MM-ddTHH:mm:ss or "
              + "refer to user document for more info.", timestampStr));
    }
  }

  /**
   * for delete command, time should only have an end time.
   *
   * @param operator delete logical plan
   */
  private Pair<Long, Long> parseDeleteTimeInterval(DeleteDataOperator operator) {
    FilterOperator filterOperator = operator.getFilterOperator();
    if (!filterOperator.isLeaf() && filterOperator.getTokenIntType() != SQLConstant.KW_AND) {
      throw new SQLParserException(
          DELETE_RANGE_ERROR_MSG);
    }

    if (filterOperator.isLeaf()) {
      return calcOperatorInterval(filterOperator);
    }

    List<FilterOperator> children = filterOperator.getChildren();
    FilterOperator lOperator = children.get(0);
    FilterOperator rOperator = children.get(1);
    if (!lOperator.isLeaf() || !rOperator.isLeaf()) {
      throw new SQLParserException(
          DELETE_RANGE_ERROR_MSG);
    }

    Pair<Long, Long> leftOpInterval = calcOperatorInterval(lOperator);
    Pair<Long, Long> rightOpInterval = calcOperatorInterval(rOperator);
    Pair<Long, Long> parsedInterval = new Pair<>(
        Math.max(leftOpInterval.left, rightOpInterval.left),
        Math.min(leftOpInterval.right, rightOpInterval.right));
    if (parsedInterval.left > parsedInterval.right) {
      throw new SQLParserException(
          "Invalid delete range: [" + parsedInterval.left + ", " + parsedInterval.right + "]");
    }
    return parsedInterval;
  }

  private Pair<Long, Long> calcOperatorInterval(FilterOperator filterOperator) {
    long time = Long.parseLong(((BasicFunctionOperator) filterOperator).getValue());
    switch (filterOperator.getTokenIntType()) {
      case SQLConstant.LESSTHAN:
        return new Pair<>(Long.MIN_VALUE, time - 1);
      case SQLConstant.LESSTHANOREQUALTO:
        return new Pair<>(Long.MIN_VALUE, time);
      case SQLConstant.GREATERTHAN:
        return new Pair<>(time + 1, Long.MAX_VALUE);
      case SQLConstant.GREATERTHANOREQUALTO:
        return new Pair<>(time, Long.MAX_VALUE);
      case SQLConstant.EQUAL:
        return new Pair<>(time, time);
      default:
        throw new SQLParserException(
            DELETE_RANGE_ERROR_MSG);
    }
  }

  @Override
  public void enterShowMergeStatus(ShowMergeStatusContext ctx) {
    super.enterShowMergeStatus(ctx);
    initializedOperator = new ShowMergeStatusOperator(SQLConstant.TOK_SHOW_MERGE_STATUS);
  }

  @Override
  public void enterDeletePartition(DeletePartitionContext ctx) {
    super.enterDeletePartition(ctx);
    DeletePartitionOperator deletePartitionOperator = new DeletePartitionOperator(
        SQLConstant.TOK_DELETE_PARTITION);
    deletePartitionOperator.setStorageGroupName(parsePrefixPath(ctx.prefixPath()));
    Set<Long> idSet = new HashSet<>();
    for (TerminalNode terminalNode : ctx.INT()) {
      idSet.add(Long.parseLong(terminalNode.getText()));
    }
    deletePartitionOperator.setPartitionIds(idSet);
    initializedOperator = deletePartitionOperator;
  }

  @Override
  public void enterCreateSnapshot(CreateSnapshotContext ctx) {
    super.enterCreateSnapshot(ctx);
    initializedOperator = new CreateSnapshotOperator(SQLConstant.TOK_CREATE_SCHEMA_SNAPSHOT);
  }

  /**
   * for create index command, time should only have an end time.
   *
   * @param operator create index plan
   */
  private long parseCreateIndexFilter(CreateIndexOperator operator) {
    FilterOperator filterOperator = operator.getFilterOperator();
    if (filterOperator.getTokenIntType() != SQLConstant.GREATERTHAN
        && filterOperator.getTokenIntType() != SQLConstant.GREATERTHANOREQUALTO) {
      throw new SQLParserException(
          "For create index command, where clause must be like : time > XXX or time >= XXX");
    }
    long time = Long.parseLong(((BasicFunctionOperator) filterOperator).getValue());
    if (filterOperator.getTokenIntType() == SQLConstant.LESSTHAN) {
      time = time - 1;
    }
    return time;
  }

  /**
   * for query index command, the filter should only involve time filter.
   *
   * @param filterOperator input filter operator   *
   */
  private void checkQueryIndexFilter(FilterOperator filterOperator) {
    if (filterOperator.isLeaf() && !SQLConstant.RESERVED_TIME.equals(
        filterOperator.getSinglePath().getFullPath())){
      throw new SQLParserException("for query index, the filter should only involve time filter");
    }
    else{
      filterOperator.getChildren().forEach(this::checkQueryIndexFilter);
    }
  }
}<|MERGE_RESOLUTION|>--- conflicted
+++ resolved
@@ -210,15 +210,12 @@
   private UpdateOperator updateOp;
   private QueryOperator queryOp;
   private DeleteDataOperator deleteDataOp;
-<<<<<<< HEAD
   private CreateIndexOperator createIndexOp;
   private QueryIndexOperator queryIndexOp;
-=======
   private static final String DELETE_RANGE_ERROR_MSG =
     "For delete statement, where clause can only contain atomic expressions like : " +
       "time > XXX, time <= XXX, or two atomic expressions connected by 'AND'";
 
->>>>>>> 7359c53f
 
   LogicalGenerator(ZoneId zoneId) {
     this.zoneId = zoneId;
