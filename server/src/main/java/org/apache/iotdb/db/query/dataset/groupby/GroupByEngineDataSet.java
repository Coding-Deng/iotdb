--- conflicted
+++ resolved
@@ -18,12 +18,6 @@
  */
 package org.apache.iotdb.db.query.dataset.groupby;
 
-<<<<<<< HEAD
-import java.util.ArrayList;
-import java.util.List;
-import org.apache.iotdb.db.exception.metadata.MetadataException;
-=======
->>>>>>> 9855f06f
 import org.apache.iotdb.db.qp.physical.crud.GroupByPlan;
 import org.apache.iotdb.db.query.context.QueryContext;
 import org.apache.iotdb.db.utils.TestOnly;
@@ -59,23 +53,7 @@
     // init group by time partition
     this.usedIndex = 0;
     this.hasCachedTimeInterval = false;
-<<<<<<< HEAD
-    this.endTime = -1;
-  }
-
-
-  protected void initAggreFuction(GroupByPlan groupByPlan) throws MetadataException {
-    // construct AggregateFunctions
-    for (int i = 0; i < paths.size(); i++) {
-      AggregateFunction function = AggreFuncFactory
-          .getAggrFuncByName(groupByPlan.getDeduplicatedAggregations().get(i),
-              groupByPlan.getDeduplicatedDataTypes().get(i));
-      function.init();
-      functions.add(function);
-    }
-=======
     this.curEndTime = -1;
->>>>>>> 9855f06f
   }
 
   @Override
