--- conflicted
+++ resolved
@@ -26,17 +26,10 @@
 import org.apache.iotdb.db.query.aggregation.AggregateResult;
 import org.apache.iotdb.db.query.context.QueryContext;
 import org.apache.iotdb.db.query.control.QueryResourceManager;
-<<<<<<< HEAD
-import org.apache.iotdb.db.query.factory.AggreResultFactory;
-import org.apache.iotdb.db.query.reader.series.IReaderByTimestamp;
-import org.apache.iotdb.db.query.reader.series.SeriesReaderByTimestamp;
-import org.apache.iotdb.db.query.timegenerator.EngineTimeGenerator;
-=======
 import org.apache.iotdb.db.query.factory.AggregateResultFactory;
 import org.apache.iotdb.db.query.reader.series.IReaderByTimestamp;
 import org.apache.iotdb.db.query.reader.series.SeriesReaderByTimestamp;
 import org.apache.iotdb.db.query.timegenerator.ServerTimeGenerator;
->>>>>>> c00b63f3
 import org.apache.iotdb.tsfile.read.common.Path;
 import org.apache.iotdb.tsfile.read.common.RowRecord;
 import org.apache.iotdb.tsfile.read.query.timegenerator.TimeGenerator;
@@ -85,21 +78,13 @@
    */
   private void initGroupBy(QueryContext context, GroupByPlan groupByPlan)
       throws StorageEngineException {
-<<<<<<< HEAD
-    this.timestampGenerator = new EngineTimeGenerator(groupByPlan.getExpression(), context);
-=======
     this.timestampGenerator = new ServerTimeGenerator(groupByPlan.getExpression(), context);
->>>>>>> c00b63f3
     this.allDataReaderList = new ArrayList<>();
     this.groupByPlan = groupByPlan;
     for (int i = 0; i < paths.size(); i++) {
       Path path = paths.get(i);
       allDataReaderList.add(new SeriesReaderByTimestamp(path, dataTypes.get(i), context,
-<<<<<<< HEAD
-          QueryResourceManager.getInstance().getQueryDataSource(path, context, null)));
-=======
           QueryResourceManager.getInstance().getQueryDataSource(path, context, null), null));
->>>>>>> c00b63f3
     }
   }
 
@@ -112,19 +97,9 @@
     hasCachedTimeInterval = false;
     List<AggregateResult> aggregateResultList = new ArrayList<>();
     for (int i = 0; i < paths.size(); i++) {
-<<<<<<< HEAD
-      try {
-        aggregateResultList.add(AggreResultFactory.getAggrResultByName(
-            groupByPlan.getDeduplicatedAggregations().get(i),
-            groupByPlan.getDeduplicatedDataTypes().get(i)));
-      } catch (PathException e) {
-        throw new IOException(e);
-      }
-=======
       aggregateResultList.add(AggregateResultFactory.getAggrResultByName(
           groupByPlan.getDeduplicatedAggregations().get(i),
           groupByPlan.getDeduplicatedDataTypes().get(i)));
->>>>>>> c00b63f3
     }
 
     long[] timestampArray = new long[timeStampFetchSize];
@@ -192,11 +167,7 @@
     RowRecord record = new RowRecord(curStartTime);
     for (int i = 0; i < paths.size(); i++) {
       AggregateResult aggregateResult = aggregateResultList.get(i);
-<<<<<<< HEAD
-      record.addField(aggregateResult.getResult(), aggregateResult.getDataType());
-=======
       record.addField(aggregateResult.getResult(), aggregateResult.getResultDataType());
->>>>>>> c00b63f3
     }
     return record;
   }
