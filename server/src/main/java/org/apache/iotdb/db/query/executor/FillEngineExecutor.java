--- conflicted
+++ resolved
@@ -24,9 +24,7 @@
 import java.util.List;
 import java.util.Map;
 import org.apache.iotdb.db.exception.StorageEngineException;
-import org.apache.iotdb.db.exception.metadata.MetadataException;
 import org.apache.iotdb.db.exception.query.QueryProcessException;
-import org.apache.iotdb.db.metadata.MManager;
 import org.apache.iotdb.db.query.context.QueryContext;
 import org.apache.iotdb.db.query.dataset.OldEngineDataSetWithoutValueFilter;
 import org.apache.iotdb.db.query.fill.IFill;
@@ -43,13 +41,9 @@
   private long queryTime;
   private Map<TSDataType, IFill> typeIFillMap;
 
-<<<<<<< HEAD
-  FillEngineExecutor(List<Path> selectedSeries, long queryTime,
-=======
-  public FillEngineExecutor(List<Path> selectedSeries,
+  FillEngineExecutor(List<Path> selectedSeries,
       List<TSDataType> dataTypes,
       long queryTime,
->>>>>>> 22001156
       Map<TSDataType, IFill> typeIFillMap) {
     this.selectedSeries = selectedSeries;
     this.queryTime = queryTime;
@@ -65,22 +59,10 @@
   public QueryDataSet execute(QueryContext context)
       throws StorageEngineException, QueryProcessException, IOException {
     List<IFill> fillList = new ArrayList<>();
-<<<<<<< HEAD
-    List<TSDataType> dataTypeList = new ArrayList<>();
-    for (Path path : selectedSeries) {
-      TSDataType dataType;
-      try {
-        dataType = MManager.getInstance().getSeriesType(path.getFullPath());
-      } catch (MetadataException e) {
-        throw new QueryProcessException(e);
-      }
-      dataTypeList.add(dataType);
-=======
 
     for (int i = 0; i < selectedSeries.size(); i++) {
       Path path = selectedSeries.get(i);
       TSDataType dataType = dataTypes.get(i);
->>>>>>> 22001156
       IFill fill;
       if (!typeIFillMap.containsKey(dataType)) {
         fill = new PreviousFill(dataType, queryTime, 0);
