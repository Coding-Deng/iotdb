/**
 * Licensed to the Apache Software Foundation (ASF) under one
 * or more contributor license agreements.  See the NOTICE file
 * distributed with this work for additional information
 * regarding copyright ownership.  The ASF licenses this file
 * to you under the Apache License, Version 2.0 (the
 * "License"); you may not use this file except in compliance
 * with the License.  You may obtain a copy of the License at
 *
 *     http://www.apache.org/licenses/LICENSE-2.0
 *
 * Unless required by applicable law or agreed to in writing,
 * software distributed under the License is distributed on an
 * "AS IS" BASIS, WITHOUT WARRANTIES OR CONDITIONS OF ANY
 * KIND, either express or implied.  See the License for the
 * specific language governing permissions and limitations
 * under the License.
 */
package org.apache.iotdb.db.query.reader.resourceRelated;

import java.io.IOException;
import java.util.List;
import org.apache.iotdb.db.engine.cache.DeviceMetaDataCache;
import org.apache.iotdb.db.engine.modification.Modification;
import org.apache.iotdb.db.engine.storagegroup.TsFileResource;
import org.apache.iotdb.db.query.context.QueryContext;
import org.apache.iotdb.db.query.control.FileReaderManager;
import org.apache.iotdb.db.query.reader.chunkRelated.DiskChunkReaderByTimestamp;
import org.apache.iotdb.db.query.reader.chunkRelated.MemChunkReaderByTimestamp;
import org.apache.iotdb.db.query.reader.universal.PriorityMergeReaderByTimestamp;
import org.apache.iotdb.db.utils.QueryUtils;
import org.apache.iotdb.tsfile.file.metadata.ChunkMetaData;
import org.apache.iotdb.tsfile.read.TsFileSequenceReader;
import org.apache.iotdb.tsfile.read.common.Chunk;
import org.apache.iotdb.tsfile.read.common.Path;
import org.apache.iotdb.tsfile.read.controller.ChunkLoaderImpl;
import org.apache.iotdb.tsfile.read.reader.chunk.ChunkReaderByTimestamp;

/**
 * To read a list of unsequence TsFiles by timestamp, this class extends {@link
 * PriorityMergeReaderByTimestamp} to implement <code>IReaderByTimestamp</code> for the TsFiles.
 * <p>
 * Note that an unsequence TsFile can be either closed or unclosed. An unclosed unsequence TsFile
 * consists of data on disk and data in memtables that will be flushed to this unclosed TsFile.
 * <p>
 * This class is used in {@link org.apache.iotdb.db.query.reader.seriesRelated.SeriesReaderByTimestamp}.
 */
public class UnseqResourceReaderByTimestamp extends PriorityMergeReaderByTimestamp {

  public UnseqResourceReaderByTimestamp(Path seriesPath,
      List<TsFileResource> unseqResources, QueryContext context) throws IOException {
    int priorityValue = 1;

    for (TsFileResource tsFileResource : unseqResources) {
<<<<<<< HEAD
      TsFileSequenceReader tsFileReader = FileReaderManager.getInstance()
          .get(tsFileResource, tsFileResource.isClosed());
=======
>>>>>>> 126eac76

      // prepare metaDataList
      List<ChunkMetaData> metaDataList;
      if (tsFileResource.isClosed()) {
        metaDataList = DeviceMetaDataCache.getInstance()
            .get(tsFileResource.getFile().getPath(), seriesPath);
        List<Modification> pathModifications = context
            .getPathModifications(tsFileResource.getModFile(), seriesPath.getFullPath());
        if (!pathModifications.isEmpty()) {
          QueryUtils.modifyChunkMetaData(metaDataList, pathModifications);
        }
      } else {
        metaDataList = tsFileResource.getChunkMetaDatas();
      }

      ChunkLoaderImpl chunkLoader = null;
      if (!metaDataList.isEmpty()) {
        // create and add ChunkReader with priority
        TsFileSequenceReader tsFileReader = FileReaderManager.getInstance()
            .get(tsFileResource.getFile().getPath(), tsFileResource.isClosed());
        chunkLoader = new ChunkLoaderImpl(tsFileReader);
      }
      for (ChunkMetaData chunkMetaData : metaDataList) {

        Chunk chunk = chunkLoader.getChunk(chunkMetaData);
        ChunkReaderByTimestamp chunkReader = new ChunkReaderByTimestamp(chunk);

        addReaderWithPriority(new DiskChunkReaderByTimestamp(chunkReader),
            priorityValue);

        priorityValue++;
      }

      if (!tsFileResource.isClosed()) {
        // create and add MemChunkReader with priority
        addReaderWithPriority(
            new MemChunkReaderByTimestamp(tsFileResource.getReadOnlyMemChunk()), priorityValue++);
      }
    }

    // TODO add external sort when needed

    // TODO future work: create reader when getValueInTimestamp so that resources
    //  whose start and end time do not satisfy can be skipped.
  }
}<|MERGE_RESOLUTION|>--- conflicted
+++ resolved
@@ -52,11 +52,6 @@
     int priorityValue = 1;
 
     for (TsFileResource tsFileResource : unseqResources) {
-<<<<<<< HEAD
-      TsFileSequenceReader tsFileReader = FileReaderManager.getInstance()
-          .get(tsFileResource, tsFileResource.isClosed());
-=======
->>>>>>> 126eac76
 
       // prepare metaDataList
       List<ChunkMetaData> metaDataList;
@@ -76,7 +71,7 @@
       if (!metaDataList.isEmpty()) {
         // create and add ChunkReader with priority
         TsFileSequenceReader tsFileReader = FileReaderManager.getInstance()
-            .get(tsFileResource.getFile().getPath(), tsFileResource.isClosed());
+            .get(tsFileResource, tsFileResource.isClosed());
         chunkLoader = new ChunkLoaderImpl(tsFileReader);
       }
       for (ChunkMetaData chunkMetaData : metaDataList) {
