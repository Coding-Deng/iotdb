--- conflicted
+++ resolved
@@ -34,11 +34,7 @@
 
   protected final SeriesReader seriesReader;
 
-<<<<<<< HEAD
-  public SeriesAggregateReader(Path seriesPath, Set<String> allSensors, TSDataType dataType,
-=======
   public SeriesAggregateReader(PartialPath seriesPath, Set<String> allSensors,  TSDataType dataType,
->>>>>>> 2ec3916b
       QueryContext context, QueryDataSource dataSource, Filter timeFilter, Filter valueFilter,
       TsFileFilter fileFilter) {
     this.seriesReader = new SeriesReader(seriesPath, allSensors, dataType, context, dataSource,
