--- conflicted
+++ resolved
@@ -43,8 +43,7 @@
 import org.slf4j.Logger;
 import org.slf4j.LoggerFactory;
 
-public class
-SchemaUtils {
+public class SchemaUtils {
 
   private SchemaUtils() {
 
@@ -100,10 +99,7 @@
     try {
       path = new PartialPath(schema.getFullPath());
     } catch (IllegalPathException e) {
-<<<<<<< HEAD
-=======
       logger.error("Cannot cache an illegal path {}", schema.getFullPath());
->>>>>>> fcf0eb92
       return;
     }
     TSDataType dataType = schema.getType();
@@ -141,8 +137,6 @@
     return dataTypes;
   }
 
-<<<<<<< HEAD
-=======
   /**
    * If the datatype of 'aggregation' depends on 'measurementDataType' (min_value, max_value), return
    * 'measurementDataType' directly, or return a list whose elements are all the datatype of 'aggregation' and its length
@@ -152,7 +146,6 @@
    * @return
    * @throws MetadataException
    */
->>>>>>> fcf0eb92
   public static List<TSDataType> getAggregatedDataTypes(List<TSDataType> measurementDataType,
       String aggregation) throws MetadataException {
     TSDataType dataType = getAggregationType(aggregation);
