/*
 * Licensed to the Apache Software Foundation (ASF) under one
 * or more contributor license agreements.  See the NOTICE file
 * distributed with this work for additional information
 * regarding copyright ownership.  The ASF licenses this file
 * to you under the Apache License, Version 2.0 (the
 * "License"); you may not use this file except in compliance
 * with the License.  You may obtain a copy of the License at
 *
 *     http://www.apache.org/licenses/LICENSE-2.0
 *
 * Unless required by applicable law or agreed to in writing,
 * software distributed under the License is distributed on an
 * "AS IS" BASIS, WITHOUT WARRANTIES OR CONDITIONS OF ANY
 * KIND, either express or implied.  See the License for the
 * specific language governing permissions and limitations
 * under the License.
 */
package org.apache.iotdb.db.utils;

import static org.apache.iotdb.db.conf.IoTDBConstant.COLUMN_PRIVILEGE;
import static org.apache.iotdb.db.conf.IoTDBConstant.COLUMN_ROLE;
import static org.apache.iotdb.db.conf.IoTDBConstant.COLUMN_STORAGE_GROUP;
import static org.apache.iotdb.db.conf.IoTDBConstant.COLUMN_TTL;
import static org.apache.iotdb.db.conf.IoTDBConstant.COLUMN_USER;

import java.util.Collections;
import java.util.List;
<<<<<<< HEAD
import org.apache.iotdb.db.engine.StorageEngine;
import org.apache.iotdb.db.exception.StorageEngineException;
import org.apache.iotdb.db.exception.metadata.MetadataException;
import org.apache.iotdb.db.exception.metadata.PathAlreadyExistException;
import org.apache.iotdb.db.metadata.MManager;
import org.apache.iotdb.db.qp.constant.SQLConstant;
import org.apache.iotdb.tsfile.exception.write.WriteProcessException;
import org.apache.iotdb.tsfile.file.metadata.enums.CompressionType;
import org.apache.iotdb.tsfile.file.metadata.enums.TSDataType;
import org.apache.iotdb.tsfile.file.metadata.enums.TSEncoding;
import org.apache.iotdb.tsfile.read.common.Path;
import org.apache.iotdb.tsfile.write.schema.MeasurementSchema;
import org.apache.iotdb.tsfile.write.schema.Schema;
import org.slf4j.Logger;
import org.slf4j.LoggerFactory;
=======
import org.apache.iotdb.db.exception.metadata.MetadataException;
import org.apache.iotdb.db.metadata.MManager;
import org.apache.iotdb.tsfile.write.schema.MeasurementSchema;
import org.apache.iotdb.tsfile.write.schema.Schema;
>>>>>>> 9855f06f


public class SchemaUtils {

<<<<<<< HEAD
  private static final Logger logger = LoggerFactory.getLogger(SchemaUtils.class);

  private SchemaUtils(){}
=======
  private SchemaUtils() {
  }
>>>>>>> 9855f06f

  /**
   * Construct the Schema of the FileNode named processorName.
   *
   * @param processorName the name of a FileNode.
   * @return the schema of the FileNode named processorName.
   */
  public static Schema constructSchema(String processorName) throws MetadataException {
    List<MeasurementSchema> columnSchemaList;
    columnSchemaList = MManager.getInstance().getStorageGroupSchema(processorName);
    return getSchemaFromColumnSchema(columnSchemaList);
  }

  /**
   * getSchemaFromColumnSchema construct a Schema using the schema of the columns and device type.
   *
   * @param schemaList the schema of the columns in this file.
   * @return a Schema contains the provided schemas.
   */
  private static Schema getSchemaFromColumnSchema(List<MeasurementSchema> schemaList) {
    Schema schema = new Schema();
    for (MeasurementSchema measurementSchema : schemaList) {
      schema.registerMeasurement(measurementSchema);
    }
    return schema;
  }

  public static void registerTimeseries(MeasurementSchema schema) {
    try {
      logger.debug("Registering timeseries {}", schema);
      String path = schema.getMeasurementId();
      TSDataType dataType = schema.getType();
      TSEncoding encoding = schema.getEncodingType();
      CompressionType compressionType = schema.getCompressor();
      MManager.getInstance().addPathToMTree(path, dataType, encoding, compressionType,
          Collections.emptyMap());
      boolean result = MManager.getInstance().addPathToMTree(path, dataType, encoding,
          compressionType, Collections.emptyMap());
      if (result) {
        StorageEngine.getInstance().addTimeSeries(new Path(path), dataType, encoding,
            compressionType, Collections.emptyMap());
      }
    } catch (PathAlreadyExistException ignored) {
      // ignore added timeseries
    } catch (MetadataException | StorageEngineException e) {
      logger.error("Cannot create timeseries in snapshot, ignored", schema.getMeasurementId(), e);
    }

  }

  public static TSDataType getSeriesType(String path)
      throws MetadataException {
    switch (path.toLowerCase()) {
      // authorization queries
      case COLUMN_ROLE:
      case COLUMN_USER:
      case COLUMN_PRIVILEGE:
      case COLUMN_STORAGE_GROUP:
        return TSDataType.TEXT;
      case SQLConstant.RESERVED_TIME:
      case COLUMN_TTL:
        return TSDataType.INT64;
      case SQLConstant.RESERVED_FREQ:
        return TSDataType.FLOAT;
      default:
        // do nothing
    }

    if (path.contains("(") && !path.startsWith("(") && path.endsWith(")")) {
      // aggregation
      int leftBracketIndex = path.indexOf('(');
      String aggrType = path.substring(0, leftBracketIndex);
      String innerPath = path.substring(leftBracketIndex + 1, path.length() - 1);
      switch (aggrType.toLowerCase()) {
        case SQLConstant.MIN_TIME:
        case SQLConstant.MAX_TIME:
        case SQLConstant.COUNT:
          return TSDataType.INT64;
        case SQLConstant.LAST_VALUE:
        case SQLConstant.FIRST_VALUE:
        case SQLConstant.MIN_VALUE:
        case SQLConstant.MAX_VALUE:
          return getSeriesType(innerPath);
        case SQLConstant.AVG:
        case SQLConstant.SUM:
          return TSDataType.DOUBLE;
        default:
          throw new MetadataException(
              "aggregate does not support " + aggrType + " function.");
      }
    }
    return MManager.getInstance().getSeriesType(path);
  }
}<|MERGE_RESOLUTION|>--- conflicted
+++ resolved
@@ -26,14 +26,12 @@
 
 import java.util.Collections;
 import java.util.List;
-<<<<<<< HEAD
 import org.apache.iotdb.db.engine.StorageEngine;
 import org.apache.iotdb.db.exception.StorageEngineException;
 import org.apache.iotdb.db.exception.metadata.MetadataException;
 import org.apache.iotdb.db.exception.metadata.PathAlreadyExistException;
 import org.apache.iotdb.db.metadata.MManager;
 import org.apache.iotdb.db.qp.constant.SQLConstant;
-import org.apache.iotdb.tsfile.exception.write.WriteProcessException;
 import org.apache.iotdb.tsfile.file.metadata.enums.CompressionType;
 import org.apache.iotdb.tsfile.file.metadata.enums.TSDataType;
 import org.apache.iotdb.tsfile.file.metadata.enums.TSEncoding;
@@ -42,24 +40,14 @@
 import org.apache.iotdb.tsfile.write.schema.Schema;
 import org.slf4j.Logger;
 import org.slf4j.LoggerFactory;
-=======
-import org.apache.iotdb.db.exception.metadata.MetadataException;
-import org.apache.iotdb.db.metadata.MManager;
-import org.apache.iotdb.tsfile.write.schema.MeasurementSchema;
-import org.apache.iotdb.tsfile.write.schema.Schema;
->>>>>>> 9855f06f
 
 
 public class SchemaUtils {
 
-<<<<<<< HEAD
   private static final Logger logger = LoggerFactory.getLogger(SchemaUtils.class);
 
-  private SchemaUtils(){}
-=======
   private SchemaUtils() {
   }
->>>>>>> 9855f06f
 
   /**
    * Construct the Schema of the FileNode named processorName.
@@ -94,9 +82,7 @@
       TSDataType dataType = schema.getType();
       TSEncoding encoding = schema.getEncodingType();
       CompressionType compressionType = schema.getCompressor();
-      MManager.getInstance().addPathToMTree(path, dataType, encoding, compressionType,
-          Collections.emptyMap());
-      boolean result = MManager.getInstance().addPathToMTree(path, dataType, encoding,
+      boolean result = MManager.getInstance().createTimeseries(path, dataType, encoding,
           compressionType, Collections.emptyMap());
       if (result) {
         StorageEngine.getInstance().addTimeSeries(new Path(path), dataType, encoding,
@@ -105,7 +91,8 @@
     } catch (PathAlreadyExistException ignored) {
       // ignore added timeseries
     } catch (MetadataException | StorageEngineException e) {
-      logger.error("Cannot create timeseries in snapshot, ignored", schema.getMeasurementId(), e);
+      logger.error("Cannot create timeseries {} in snapshot, ignored", schema.getMeasurementId(),
+          e);
     }
 
   }
@@ -122,8 +109,6 @@
       case SQLConstant.RESERVED_TIME:
       case COLUMN_TTL:
         return TSDataType.INT64;
-      case SQLConstant.RESERVED_FREQ:
-        return TSDataType.FLOAT;
       default:
         // do nothing
     }
