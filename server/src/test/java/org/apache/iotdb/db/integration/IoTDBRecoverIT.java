--- conflicted
+++ resolved
@@ -81,12 +81,8 @@
   @Before
   public void setUp() throws Exception {
     EnvironmentUtils.closeStatMonitor();
-<<<<<<< HEAD
-    daemon = IoTDB.getInstance();
-    EnvironmentUtils.envSetUp(daemon);
-=======
+
     EnvironmentUtils.envSetUp();
->>>>>>> e502f5d9
     Class.forName(Config.JDBC_DRIVER_NAME);
     prepareData();
   }
@@ -164,12 +160,7 @@
     } catch (InterruptedException e) {
       e.printStackTrace();
     }
-<<<<<<< HEAD
-    daemon.active();
-    //EnvironmentUtils.envSetUp();
-=======
     EnvironmentUtils.activeDaemon();
->>>>>>> e502f5d9
 
     // count test
     retArray = new String[]{
@@ -223,12 +214,8 @@
     } catch (InterruptedException e) {
       e.printStackTrace();
     }
-<<<<<<< HEAD
-    daemon.active();
-    //EnvironmentUtils.envSetUp();
-=======
+
     EnvironmentUtils.activeDaemon();
->>>>>>> e502f5d9
 
     // maxminValueTest
 
