/*
 * Licensed to the Apache Software Foundation (ASF) under one
 * or more contributor license agreements.  See the NOTICE file
 * distributed with this work for additional information
 * regarding copyright ownership.  The ASF licenses this file
 * to you under the Apache License, Version 2.0 (the
 * "License"); you may not use this file except in compliance
 * with the License.  You may obtain a copy of the License at
 *
 *     http://www.apache.org/licenses/LICENSE-2.0
 *
 * Unless required by applicable law or agreed to in writing,
 * software distributed under the License is distributed on an
 * "AS IS" BASIS, WITHOUT WARRANTIES OR CONDITIONS OF ANY
 * KIND, either express or implied.  See the License for the
 * specific language governing permissions and limitations
 * under the License.
 */

package org.apache.iotdb.db.metadata.idtable;

import org.apache.iotdb.db.conf.IoTDBDescriptor;
import org.apache.iotdb.db.engine.trigger.service.TriggerRegistrationService;
import org.apache.iotdb.db.exception.StorageEngineException;
import org.apache.iotdb.db.exception.metadata.DataTypeMismatchException;
import org.apache.iotdb.db.exception.metadata.MetadataException;
import org.apache.iotdb.db.exception.query.QueryProcessException;
<<<<<<< HEAD
import org.apache.iotdb.db.metadata.IMetaManager;
=======
import org.apache.iotdb.db.metadata.SchemaEngine;
>>>>>>> 3dca44a4
import org.apache.iotdb.db.metadata.lastCache.container.ILastCacheContainer;
import org.apache.iotdb.db.metadata.mnode.IMeasurementMNode;
import org.apache.iotdb.db.metadata.path.PartialPath;
import org.apache.iotdb.db.qp.Planner;
import org.apache.iotdb.db.qp.physical.crud.InsertRowPlan;
import org.apache.iotdb.db.qp.physical.sys.CreateAlignedTimeSeriesPlan;
import org.apache.iotdb.db.qp.physical.sys.CreateTriggerPlan;
import org.apache.iotdb.db.qp.physical.sys.DropTriggerPlan;
import org.apache.iotdb.db.service.IoTDB;
import org.apache.iotdb.db.utils.EnvironmentUtils;
import org.apache.iotdb.tsfile.common.conf.TSFileDescriptor;
import org.apache.iotdb.tsfile.file.metadata.enums.CompressionType;
import org.apache.iotdb.tsfile.file.metadata.enums.TSDataType;
import org.apache.iotdb.tsfile.file.metadata.enums.TSEncoding;
import org.apache.iotdb.tsfile.read.TimeValuePair;
import org.apache.iotdb.tsfile.utils.TsPrimitiveType;

import org.junit.After;
import org.junit.Before;
import org.junit.Test;

import java.io.IOException;
import java.util.Arrays;
import java.util.Collections;

import static org.junit.Assert.*;

public class IDTableTest {

  private CompressionType compressionType;

  private boolean isEnableIDTable = false;

  private String originalDeviceIDTransformationMethod = null;

  private boolean isEnableIDTableLogFile = false;

  private IMetaManager manager;

  @Before
  public void before() {
    compressionType = TSFileDescriptor.getInstance().getConfig().getCompressor();
    IoTDBDescriptor.getInstance().getConfig().setAutoCreateSchemaEnabled(true);
    isEnableIDTable = IoTDBDescriptor.getInstance().getConfig().isEnableIDTable();
    originalDeviceIDTransformationMethod =
        IoTDBDescriptor.getInstance().getConfig().getDeviceIDTransformationMethod();
    isEnableIDTableLogFile = IoTDBDescriptor.getInstance().getConfig().isEnableIDTableLogFile();

    IoTDBDescriptor.getInstance().getConfig().setEnableIDTable(true);
    IoTDBDescriptor.getInstance().getConfig().setDeviceIDTransformationMethod("SHA256");
    IoTDBDescriptor.getInstance().getConfig().setEnableIDTableLogFile(true);
    EnvironmentUtils.envSetUp();
    manager = IoTDB.metaManager;
  }

  @After
  public void clean() throws IOException, StorageEngineException {
    IoTDBDescriptor.getInstance().getConfig().setEnableIDTable(isEnableIDTable);
    IoTDBDescriptor.getInstance()
        .getConfig()
        .setDeviceIDTransformationMethod(originalDeviceIDTransformationMethod);
    IoTDBDescriptor.getInstance().getConfig().setEnableIDTableLogFile(isEnableIDTableLogFile);
    EnvironmentUtils.cleanEnv();
  }

  @Test
  public void testCreateAlignedTimeseriesAndInsert() {
<<<<<<< HEAD
    IMetaManager manager = IoTDB.metaManager;
=======
    SchemaEngine schemaEngine = IoTDB.schemaEngine;
>>>>>>> 3dca44a4

    try {
      schemaEngine.setStorageGroup(new PartialPath("root.laptop"));
      CreateAlignedTimeSeriesPlan plan =
          new CreateAlignedTimeSeriesPlan(
              new PartialPath("root.laptop.d1.aligned_device"),
              Arrays.asList("s1", "s2", "s3"),
              Arrays.asList(
                  TSDataType.valueOf("FLOAT"),
                  TSDataType.valueOf("INT64"),
                  TSDataType.valueOf("INT32")),
              Arrays.asList(
                  TSEncoding.valueOf("RLE"), TSEncoding.valueOf("RLE"), TSEncoding.valueOf("RLE")),
              Arrays.asList(compressionType, compressionType, compressionType),
              null,
              null,
              null);

      schemaEngine.createAlignedTimeSeries(plan);

      IDTable idTable = IDTableManager.getInstance().getIDTable(new PartialPath("root.laptop"));

      // construct an insertRowPlan with mismatched data type
      long time = 1L;
      TSDataType[] dataTypes =
          new TSDataType[] {TSDataType.FLOAT, TSDataType.INT64, TSDataType.INT32};

      String[] columns = new String[3];
      columns[0] = 2.0 + "";
      columns[1] = 10000 + "";
      columns[2] = 100 + "";

      InsertRowPlan insertRowPlan =
          new InsertRowPlan(
              new PartialPath("root.laptop.d1.aligned_device"),
              time,
              new String[] {"s1", "s2", "s3"},
              dataTypes,
              columns,
              true);
      insertRowPlan.setMeasurementMNodes(
          new IMeasurementMNode[insertRowPlan.getMeasurements().length]);

      idTable.getSeriesSchemas(insertRowPlan);

      // with type mismatch
      dataTypes = new TSDataType[] {TSDataType.FLOAT, TSDataType.DOUBLE, TSDataType.INT32};
      InsertRowPlan insertRowPlan2 =
          new InsertRowPlan(
              new PartialPath("root.laptop.d1.aligned_device"),
              time,
              new String[] {"s1", "s2", "s3"},
              dataTypes,
              columns,
              true);
      insertRowPlan2.setMeasurementMNodes(
          new IMeasurementMNode[insertRowPlan.getMeasurements().length]);

      // we should throw type mismatch exception here
      try {
        IoTDBDescriptor.getInstance().getConfig().setEnablePartialInsert(false);
        idTable.getSeriesSchemas(insertRowPlan2);
        fail("should throw exception");
      } catch (DataTypeMismatchException e) {
        assertEquals(
            "DataType mismatch, Insert measurement s2 type DOUBLE, metadata tree type INT64",
            e.getMessage());
      } catch (Exception e2) {
        fail("throw wrong exception");
      }

      IoTDBDescriptor.getInstance().getConfig().setEnablePartialInsert(true);
    } catch (Exception e) {
      e.printStackTrace();
      fail(e.getMessage());
    }
  }

  @Test
  public void testCreateAlignedTimeseriesAndInsertNotAlignedData() {
<<<<<<< HEAD
=======
    SchemaEngine schemaEngine = IoTDB.schemaEngine;

>>>>>>> 3dca44a4
    try {
      schemaEngine.setStorageGroup(new PartialPath("root.laptop"));
      CreateAlignedTimeSeriesPlan plan =
          new CreateAlignedTimeSeriesPlan(
              new PartialPath("root.laptop.d1.aligned_device"),
              Arrays.asList("s1", "s2", "s3"),
              Arrays.asList(
                  TSDataType.valueOf("FLOAT"),
                  TSDataType.valueOf("INT64"),
                  TSDataType.valueOf("INT32")),
              Arrays.asList(
                  TSEncoding.valueOf("RLE"), TSEncoding.valueOf("RLE"), TSEncoding.valueOf("RLE")),
              Arrays.asList(compressionType, compressionType, compressionType),
              null,
              null,
              null);

      schemaEngine.createAlignedTimeSeries(plan);

      IDTable idTable = IDTableManager.getInstance().getIDTable(new PartialPath("root.laptop"));

      // construct an insertRowPlan with mismatched data type
      long time = 1L;
      TSDataType[] dataTypes =
          new TSDataType[] {TSDataType.FLOAT, TSDataType.INT64, TSDataType.INT32};

      String[] columns = new String[3];
      columns[0] = 2.0 + "";
      columns[1] = 10000 + "";
      columns[2] = 100 + "";

      // non aligned plan
      InsertRowPlan insertRowPlan =
          new InsertRowPlan(
              new PartialPath("root.laptop.d1.aligned_device"),
              time,
              new String[] {"s1", "s2", "s3"},
              dataTypes,
              columns,
              false);
      insertRowPlan.setMeasurementMNodes(
          new IMeasurementMNode[insertRowPlan.getMeasurements().length]);

      // call getSeriesSchemasAndReadLockDevice
      try {
        idTable.getSeriesSchemas(insertRowPlan);
        fail("should throw exception");
      } catch (MetadataException e) {
        assertEquals(
            "Timeseries under path [root.laptop.d1.aligned_device]'s align value is [true], which is not consistent with insert plan",
            e.getMessage());
      } catch (Exception e2) {
        fail("throw wrong exception");
      }

    } catch (Exception e) {
      e.printStackTrace();
      fail(e.getMessage());
    }
  }

  @Test
  public void testCreateTimeseriesAndInsert() {
<<<<<<< HEAD
=======
    SchemaEngine schemaEngine = IoTDB.schemaEngine;
>>>>>>> 3dca44a4
    try {
      schemaEngine.setStorageGroup(new PartialPath("root.laptop"));
      schemaEngine.createTimeseries(
          new PartialPath("root.laptop.d1.s0"),
          TSDataType.valueOf("INT32"),
          TSEncoding.valueOf("RLE"),
          compressionType,
          Collections.emptyMap());

      IDTable idTable = IDTableManager.getInstance().getIDTable(new PartialPath("root.laptop"));

      long time = 1L;
      String[] columns = new String[1];
      columns[0] = 2 + "";

      // correct insert plan
      InsertRowPlan insertRowPlan =
          new InsertRowPlan(
              new PartialPath("root.laptop.d1"),
              time,
              new String[] {"s0"},
              new TSDataType[] {TSDataType.INT32},
              columns);
      insertRowPlan.setMeasurementMNodes(
          new IMeasurementMNode[insertRowPlan.getMeasurements().length]);

      idTable.getSeriesSchemas(insertRowPlan);
      assertEquals(insertRowPlan.getMeasurementMNodes()[0].getSchema().getType(), TSDataType.INT32);
      assertEquals(0, insertRowPlan.getFailedMeasurementNumber());

      // construct an insertRowPlan with mismatched data type
      InsertRowPlan insertRowPlan2 =
          new InsertRowPlan(
              new PartialPath("root.laptop.d1"),
              time,
              new String[] {"s0"},
              new TSDataType[] {TSDataType.FLOAT},
              columns);
      insertRowPlan2.setMeasurementMNodes(
          new IMeasurementMNode[insertRowPlan.getMeasurements().length]);

      // get series schema
      idTable.getSeriesSchemas(insertRowPlan2);
      assertNull(insertRowPlan2.getMeasurementMNodes()[0]);
      assertEquals(1, insertRowPlan2.getFailedMeasurementNumber());

    } catch (Exception e) {
      e.printStackTrace();
      fail(e.getMessage());
    }
  }

  @Test
  public void testCreateTimeseriesAndInsertWithAlignedData() {
<<<<<<< HEAD
=======
    SchemaEngine schemaEngine = IoTDB.schemaEngine;
>>>>>>> 3dca44a4
    try {
      schemaEngine.setStorageGroup(new PartialPath("root.laptop"));
      schemaEngine.createTimeseries(
          new PartialPath("root.laptop.d1.non_aligned_device.s1"),
          TSDataType.valueOf("INT32"),
          TSEncoding.valueOf("RLE"),
          compressionType,
          Collections.emptyMap());
      schemaEngine.createTimeseries(
          new PartialPath("root.laptop.d1.non_aligned_device.s2"),
          TSDataType.valueOf("INT64"),
          TSEncoding.valueOf("RLE"),
          compressionType,
          Collections.emptyMap());

      // construct an insertRowPlan with mismatched data type
      long time = 1L;
      TSDataType[] dataTypes = new TSDataType[] {TSDataType.INT32, TSDataType.INT64};

      String[] columns = new String[2];
      columns[0] = "1";
      columns[1] = "2";

      InsertRowPlan insertRowPlan =
          new InsertRowPlan(
              new PartialPath("root.laptop.d1.non_aligned_device"),
              time,
              new String[] {"s1", "s2"},
              dataTypes,
              columns,
              true);
      insertRowPlan.setMeasurementMNodes(
          new IMeasurementMNode[insertRowPlan.getMeasurements().length]);

      // call getSeriesSchemasAndReadLockDevice
      IDTable idTable = IDTableManager.getInstance().getIDTable(new PartialPath("root.laptop"));

      try {
        idTable.getSeriesSchemas(insertRowPlan);
        fail("should throw exception");
      } catch (MetadataException e) {
        assertEquals(
            "Timeseries under path [root.laptop.d1.non_aligned_device]'s align value is [false], which is not consistent with insert plan",
            e.getMessage());
      }
    } catch (Exception e) {
      fail("throw wrong exception");
    }
  }

  @Test
  public void testInsertAndAutoCreate() {
<<<<<<< HEAD
=======
    SchemaEngine schemaEngine = IoTDB.schemaEngine;
>>>>>>> 3dca44a4
    try {
      // construct an insertRowPlan with mismatched data type
      long time = 1L;
      TSDataType[] dataTypes = new TSDataType[] {TSDataType.INT32, TSDataType.INT64};

      String[] columns = new String[2];
      columns[0] = "1";
      columns[1] = "2";

      InsertRowPlan insertRowPlan =
          new InsertRowPlan(
              new PartialPath("root.laptop.d1.non_aligned_device"),
              time,
              new String[] {"s1", "s2"},
              dataTypes,
              columns,
              false);
      insertRowPlan.setMeasurementMNodes(
          new IMeasurementMNode[insertRowPlan.getMeasurements().length]);

      // call getSeriesSchemasAndReadLockDevice
      IDTable idTable = IDTableManager.getInstance().getIDTable(new PartialPath("root.laptop"));

      idTable.getSeriesSchemas(insertRowPlan);

      // check schemaEngine
      IMeasurementMNode s1Node =
          schemaEngine.getMeasurementMNode(new PartialPath("root.laptop.d1.non_aligned_device.s1"));
      assertEquals("s1", s1Node.getName());
      assertEquals(TSDataType.INT32, s1Node.getSchema().getType());
      IMeasurementMNode s2Node =
          schemaEngine.getMeasurementMNode(new PartialPath("root.laptop.d1.non_aligned_device.s2"));
      assertEquals("s2", s2Node.getName());
      assertEquals(TSDataType.INT64, s2Node.getSchema().getType());

      // insert type mismatch data
      InsertRowPlan insertRowPlan2 =
          new InsertRowPlan(
              new PartialPath("root.laptop.d1.non_aligned_device"),
              time,
              new String[] {"s1", "s2"},
              new TSDataType[] {TSDataType.INT64, TSDataType.INT64},
              columns,
              false);
      insertRowPlan2.setMeasurementMNodes(
          new IMeasurementMNode[insertRowPlan.getMeasurements().length]);

      idTable.getSeriesSchemas(insertRowPlan2);

      assertNull(insertRowPlan2.getMeasurementMNodes()[0]);
      assertEquals(insertRowPlan.getMeasurementMNodes()[1].getSchema().getType(), TSDataType.INT64);
      assertEquals(1, insertRowPlan2.getFailedMeasurementNumber());

      // insert aligned data
      InsertRowPlan insertRowPlan3 =
          new InsertRowPlan(
              new PartialPath("root.laptop.d1.non_aligned_device"),
              time,
              new String[] {"s1", "s2"},
              new TSDataType[] {TSDataType.INT64, TSDataType.INT64},
              columns,
              true);
      insertRowPlan3.setMeasurementMNodes(
          new IMeasurementMNode[insertRowPlan.getMeasurements().length]);

      try {
        idTable.getSeriesSchemas(insertRowPlan3);
        fail("should throw exception");
      } catch (MetadataException e) {
        assertEquals(
            "Timeseries under path [root.laptop.d1.non_aligned_device]'s align value is [false], which is not consistent with insert plan",
            e.getMessage());
      } catch (Exception e) {
        fail("throw wrong exception");
      }
    } catch (MetadataException e) {
      e.printStackTrace();
      fail("throw exception");
    }
  }

  @Test
  public void testAlignedInsertAndAutoCreate() {
<<<<<<< HEAD
=======
    SchemaEngine schemaEngine = IoTDB.schemaEngine;
>>>>>>> 3dca44a4
    try {
      // construct an insertRowPlan with mismatched data type
      long time = 1L;
      TSDataType[] dataTypes = new TSDataType[] {TSDataType.INT32, TSDataType.INT64};

      String[] columns = new String[2];
      columns[0] = "1";
      columns[1] = "2";

      InsertRowPlan insertRowPlan =
          new InsertRowPlan(
              new PartialPath("root.laptop.d1.aligned_device"),
              time,
              new String[] {"s1", "s2"},
              dataTypes,
              columns,
              true);
      insertRowPlan.setMeasurementMNodes(
          new IMeasurementMNode[insertRowPlan.getMeasurements().length]);

      // call getSeriesSchemasAndReadLockDevice
      IDTable idTable = IDTableManager.getInstance().getIDTable(new PartialPath("root.laptop"));

      idTable.getSeriesSchemas(insertRowPlan);

      // check schemaEngine
      IMeasurementMNode s1Node =
          schemaEngine.getMeasurementMNode(new PartialPath("root.laptop.d1.aligned_device.s1"));
      assertEquals("s1", s1Node.getName());
      assertEquals(TSDataType.INT32, s1Node.getSchema().getType());
      IMeasurementMNode s2Node =
          schemaEngine.getMeasurementMNode(new PartialPath("root.laptop.d1.aligned_device.s2"));
      assertEquals("s2", s2Node.getName());
      assertEquals(TSDataType.INT64, s2Node.getSchema().getType());
      assertTrue(s2Node.getParent().isAligned());

      // insert type mismatch data
      InsertRowPlan insertRowPlan2 =
          new InsertRowPlan(
              new PartialPath("root.laptop.d1.aligned_device"),
              time,
              new String[] {"s1", "s2"},
              new TSDataType[] {TSDataType.INT64, TSDataType.INT64},
              columns,
              true);
      insertRowPlan2.setMeasurementMNodes(
          new IMeasurementMNode[insertRowPlan.getMeasurements().length]);

      idTable.getSeriesSchemas(insertRowPlan2);

      assertNull(insertRowPlan2.getMeasurementMNodes()[0]);
      assertEquals(insertRowPlan.getMeasurementMNodes()[1].getSchema().getType(), TSDataType.INT64);
      assertEquals(1, insertRowPlan2.getFailedMeasurementNumber());

      // insert non-aligned data
      InsertRowPlan insertRowPlan3 =
          new InsertRowPlan(
              new PartialPath("root.laptop.d1.aligned_device"),
              time,
              new String[] {"s1", "s2"},
              new TSDataType[] {TSDataType.INT64, TSDataType.INT64},
              columns,
              false);
      insertRowPlan3.setMeasurementMNodes(
          new IMeasurementMNode[insertRowPlan.getMeasurements().length]);

      try {
        idTable.getSeriesSchemas(insertRowPlan3);
        fail("should throw exception");
      } catch (MetadataException e) {
        assertEquals(
            "Timeseries under path [root.laptop.d1.aligned_device]'s align value is [true], which is not consistent with insert plan",
            e.getMessage());
      } catch (Exception e) {
        fail("throw wrong exception");
      }
    } catch (MetadataException e) {
      e.printStackTrace();
      fail("throw exception");
    }
  }

  @Test
  public void testTriggerAndInsert() {
<<<<<<< HEAD
=======
    SchemaEngine schemaEngine = IoTDB.schemaEngine;
>>>>>>> 3dca44a4
    try {
      long time = 1L;

      schemaEngine.setStorageGroup(new PartialPath("root.laptop"));
      schemaEngine.createTimeseries(
          new PartialPath("root.laptop.d1.non_aligned_device.s1"),
          TSDataType.valueOf("INT32"),
          TSEncoding.valueOf("RLE"),
          compressionType,
          Collections.emptyMap());
      schemaEngine.createTimeseries(
          new PartialPath("root.laptop.d1.non_aligned_device.s2"),
          TSDataType.valueOf("INT64"),
          TSEncoding.valueOf("RLE"),
          compressionType,
          Collections.emptyMap());

      Planner processor = new Planner();

      String sql =
          "CREATE TRIGGER trigger1 BEFORE INSERT ON root.laptop.d1.non_aligned_device.s1 AS 'org.apache.iotdb.db.metadata.idtable.trigger_example.Counter'";

      CreateTriggerPlan plan = (CreateTriggerPlan) processor.parseSQLToPhysicalPlan(sql);

      TriggerRegistrationService.getInstance().register(plan);

      TSDataType[] dataTypes = new TSDataType[] {TSDataType.INT32, TSDataType.INT64};
      String[] columns = new String[2];
      columns[0] = "1";
      columns[1] = "2";

      InsertRowPlan insertRowPlan =
          new InsertRowPlan(
              new PartialPath("root.laptop.d1.non_aligned_device"),
              time,
              new String[] {"s1", "s2"},
              dataTypes,
              columns,
              false);
      insertRowPlan.setMeasurementMNodes(
          new IMeasurementMNode[insertRowPlan.getMeasurements().length]);

      // call getSeriesSchemasAndReadLockDevice
      IDTable idTable = IDTableManager.getInstance().getIDTable(new PartialPath("root.laptop"));

      idTable.getSeriesSchemas(insertRowPlan);

      // check schemaEngine
      IMeasurementMNode s1Node =
          schemaEngine.getMeasurementMNode(new PartialPath("root.laptop.d1.non_aligned_device.s1"));
      assertEquals("s1", s1Node.getName());
      assertEquals(TSDataType.INT32, s1Node.getSchema().getType());
      assertNotNull(s1Node.getTriggerExecutor());

      IMeasurementMNode s2Node =
          schemaEngine.getMeasurementMNode(new PartialPath("root.laptop.d1.non_aligned_device.s2"));
      assertEquals("s2", s2Node.getName());
      assertEquals(TSDataType.INT64, s2Node.getSchema().getType());
      assertNull(s2Node.getTriggerExecutor());

      // drop trigger
      String sql2 = "Drop trigger trigger1";

      DropTriggerPlan plan2 = (DropTriggerPlan) processor.parseSQLToPhysicalPlan(sql2);
      TriggerRegistrationService.getInstance().deregister(plan2);

      idTable.getSeriesSchemas(insertRowPlan);
      assertNull(s1Node.getTriggerExecutor());
    } catch (MetadataException | StorageEngineException | QueryProcessException e) {
      e.printStackTrace();
      fail("throw exception");
    }
  }

  @Test
  public void testFlushTimeAndLastCache() {
<<<<<<< HEAD
=======
    SchemaEngine schemaEngine = IoTDB.schemaEngine;
>>>>>>> 3dca44a4
    try {
      long time = 1L;

      schemaEngine.setStorageGroup(new PartialPath("root.laptop"));
      schemaEngine.createTimeseries(
          new PartialPath("root.laptop.d1.non_aligned_device.s1"),
          TSDataType.valueOf("INT32"),
          TSEncoding.valueOf("RLE"),
          compressionType,
          Collections.emptyMap());
      schemaEngine.createTimeseries(
          new PartialPath("root.laptop.d1.non_aligned_device.s2"),
          TSDataType.valueOf("INT64"),
          TSEncoding.valueOf("RLE"),
          compressionType,
          Collections.emptyMap());

      TSDataType[] dataTypes = new TSDataType[] {TSDataType.INT32, TSDataType.INT64};
      String[] columns = new String[2];
      columns[0] = "1";
      columns[1] = "2";

      InsertRowPlan insertRowPlan =
          new InsertRowPlan(
              new PartialPath("root.laptop.d1.non_aligned_device"),
              time,
              new String[] {"s1", "s2"},
              dataTypes,
              columns,
              false);
      insertRowPlan.setMeasurementMNodes(
          new IMeasurementMNode[insertRowPlan.getMeasurements().length]);

      // call getSeriesSchemasAndReadLockDevice
      IDTable idTable = IDTableManager.getInstance().getIDTable(new PartialPath("root.laptop"));

      idTable.getSeriesSchemas(insertRowPlan);

      IMeasurementMNode s2Node = insertRowPlan.getMeasurementMNodes()[1];
      ILastCacheContainer cacheContainer = s2Node.getLastCacheContainer();
      // last cache
      cacheContainer.updateCachedLast(
          new TimeValuePair(100L, new TsPrimitiveType.TsLong(1L)), false, 0L);
      assertEquals(new TsPrimitiveType.TsLong(1L), cacheContainer.getCachedLast().getValue());
      assertEquals(100L, cacheContainer.getCachedLast().getTimestamp());

      cacheContainer.updateCachedLast(
          new TimeValuePair(90L, new TsPrimitiveType.TsLong(2L)), false, 0L);
      assertEquals(new TsPrimitiveType.TsLong(1L), cacheContainer.getCachedLast().getValue());
      assertEquals(100L, cacheContainer.getCachedLast().getTimestamp());

      cacheContainer.updateCachedLast(
          new TimeValuePair(110L, new TsPrimitiveType.TsLong(2L)), false, 0L);
      assertEquals(new TsPrimitiveType.TsLong(2L), cacheContainer.getCachedLast().getValue());
      assertEquals(110L, cacheContainer.getCachedLast().getTimestamp());

    } catch (MetadataException e) {
      e.printStackTrace();
      fail("throw exception");
    }
  }
}<|MERGE_RESOLUTION|>--- conflicted
+++ resolved
@@ -25,11 +25,7 @@
 import org.apache.iotdb.db.exception.metadata.DataTypeMismatchException;
 import org.apache.iotdb.db.exception.metadata.MetadataException;
 import org.apache.iotdb.db.exception.query.QueryProcessException;
-<<<<<<< HEAD
-import org.apache.iotdb.db.metadata.IMetaManager;
-=======
 import org.apache.iotdb.db.metadata.SchemaEngine;
->>>>>>> 3dca44a4
 import org.apache.iotdb.db.metadata.lastCache.container.ILastCacheContainer;
 import org.apache.iotdb.db.metadata.mnode.IMeasurementMNode;
 import org.apache.iotdb.db.metadata.path.PartialPath;
@@ -55,7 +51,11 @@
 import java.util.Arrays;
 import java.util.Collections;
 
-import static org.junit.Assert.*;
+import static org.junit.Assert.assertEquals;
+import static org.junit.Assert.assertNotNull;
+import static org.junit.Assert.assertNull;
+import static org.junit.Assert.assertTrue;
+import static org.junit.Assert.fail;
 
 public class IDTableTest {
 
@@ -66,8 +66,6 @@
   private String originalDeviceIDTransformationMethod = null;
 
   private boolean isEnableIDTableLogFile = false;
-
-  private IMetaManager manager;
 
   @Before
   public void before() {
@@ -82,7 +80,6 @@
     IoTDBDescriptor.getInstance().getConfig().setDeviceIDTransformationMethod("SHA256");
     IoTDBDescriptor.getInstance().getConfig().setEnableIDTableLogFile(true);
     EnvironmentUtils.envSetUp();
-    manager = IoTDB.metaManager;
   }
 
   @After
@@ -97,11 +94,7 @@
 
   @Test
   public void testCreateAlignedTimeseriesAndInsert() {
-<<<<<<< HEAD
-    IMetaManager manager = IoTDB.metaManager;
-=======
-    SchemaEngine schemaEngine = IoTDB.schemaEngine;
->>>>>>> 3dca44a4
+    SchemaEngine schemaEngine = IoTDB.schemaEngine;
 
     try {
       schemaEngine.setStorageGroup(new PartialPath("root.laptop"));
@@ -182,11 +175,8 @@
 
   @Test
   public void testCreateAlignedTimeseriesAndInsertNotAlignedData() {
-<<<<<<< HEAD
-=======
-    SchemaEngine schemaEngine = IoTDB.schemaEngine;
-
->>>>>>> 3dca44a4
+    SchemaEngine schemaEngine = IoTDB.schemaEngine;
+
     try {
       schemaEngine.setStorageGroup(new PartialPath("root.laptop"));
       CreateAlignedTimeSeriesPlan plan =
@@ -250,10 +240,7 @@
 
   @Test
   public void testCreateTimeseriesAndInsert() {
-<<<<<<< HEAD
-=======
-    SchemaEngine schemaEngine = IoTDB.schemaEngine;
->>>>>>> 3dca44a4
+    SchemaEngine schemaEngine = IoTDB.schemaEngine;
     try {
       schemaEngine.setStorageGroup(new PartialPath("root.laptop"));
       schemaEngine.createTimeseries(
@@ -308,10 +295,7 @@
 
   @Test
   public void testCreateTimeseriesAndInsertWithAlignedData() {
-<<<<<<< HEAD
-=======
-    SchemaEngine schemaEngine = IoTDB.schemaEngine;
->>>>>>> 3dca44a4
+    SchemaEngine schemaEngine = IoTDB.schemaEngine;
     try {
       schemaEngine.setStorageGroup(new PartialPath("root.laptop"));
       schemaEngine.createTimeseries(
@@ -364,10 +348,7 @@
 
   @Test
   public void testInsertAndAutoCreate() {
-<<<<<<< HEAD
-=======
-    SchemaEngine schemaEngine = IoTDB.schemaEngine;
->>>>>>> 3dca44a4
+    SchemaEngine schemaEngine = IoTDB.schemaEngine;
     try {
       // construct an insertRowPlan with mismatched data type
       long time = 1L;
@@ -451,10 +432,7 @@
 
   @Test
   public void testAlignedInsertAndAutoCreate() {
-<<<<<<< HEAD
-=======
-    SchemaEngine schemaEngine = IoTDB.schemaEngine;
->>>>>>> 3dca44a4
+    SchemaEngine schemaEngine = IoTDB.schemaEngine;
     try {
       // construct an insertRowPlan with mismatched data type
       long time = 1L;
@@ -539,10 +517,7 @@
 
   @Test
   public void testTriggerAndInsert() {
-<<<<<<< HEAD
-=======
-    SchemaEngine schemaEngine = IoTDB.schemaEngine;
->>>>>>> 3dca44a4
+    SchemaEngine schemaEngine = IoTDB.schemaEngine;
     try {
       long time = 1L;
 
@@ -619,10 +594,7 @@
 
   @Test
   public void testFlushTimeAndLastCache() {
-<<<<<<< HEAD
-=======
-    SchemaEngine schemaEngine = IoTDB.schemaEngine;
->>>>>>> 3dca44a4
+    SchemaEngine schemaEngine = IoTDB.schemaEngine;
     try {
       long time = 1L;
 
