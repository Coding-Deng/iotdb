/*
 * Licensed to the Apache Software Foundation (ASF) under one
 * or more contributor license agreements.  See the NOTICE file
 * distributed with this work for additional information
 * regarding copyright ownership.  The ASF licenses this file
 * to you under the Apache License, Version 2.0 (the
 * "License"); you may not use this file except in compliance
 * with the License.  You may obtain a copy of the License at
 *
 *     http://www.apache.org/licenses/LICENSE-2.0
 *
 * Unless required by applicable law or agreed to in writing,
 * software distributed under the License is distributed on an
 * "AS IS" BASIS, WITHOUT WARRANTIES OR CONDITIONS OF ANY
 * KIND, either express or implied.  See the License for the
 * specific language governing permissions and limitations
 * under the License.
 */
package org.apache.iotdb.db.utils;

import org.apache.iotdb.db.exception.metadata.MetadataException;
<<<<<<< HEAD
import org.apache.iotdb.db.metadata.IMetaManager;
=======
import org.apache.iotdb.db.metadata.SchemaEngine;
>>>>>>> 3dca44a4
import org.apache.iotdb.db.metadata.path.PartialPath;
import org.apache.iotdb.db.qp.constant.SQLConstant;
import org.apache.iotdb.db.service.IoTDB;
import org.apache.iotdb.tsfile.file.metadata.enums.TSDataType;
import org.apache.iotdb.tsfile.write.schema.TimeseriesSchema;

import org.junit.Assert;
import org.junit.Test;

import java.util.ArrayList;
import java.util.Collections;
import java.util.List;

public class SchemaUtilsTest {
  @Test
  public void registerTimeseriesTest() throws MetadataException {
<<<<<<< HEAD
    IMetaManager mmanager = IoTDB.metaManager;
    mmanager.init();
=======
    SchemaEngine schemaEngine = IoTDB.schemaEngine;
    schemaEngine.init();
>>>>>>> 3dca44a4

    String tsPath = "root.sg.d1.s1";
    TimeseriesSchema timeseriesSchema = new TimeseriesSchema(tsPath, TSDataType.INT32);
    SchemaUtils.registerTimeseries(timeseriesSchema);
    Assert.assertTrue(IoTDB.schemaEngine.isPathExist(new PartialPath(tsPath)));
  }

  @Test
  public void getAggregatedDataTypesTest() {
    List<TSDataType> measurementTypes = new ArrayList<>();
    measurementTypes.add(TSDataType.INT64);
    measurementTypes.add(TSDataType.TEXT);
    measurementTypes.add(TSDataType.BOOLEAN);
    measurementTypes.add(TSDataType.DOUBLE);
    Assert.assertEquals(
        Collections.nCopies(measurementTypes.size(), TSDataType.INT64),
        SchemaUtils.getAggregatedDataTypes(measurementTypes, SQLConstant.MIN_TIME));
    Assert.assertEquals(
        Collections.nCopies(measurementTypes.size(), TSDataType.INT64),
        SchemaUtils.getAggregatedDataTypes(measurementTypes, SQLConstant.COUNT));
    Assert.assertEquals(
        Collections.nCopies(measurementTypes.size(), TSDataType.DOUBLE),
        SchemaUtils.getAggregatedDataTypes(measurementTypes, SQLConstant.SUM));
    Assert.assertEquals(
        measurementTypes,
        SchemaUtils.getAggregatedDataTypes(measurementTypes, SQLConstant.LAST_VALUE));
    Assert.assertEquals(
        measurementTypes,
        SchemaUtils.getAggregatedDataTypes(measurementTypes, SQLConstant.MAX_VALUE));
  }
}<|MERGE_RESOLUTION|>--- conflicted
+++ resolved
@@ -19,11 +19,7 @@
 package org.apache.iotdb.db.utils;
 
 import org.apache.iotdb.db.exception.metadata.MetadataException;
-<<<<<<< HEAD
-import org.apache.iotdb.db.metadata.IMetaManager;
-=======
 import org.apache.iotdb.db.metadata.SchemaEngine;
->>>>>>> 3dca44a4
 import org.apache.iotdb.db.metadata.path.PartialPath;
 import org.apache.iotdb.db.qp.constant.SQLConstant;
 import org.apache.iotdb.db.service.IoTDB;
@@ -40,13 +36,8 @@
 public class SchemaUtilsTest {
   @Test
   public void registerTimeseriesTest() throws MetadataException {
-<<<<<<< HEAD
-    IMetaManager mmanager = IoTDB.metaManager;
-    mmanager.init();
-=======
     SchemaEngine schemaEngine = IoTDB.schemaEngine;
     schemaEngine.init();
->>>>>>> 3dca44a4
 
     String tsPath = "root.sg.d1.s1";
     TimeseriesSchema timeseriesSchema = new TimeseriesSchema(tsPath, TSDataType.INT32);
