--- conflicted
+++ resolved
@@ -58,7 +58,6 @@
 public class Session {
 
   private static final Logger logger = LoggerFactory.getLogger(Session.class);
-<<<<<<< HEAD
   protected final TSProtocolVersion protocolVersion = TSProtocolVersion.IOTDB_SERVICE_PROTOCOL_V3;
   protected String username;
   protected String password;
@@ -68,18 +67,9 @@
 
   private EndPoint defaultEndPoint;
   private SessionConnection defaultSessionConnection;
-=======
-  private final TSProtocolVersion protocolVersion = TSProtocolVersion.IOTDB_SERVICE_PROTOCOL_V3;
-  private String host;
-  private int rpcPort;
-  private String username;
-  private String password;
-  private TSIService.Iface client = null;
-  private long sessionId;
-  private TTransport transport;
->>>>>>> ef2c8a2a
   private boolean isClosed = true;
 
+  // Cluster version cache
   private SessionConnection metaSessionConnection;
   private Map<String, EndPoint> deviceIdToEndpoint;
   private Map<EndPoint, SessionConnection> endPointToSessionConnection;
@@ -93,26 +83,12 @@
     this(host, Integer.parseInt(rpcPort), username, password);
   }
 
-<<<<<<< HEAD
-  public Session(String host, int port, String username, String password) {
-    this(host, port, username, password, Config.DEFAULT_FETCH_SIZE);
-  }
-
-  public Session(String host, int port, String username, String password, int fetchSize) {
-    this.defaultEndPoint = new EndPoint(host, port);
-=======
   public Session(String host, int rpcPort, String username, String password) {
-    this.host = host;
-    this.rpcPort = rpcPort;
-    this.username = username;
-    this.password = password;
-    this.fetchSize = Config.DEFAULT_FETCH_SIZE;
+    this(host, rpcPort, username, password, Config.DEFAULT_FETCH_SIZE);
   }
 
   public Session(String host, int rpcPort, String username, String password, int fetchSize) {
-    this.host = host;
-    this.rpcPort = rpcPort;
->>>>>>> ef2c8a2a
+    this.defaultEndPoint = new EndPoint(host, rpcPort);
     this.username = username;
     this.password = password;
     this.fetchSize = fetchSize;
@@ -133,8 +109,6 @@
     }
     this.enableRPCCompression = enableRPCCompression;
     this.connectionTimeoutInMs = connectionTimeoutInMs;
-
-<<<<<<< HEAD
     defaultSessionConnection = new SessionConnection(this, defaultEndPoint);
     metaSessionConnection = defaultSessionConnection;
     isClosed = false;
@@ -145,9 +119,6 @@
       }};
     }
   }
-=======
-    transport = new TFastFramedTransport(new TSocket(host, rpcPort, connectionTimeoutInMs));
->>>>>>> ef2c8a2a
 
   public synchronized void close() throws IoTDBConnectionException {
     if (isClosed) {
