--- conflicted
+++ resolved
@@ -409,7 +409,6 @@
       throws IOException {
     readFileMetadata();
     MetadataIndexNode deviceMetadataIndexNode = tsFileMetaData.getMetadataIndex();
-<<<<<<< HEAD
     List<TimeseriesMetadata> timeseriesMetadataList = new ArrayList<>();
     TimeseriesMetadata firstTimeseriesMetadata = null;
     Pair<MetadataIndexEntry, Long> metadataIndexPair = null;
@@ -440,25 +439,6 @@
       metadataIndexPair =
           getMetadataAndEndOffset(
               (BPlusTreeNode) deviceMetadataIndexNode, path.getFullPath(), true);
-=======
-    Pair<MetadataIndexEntry, Long> metadataIndexPair =
-        getMetadataAndEndOffset(deviceMetadataIndexNode, path.getDevice(), true, true);
-    if (metadataIndexPair == null) {
-      if (ignoreNotExists) {
-        return null;
-      }
-      throw new IOException("Device {" + path.getDevice() + "} is not in tsFileMetaData");
-    }
-    ByteBuffer buffer = readData(metadataIndexPair.left.getOffset(), metadataIndexPair.right);
-    MetadataIndexNode metadataIndexNode;
-    TimeseriesMetadata firstTimeseriesMetadata;
-    try {
-      // next layer MeasurementNode of the specific DeviceNode
-      metadataIndexNode = MetadataIndexNode.deserializeFrom(buffer);
-    } catch (BufferOverflowException e) {
-      logger.error(METADATA_INDEX_NODE_DESERIALIZE_ERROR, file);
-      throw e;
->>>>>>> 84a1df35
     }
     if (metadataIndexPair == null) {
       return null;
@@ -764,36 +744,7 @@
     Queue<Pair<String, Pair<Long, Long>>> queue = new LinkedList<>();
     getAllDevicesWithIsAligned(metadataIndexNode, queue);
 
-<<<<<<< HEAD
-    return new Iterator<Pair<String, Boolean>>() {
-      @Override
-      public boolean hasNext() {
-        return !queue.isEmpty();
-      }
-
-      @Override
-      public Pair<String, Boolean> next() {
-        if (!hasNext()) {
-          throw new NoSuchElementException();
-        }
-        Pair<String, Pair<Long, Long>> startEndPair = queue.remove();
-        List<Pair<String, Boolean>> devices = new ArrayList<>();
-        try {
-          MetadataIndexNode measurementNode =
-              MetadataIndexNode.deserializeFrom(
-                  readData(startEndPair.right.left, startEndPair.right.right, indexFileInput));
-          // if tryToGetFirstTimeseriesMetadata(node) returns null, the device is not aligned
-          boolean isAligned = tryToGetFirstTimeseriesMetadata(measurementNode) != null;
-          return new Pair<>(startEndPair.left, isAligned);
-        } catch (IOException e) {
-          throw new TsFileRuntimeException(
-              "Error occurred while reading a time series metadata block.");
-        }
-      }
-    };
-=======
     return new TsFileDeviceIterator(this, queue);
->>>>>>> 84a1df35
   }
 
   private void getAllDevicesWithIsAligned(
@@ -1169,13 +1120,12 @@
       readFileMetadata();
     }
     Map<String, List<TimeseriesMetadata>> timeseriesMetadataMap = new HashMap<>();
-<<<<<<< HEAD
     if (TWO_LEVEL_INDEX) {
       MetadataIndexNode metadataIndexNode = tsFileMetaData.getMetadataIndex();
       List<MetadataIndexEntry> metadataIndexEntryList = metadataIndexNode.getChildren();
       for (int i = 0; i < metadataIndexEntryList.size(); i++) {
         MetadataIndexEntry metadataIndexEntry = metadataIndexEntryList.get(i);
-        long endOffset = tsFileMetaData.getMetadataIndex().getEndOffset();
+        long endOffset = metadataIndexNode.getEndOffset();
         if (i != metadataIndexEntryList.size() - 1) {
           endOffset = metadataIndexEntryList.get(i + 1).getOffset();
         }
@@ -1187,15 +1137,6 @@
             metadataIndexNode.getNodeType(),
             timeseriesMetadataMap,
             needChunkMetadata);
-=======
-    MetadataIndexNode metadataIndexNode = tsFileMetaData.getMetadataIndex();
-    List<MetadataIndexEntry> metadataIndexEntryList = metadataIndexNode.getChildren();
-    for (int i = 0; i < metadataIndexEntryList.size(); i++) {
-      MetadataIndexEntry metadataIndexEntry = metadataIndexEntryList.get(i);
-      long endOffset = metadataIndexNode.getEndOffset();
-      if (i != metadataIndexEntryList.size() - 1) {
-        endOffset = metadataIndexEntryList.get(i + 1).getOffset();
->>>>>>> 84a1df35
       }
     } else if (B_PLUS_TREE_INDEX) {
       BPlusTreeNode metadataIndexNode = (BPlusTreeNode) tsFileMetaData.getMetadataIndex();
