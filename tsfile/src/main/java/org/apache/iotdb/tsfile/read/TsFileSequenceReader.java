--- conflicted
+++ resolved
@@ -34,11 +34,8 @@
 import org.apache.iotdb.tsfile.file.metadata.ChunkGroupMetadata;
 import org.apache.iotdb.tsfile.file.metadata.ChunkMetadata;
 import org.apache.iotdb.tsfile.file.metadata.IChunkMetadata;
-<<<<<<< HEAD
+import org.apache.iotdb.tsfile.file.metadata.MetadataIndexBucket;
 import org.apache.iotdb.tsfile.file.metadata.ITimeSeriesMetadata;
-=======
-import org.apache.iotdb.tsfile.file.metadata.MetadataIndexBucket;
->>>>>>> 06524ac4
 import org.apache.iotdb.tsfile.file.metadata.MetadataIndexEntry;
 import org.apache.iotdb.tsfile.file.metadata.MetadataIndexNode;
 import org.apache.iotdb.tsfile.file.metadata.MetadataIndexNodeV2;
@@ -489,10 +486,6 @@
     return searchResult >= 0 ? timeseriesMetadataList.get(searchResult) : null;
   }
 
-<<<<<<< HEAD
-  // This method is only used for TsFile
-  public ITimeSeriesMetadata readITimeseriesMetadata(Path path, boolean ignoreNotExists)
-=======
   public TimeseriesMetadataV2 readTimeseriesMetadataV2(Path path, boolean ignoreNotExists)
       throws IOException {
     readFileMetadata();
@@ -636,7 +629,8 @@
    *     element in this list should be the same as subSensorList
    */
   public List<TimeseriesMetadata> readTimeseriesMetadata(Path path, List<String> subSensorList)
->>>>>>> 06524ac4
+  // This method is only used for TsFile
+  public ITimeSeriesMetadata readITimeseriesMetadata(Path path, boolean ignoreNotExists)
       throws IOException {
     readFileMetadata();
     MetadataIndexNode deviceMetadataIndexNode = tsFileMetaData.getMetadataIndex();
@@ -2277,7 +2271,6 @@
     return chunkMetadataList;
   }
 
-<<<<<<< HEAD
   // This method is only used for TsFile
   public List<IChunkMetadata> getIChunkMetadataList(Path path) throws IOException {
     ITimeSeriesMetadata timeseriesMetaData = readITimeseriesMetadata(path, true);
@@ -2285,7 +2278,10 @@
       return Collections.emptyList();
     }
     List<IChunkMetadata> chunkMetadataList = readIChunkMetaDataList(timeseriesMetaData);
-=======
+    chunkMetadataList.sort(Comparator.comparingLong(IChunkMetadata::getStartTime));
+    return chunkMetadataList;
+  }
+
   public List<ChunkMetadata> getChunkMetadataListV2(Path path, boolean ignoreNotExists)
       throws IOException {
     TimeseriesMetadataV2 timeseriesMetaData = readTimeseriesMetadataV2(path, ignoreNotExists);
@@ -2293,7 +2289,6 @@
       return Collections.emptyList();
     }
     List<ChunkMetadata> chunkMetadataList = readChunkMetaDataListV2(timeseriesMetaData);
->>>>>>> 06524ac4
     chunkMetadataList.sort(Comparator.comparingLong(IChunkMetadata::getStartTime));
     return chunkMetadataList;
   }
@@ -2394,7 +2389,6 @@
         .collect(Collectors.toList());
   }
 
-<<<<<<< HEAD
   // This method is only used for TsFile
   public List<IChunkMetadata> readIChunkMetaDataList(ITimeSeriesMetadata timeseriesMetaData) {
     if (timeseriesMetaData instanceof AlignedTimeSeriesMetadata) {
@@ -2403,13 +2397,13 @@
     } else {
       return new ArrayList<>(((TimeseriesMetadata) timeseriesMetaData).getChunkMetadataList());
     }
-=======
+  }
+
   public List<ChunkMetadata> readChunkMetaDataListV2(TimeseriesMetadataV2 timeseriesMetaData)
       throws IOException {
     return timeseriesMetaData.getChunkMetadataList().stream()
         .map(chunkMetadata -> (ChunkMetadata) chunkMetadata)
         .collect(Collectors.toList());
->>>>>>> 06524ac4
   }
 
   /**
