/*
 * Licensed to the Apache Software Foundation (ASF) under one
 * or more contributor license agreements.  See the NOTICE file
 * distributed with this work for additional information
 * regarding copyright ownership.  The ASF licenses this file
 * to you under the Apache License, Version 2.0 (the
 * "License"); you may not use this file except in compliance
 * with the License.  You may obtain a copy of the License at
 * <p>
 * http://www.apache.org/licenses/LICENSE-2.0
 * <p>
 * Unless required by applicable law or agreed to in writing,
 * software distributed under the License is distributed on an
 * "AS IS" BASIS, WITHOUT WARRANTIES OR CONDITIONS OF ANY
 * KIND, either express or implied.  See the License for the
 * specific language governing permissions and limitations
 * under the License.
 */
package org.apache.iotdb.tsfile.read;

import org.apache.iotdb.tsfile.common.conf.TSFileConfig;
import org.apache.iotdb.tsfile.common.conf.TSFileDescriptor;
import org.apache.iotdb.tsfile.common.constant.TsFileConstant;
import org.apache.iotdb.tsfile.compress.IUnCompressor;
import org.apache.iotdb.tsfile.encoding.decoder.Decoder;
import org.apache.iotdb.tsfile.exception.TsFileRuntimeException;
import org.apache.iotdb.tsfile.exception.TsFileStatisticsMistakesException;
import org.apache.iotdb.tsfile.file.MetaMarker;
import org.apache.iotdb.tsfile.file.header.ChunkGroupHeader;
import org.apache.iotdb.tsfile.file.header.ChunkHeader;
import org.apache.iotdb.tsfile.file.header.PageHeader;
import org.apache.iotdb.tsfile.file.metadata.AlignedChunkMetadata;
import org.apache.iotdb.tsfile.file.metadata.AlignedTimeSeriesMetadata;
import org.apache.iotdb.tsfile.file.metadata.ChunkGroupMetadata;
import org.apache.iotdb.tsfile.file.metadata.ChunkMetadata;
import org.apache.iotdb.tsfile.file.metadata.IChunkMetadata;
import org.apache.iotdb.tsfile.file.metadata.ITimeSeriesMetadata;
import org.apache.iotdb.tsfile.file.metadata.TimeseriesMetadata;
import org.apache.iotdb.tsfile.file.metadata.TsFileMetadata;
import org.apache.iotdb.tsfile.file.metadata.enums.CompressionType;
import org.apache.iotdb.tsfile.file.metadata.enums.MetadataIndexNodeType;
import org.apache.iotdb.tsfile.file.metadata.enums.TSDataType;
import org.apache.iotdb.tsfile.file.metadata.enums.TSEncoding;
import org.apache.iotdb.tsfile.file.metadata.metadataIndex.BPlusTreeNode;
import org.apache.iotdb.tsfile.file.metadata.metadataIndex.MetadataIndexEntry;
import org.apache.iotdb.tsfile.file.metadata.metadataIndex.MetadataIndexNode;
import org.apache.iotdb.tsfile.file.metadata.metadataIndex.MetadataIndexType;
import org.apache.iotdb.tsfile.file.metadata.statistics.Statistics;
import org.apache.iotdb.tsfile.fileSystem.FSFactoryProducer;
import org.apache.iotdb.tsfile.read.common.BatchData;
import org.apache.iotdb.tsfile.read.common.Chunk;
import org.apache.iotdb.tsfile.read.common.Path;
import org.apache.iotdb.tsfile.read.controller.CachedChunkLoaderImpl;
import org.apache.iotdb.tsfile.read.controller.MetadataQuerierByFileImpl;
import org.apache.iotdb.tsfile.read.reader.TsFileInput;
import org.apache.iotdb.tsfile.read.reader.page.PageReader;
import org.apache.iotdb.tsfile.read.reader.page.TimePageReader;
import org.apache.iotdb.tsfile.read.reader.page.ValuePageReader;
import org.apache.iotdb.tsfile.utils.BloomFilter;
import org.apache.iotdb.tsfile.utils.Pair;
import org.apache.iotdb.tsfile.utils.ReadWriteIOUtils;
import org.apache.iotdb.tsfile.utils.TsPrimitiveType;
import org.apache.iotdb.tsfile.write.schema.IMeasurementSchema;
import org.apache.iotdb.tsfile.write.schema.MeasurementSchema;

import org.slf4j.Logger;
import org.slf4j.LoggerFactory;

import java.io.File;
import java.io.IOException;
import java.io.Serializable;
import java.nio.BufferOverflowException;
import java.nio.ByteBuffer;
import java.util.ArrayList;
import java.util.Collections;
import java.util.Comparator;
import java.util.HashMap;
import java.util.HashSet;
import java.util.Iterator;
import java.util.LinkedHashMap;
import java.util.LinkedList;
import java.util.List;
import java.util.Map;
import java.util.NoSuchElementException;
import java.util.Queue;
import java.util.Set;
import java.util.TreeMap;
import java.util.TreeSet;
import java.util.concurrent.ConcurrentHashMap;
import java.util.concurrent.locks.ReadWriteLock;
import java.util.concurrent.locks.ReentrantReadWriteLock;
import java.util.stream.Collectors;

public class TsFileSequenceReader implements AutoCloseable {

  private static final Logger logger = LoggerFactory.getLogger(TsFileSequenceReader.class);
  private static final Logger resourceLogger = LoggerFactory.getLogger("FileMonitor");
  protected static final TSFileConfig config = TSFileDescriptor.getInstance().getConfig();
  private static final String METADATA_INDEX_NODE_DESERIALIZE_ERROR =
      "Something error happened while deserializing MetadataIndexNode of file {}";
  private static final int MAX_READ_BUFFER_SIZE = 4 * 1024 * 1024;

  private final boolean TWO_LEVEL_INDEX =
      config.getMetadataIndexType().equals(MetadataIndexType.TWO_LEVEL);
  private final boolean B_PLUS_TREE_INDEX =
      config.getMetadataIndexType().equals(MetadataIndexType.B_PLUS_TREE);

  protected String file;
  protected TsFileInput tsFileInput;
  protected TsFileInput indexFileInput;
  protected long fileMetadataPos;
  protected int fileMetadataSize;
  private ByteBuffer markerBuffer = ByteBuffer.allocate(Byte.BYTES);
  protected TsFileMetadata tsFileMetaData;
  // device -> measurement -> TimeseriesMetadata
  private Map<String, Map<String, TimeseriesMetadata>> cachedDeviceMetadata =
      new ConcurrentHashMap<>();
  private static final ReadWriteLock cacheLock = new ReentrantReadWriteLock();
  private boolean cacheDeviceMetadata;
  private long minPlanIndex = Long.MAX_VALUE;
  private long maxPlanIndex = Long.MIN_VALUE;

  /**
   * Create a file reader of the given file. The reader will read the tail of the file to get the
   * file metadata size.Then the reader will skip the first
   * TSFileConfig.MAGIC_STRING.getBytes().length + TSFileConfig.NUMBER_VERSION.getBytes().length
   * bytes of the file for preparing reading real data.
   *
   * @param file the data file
   * @throws IOException If some I/O error occurs
   */
  public TsFileSequenceReader(String file) throws IOException {
    this(file, true);
  }

  /**
   * construct function for TsFileSequenceReader.
   *
   * @param file -given file name
   * @param loadMetadataSize -whether load meta data size
   */
  public TsFileSequenceReader(String file, boolean loadMetadataSize) throws IOException {
    if (resourceLogger.isDebugEnabled()) {
      resourceLogger.debug("{} reader is opened. {}", file, getClass().getName());
    }
    this.file = file;
    tsFileInput = FSFactoryProducer.getFileInputFactory().getTsFileInput(file);
    if (FSFactoryProducer.getFSFactory().getFile(file + ".index").exists()) {
      indexFileInput = FSFactoryProducer.getFileInputFactory().getTsFileInput(file + ".index");
    }
    try {
      if (loadMetadataSize) {
        loadMetadataSize();
      }
    } catch (Throwable e) {
      tsFileInput.close();
      throw e;
    }
  }

  // used in merge resource
  public TsFileSequenceReader(String file, boolean loadMetadata, boolean cacheDeviceMetadata)
      throws IOException {
    this(file, loadMetadata);
    this.cacheDeviceMetadata = cacheDeviceMetadata;
  }

  /**
   * Create a file reader of the given file. The reader will read the tail of the file to get the
   * file metadata size.Then the reader will skip the first
   * TSFileConfig.MAGIC_STRING.getBytes().length + TSFileConfig.NUMBER_VERSION.getBytes().length
   * bytes of the file for preparing reading real data.
   *
   * @param input given input
   */
  public TsFileSequenceReader(TsFileInput input) throws IOException {
    this(input, true);
  }

  /**
   * construct function for TsFileSequenceReader.
   *
   * @param input -given input
   * @param loadMetadataSize -load meta data size
   */
  public TsFileSequenceReader(TsFileInput input, boolean loadMetadataSize) throws IOException {
    this.tsFileInput = input;
    this.file = input.getFilePath();
    try {
      if (loadMetadataSize) { // NOTE no autoRepair here
        loadMetadataSize();
      }
    } catch (Throwable e) {
      tsFileInput.close();
      throw e;
    }
  }

  /**
   * construct function for TsFileSequenceReader.
   *
   * @param input the input of a tsfile. The current position should be a marker and then a chunk
   *     Header, rather than the magic number
   * @param fileMetadataPos the position of the file metadata in the TsFileInput from the beginning
   *     of the input to the current position
   * @param fileMetadataSize the byte size of the file metadata in the input
   */
  public TsFileSequenceReader(TsFileInput input, long fileMetadataPos, int fileMetadataSize) {
    this.tsFileInput = input;
    this.fileMetadataPos = fileMetadataPos;
    this.fileMetadataSize = fileMetadataSize;
  }

  public void loadMetadataSize() throws IOException {
    ByteBuffer metaOffset = ByteBuffer.allocate(Long.BYTES);
    if (readTailMagic().equals(TSFileConfig.MAGIC_STRING)) {
      tsFileInput.read(
          metaOffset,
          tsFileInput.size() - TSFileConfig.MAGIC_STRING.getBytes().length - Integer.BYTES);
      metaOffset.flip();
      // read file metadata size and position
      fileMetadataPos = ReadWriteIOUtils.readInt(metaOffset);
      // fileMetadataSize = tsFileInput.size() - fileMetadataPos -
      // TSFileConfig.MAGIC_STRING.getBytes().length - Long.BYTES;
    }
  }

  public long getFileMetadataPos() {
    return fileMetadataPos;
  }

  public int getFileMetadataSize() {
    return fileMetadataSize;
  }

  /** this function does not modify the position of the file reader. */
  public String readTailMagic() throws IOException {
    long totalSize = tsFileInput.size();
    ByteBuffer magicStringBytes = ByteBuffer.allocate(TSFileConfig.MAGIC_STRING.getBytes().length);
    tsFileInput.read(magicStringBytes, totalSize - TSFileConfig.MAGIC_STRING.getBytes().length);
    magicStringBytes.flip();
    return new String(magicStringBytes.array());
  }

  /** whether the file is a complete TsFile: only if the head magic and tail magic string exists. */
  public boolean isComplete() throws IOException {
    long size = tsFileInput.size();
    // TSFileConfig.MAGIC_STRING.getBytes().length * 2 for two magic string
    // Byte.BYTES for the file version number
    if (size >= TSFileConfig.MAGIC_STRING.getBytes().length * 2 + Byte.BYTES) {
      String tailMagic = readTailMagic();
      String headMagic = readHeadMagic();
      return tailMagic.equals(headMagic);
    } else {
      return false;
    }
  }

  /** this function does not modify the position of the file reader. */
  public String readHeadMagic() throws IOException {
    ByteBuffer magicStringBytes = ByteBuffer.allocate(TSFileConfig.MAGIC_STRING.getBytes().length);
    tsFileInput.read(magicStringBytes, 0);
    magicStringBytes.flip();
    return new String(magicStringBytes.array());
  }

  /** this function reads version number and checks compatibility of TsFile. */
  public byte readVersionNumber() throws IOException {
    ByteBuffer versionNumberByte = ByteBuffer.allocate(Byte.BYTES);
    tsFileInput.read(versionNumberByte, TSFileConfig.MAGIC_STRING.getBytes().length);
    versionNumberByte.flip();
    return versionNumberByte.get();
  }

  /**
   * this function does not modify the position of the file reader.
   *
   * @throws IOException io error
   */
  public TsFileMetadata readFileMetadata() throws IOException {
    try {
      if (tsFileMetaData == null) {
        ByteBuffer rootNodeOffsetBuffer = ByteBuffer.allocate(Long.BYTES);
        indexFileInput.read(rootNodeOffsetBuffer, indexFileInput.size() - Long.BYTES);
        rootNodeOffsetBuffer.flip();
        long rootNodeOffset = ReadWriteIOUtils.readLong(rootNodeOffsetBuffer);
        this.fileMetadataPos = rootNodeOffset;

        tsFileMetaData =
            TsFileMetadata.deserializeFrom(
                readData(
                    rootNodeOffset,
                    FSFactoryProducer.getFSFactory().getFile(this.file + ".index").length(),
                    indexFileInput));
      }
    } catch (BufferOverflowException e) {
      logger.error("Something error happened while reading file metadata of file {}", file);
      throw e;
    }
    return tsFileMetaData;
  }

  /**
   * this function does not modify the position of the file reader.
   *
   * @throws IOException io error
   */
  public BloomFilter readBloomFilter() throws IOException {
    readFileMetadata();
    return tsFileMetaData.getBloomFilter();
  }

  /**
   * this function reads measurements and TimeseriesMetaDatas in given device Thread Safe
   *
   * @param device name
   * @return the map measurementId -> TimeseriesMetaData in one device
   * @throws IOException io error
   */
  public Map<String, TimeseriesMetadata> readDeviceMetadata(String device) throws IOException {
    if (!cacheDeviceMetadata) {
      return readDeviceMetadataFromDisk(device);
    }

    cacheLock.readLock().lock();
    try {
      if (cachedDeviceMetadata.containsKey(device)) {
        return cachedDeviceMetadata.get(device);
      }
    } finally {
      cacheLock.readLock().unlock();
    }

    cacheLock.writeLock().lock();
    try {
      if (cachedDeviceMetadata.containsKey(device)) {
        return cachedDeviceMetadata.get(device);
      }
      readFileMetadata();
      Map<String, TimeseriesMetadata> deviceMetadata = readDeviceMetadataFromDisk(device);
      cachedDeviceMetadata.put(device, deviceMetadata);
      return deviceMetadata;
    } finally {
      cacheLock.writeLock().unlock();
    }
  }

  private Map<String, TimeseriesMetadata> readDeviceMetadataFromDisk(String device)
      throws IOException {
    readFileMetadata();
    List<TimeseriesMetadata> timeseriesMetadataList =
        getDeviceTimeseriesMetadataWithoutChunkMetadata(device);
    Map<String, TimeseriesMetadata> deviceMetadata = new HashMap<>();
    for (TimeseriesMetadata timeseriesMetadata : timeseriesMetadataList) {
      deviceMetadata.put(timeseriesMetadata.getMeasurementId(), timeseriesMetadata);
    }
    return deviceMetadata;
  }

  public TimeseriesMetadata readTimeseriesMetadata(Path path, boolean ignoreNotExists)
      throws IOException {
    readFileMetadata();
    MetadataIndexNode rootMetadataIndexNode = tsFileMetaData.getMetadataIndex();
    List<TimeseriesMetadata> timeseriesMetadataList = new ArrayList<>();
    Pair<MetadataIndexEntry, Long> metadataIndexPair = null;
    if (TWO_LEVEL_INDEX) {
      metadataIndexPair =
          getMetadataAndEndOffset(rootMetadataIndexNode, path.getDevice(), true, true);
      if (metadataIndexPair == null) {
        if (ignoreNotExists) {
          return null;
        }
        throw new IOException("Device {" + path.getDevice() + "} is not in tsFileMetaData");
      }
      MetadataIndexNode metadataIndexNode = rootMetadataIndexNode;
      if (!metadataIndexNode.getNodeType().equals(MetadataIndexNodeType.LEAF_MEASUREMENT)) {
        try {
          metadataIndexNode =
              MetadataIndexNode.deserializeFrom(
                  readData(
                      metadataIndexPair.left.getOffset(), metadataIndexPair.right, indexFileInput));
        } catch (BufferOverflowException e) {
          logger.error(METADATA_INDEX_NODE_DESERIALIZE_ERROR, file);
          throw e;
        }
        metadataIndexPair =
            getMetadataAndEndOffset(metadataIndexNode, path.getMeasurement(), false, false);
      }
    } else if (B_PLUS_TREE_INDEX) {
      metadataIndexPair =
          getMetadataAndEndOffset((BPlusTreeNode) rootMetadataIndexNode, path.getFullPath(), false);
    }
    if (metadataIndexPair == null) {
      return null;
    }
    ByteBuffer buffer = readData(metadataIndexPair.left.getOffset(), metadataIndexPair.right);
    while (buffer != null && buffer.hasRemaining()) {
      try {
        timeseriesMetadataList.add(TimeseriesMetadata.deserializeFrom(buffer, true));
      } catch (BufferOverflowException e) {
        logger.error(
            "Something error happened while deserializing TimeseriesMetadata of file {}", file);
        throw e;
      }
    }
    // return null if path does not exist in the TsFile
    int searchResult =
        binarySearchInTimeseriesMetadataList(timeseriesMetadataList, path.getMeasurement());
    return searchResult >= 0 ? timeseriesMetadataList.get(searchResult) : null;
  }

  // This method is only used for TsFile
  public ITimeSeriesMetadata readITimeseriesMetadata(Path path, boolean ignoreNotExists)
      throws IOException {
    readFileMetadata();
    MetadataIndexNode deviceMetadataIndexNode = tsFileMetaData.getMetadataIndex();
    List<TimeseriesMetadata> timeseriesMetadataList = new ArrayList<>();
    TimeseriesMetadata firstTimeseriesMetadata = null;
    Pair<MetadataIndexEntry, Long> metadataIndexPair = null;
    if (TWO_LEVEL_INDEX) {
      metadataIndexPair =
          getMetadataAndEndOffset(deviceMetadataIndexNode, path.getDevice(), true, true);
      if (metadataIndexPair == null) {
        if (ignoreNotExists) {
          return null;
        }
        throw new IOException("Device {" + path.getDevice() + "} is not in tsFileMetaData");
      }
      ByteBuffer buffer =
          readData(metadataIndexPair.left.getOffset(), metadataIndexPair.right, indexFileInput);
      MetadataIndexNode metadataIndexNode;
      try {
        // next layer MeasurementNode of the specific DeviceNode
        metadataIndexNode = MetadataIndexNode.deserializeFrom(buffer);
      } catch (BufferOverflowException e) {
        logger.error(METADATA_INDEX_NODE_DESERIALIZE_ERROR, file);
        throw e;
      }
      firstTimeseriesMetadata = tryToGetFirstTimeseriesMetadata(metadataIndexNode);
      metadataIndexPair =
          getMetadataAndEndOffset(metadataIndexNode, path.getMeasurement(), false, false);
    } else if (B_PLUS_TREE_INDEX) {
      // FIXME aligned timeseries is currently ignored here
      metadataIndexPair =
          getMetadataAndEndOffset(
              (BPlusTreeNode) deviceMetadataIndexNode, path.getFullPath(), true);
    }
    if (metadataIndexPair == null) {
      return null;
    }
    ByteBuffer buffer = readData(metadataIndexPair.left.getOffset(), metadataIndexPair.right);
    while (buffer.hasRemaining()) {
      try {
        timeseriesMetadataList.add(TimeseriesMetadata.deserializeFrom(buffer, true));
      } catch (BufferOverflowException e) {
        logger.error(
            "Something error happened while deserializing TimeseriesMetadata of file {}", file);
        throw e;
      }
    }
    // return null if path does not exist in the TsFile
    int searchResult =
        binarySearchInTimeseriesMetadataList(timeseriesMetadataList, path.getMeasurement());
    if (searchResult >= 0) {
      if (firstTimeseriesMetadata != null) {
        List<TimeseriesMetadata> valueTimeseriesMetadataList = new ArrayList<>();
        valueTimeseriesMetadataList.add(timeseriesMetadataList.get(searchResult));
        return new AlignedTimeSeriesMetadata(firstTimeseriesMetadata, valueTimeseriesMetadataList);
      } else {
        return timeseriesMetadataList.get(searchResult);
      }
    } else {
      return null;
    }
  }

  /* Find the leaf node that contains path, return all the sensors in that leaf node which are also in allSensors set */
  public List<TimeseriesMetadata> readTimeseriesMetadata(Path path, Set<String> allSensors)
      throws IOException {
    Pair<MetadataIndexEntry, Long> metadataIndexPair = getLeafMetadataIndexPair(path);
    if (metadataIndexPair == null) {
      return Collections.emptyList();
    }
    List<TimeseriesMetadata> timeseriesMetadataList = new ArrayList<>();

    ByteBuffer buffer = readData(metadataIndexPair.left.getOffset(), metadataIndexPair.right);
    while (buffer.hasRemaining()) {
      TimeseriesMetadata timeseriesMetadata;
      try {
        timeseriesMetadata = TimeseriesMetadata.deserializeFrom(buffer, true);
      } catch (BufferOverflowException e) {
        logger.error(
            "Something error happened while deserializing TimeseriesMetadata of file {}", file);
        throw e;
      }
      if (allSensors.contains(timeseriesMetadata.getMeasurementId())) {
        timeseriesMetadataList.add(timeseriesMetadata);
      }
    }
    return timeseriesMetadataList;
  }

  /* Get leaf MetadataIndexPair which contains path */
  private Pair<MetadataIndexEntry, Long> getLeafMetadataIndexPair(Path path) throws IOException {
    readFileMetadata();
    MetadataIndexNode deviceMetadataIndexNode = tsFileMetaData.getMetadataIndex();
    Pair<MetadataIndexEntry, Long> metadataIndexPair = null;
    if (TWO_LEVEL_INDEX) {
      metadataIndexPair =
          getMetadataAndEndOffset(deviceMetadataIndexNode, path.getDevice(), true, true);
      if (metadataIndexPair == null) {
        return null;
      }
      ByteBuffer buffer =
          readData(metadataIndexPair.left.getOffset(), metadataIndexPair.right, indexFileInput);
      MetadataIndexNode metadataIndexNode = deviceMetadataIndexNode;
      if (!metadataIndexNode.getNodeType().equals(MetadataIndexNodeType.LEAF_MEASUREMENT)) {
        try {
          metadataIndexNode = MetadataIndexNode.deserializeFrom(buffer);
        } catch (BufferOverflowException e) {
          logger.error(METADATA_INDEX_NODE_DESERIALIZE_ERROR, file);
          throw e;
        }
        metadataIndexPair =
            getMetadataAndEndOffset(metadataIndexNode, path.getMeasurement(), false, false);
      }
    } else if (B_PLUS_TREE_INDEX) {
      metadataIndexPair =
          getMetadataAndEndOffset(
              (BPlusTreeNode) deviceMetadataIndexNode, path.getFullPath(), false);
    }
    return metadataIndexPair;
  }

  // This method is only used for TsFile
  public List<ITimeSeriesMetadata> readITimeseriesMetadata(String device, Set<String> measurements)
      throws IOException {
    readFileMetadata();
    MetadataIndexNode deviceMetadataIndexNode = tsFileMetaData.getMetadataIndex();
    List<ITimeSeriesMetadata> resultTimeseriesMetadataList = new ArrayList<>();

    if (TWO_LEVEL_INDEX) {
      Pair<MetadataIndexEntry, Long> metadataIndexPair =
          getMetadataAndEndOffset(deviceMetadataIndexNode, device, true, false);
      if (metadataIndexPair == null) {
        return Collections.emptyList();
      }
      List<String> measurementList = new ArrayList<>(measurements);
      Set<String> measurementsHadFound = new HashSet<>();
      // the content of next Layer MeasurementNode of the specific device's DeviceNode
      ByteBuffer buffer =
          readData(metadataIndexPair.left.getOffset(), metadataIndexPair.right, indexFileInput);
      Pair<MetadataIndexEntry, Long> measurementMetadataIndexPair = metadataIndexPair;
      List<TimeseriesMetadata> timeseriesMetadataList = new ArrayList<>();

      // next layer MeasurementNode of the specific DeviceNode
      MetadataIndexNode measurementMetadataIndexNode;
      try {
        measurementMetadataIndexNode = MetadataIndexNode.deserializeFrom(buffer);
      } catch (BufferOverflowException e) {
        logger.error(METADATA_INDEX_NODE_DESERIALIZE_ERROR, file);
        throw e;
      }
      // Get the first timeseriesMetadata of the device
      TimeseriesMetadata firstTimeseriesMetadata =
          tryToGetFirstTimeseriesMetadata(measurementMetadataIndexNode);

      for (int i = 0; i < measurementList.size(); i++) {
        if (measurementsHadFound.contains(measurementList.get(i))) {
          continue;
        }
        timeseriesMetadataList.clear();
        measurementMetadataIndexPair =
            getMetadataAndEndOffset(
                measurementMetadataIndexNode, measurementList.get(i), false, false);

        if (measurementMetadataIndexPair == null) {
          continue;
        }
        // the content of TimeseriesNode of the specific MeasurementLeafNode
        buffer =
            readData(
                measurementMetadataIndexPair.left.getOffset(), measurementMetadataIndexPair.right);
        while (buffer.hasRemaining()) {
          try {
            timeseriesMetadataList.add(TimeseriesMetadata.deserializeFrom(buffer, true));
          } catch (BufferOverflowException e) {
            logger.error(
                "Something error happened while deserializing TimeseriesMetadata of file {}", file);
            throw e;
          }
        }
        for (int j = i; j < measurementList.size(); j++) {
          String current = measurementList.get(j);
          if (!measurementsHadFound.contains(current)) {
            int searchResult =
                binarySearchInTimeseriesMetadataList(timeseriesMetadataList, current);
            if (searchResult >= 0) {
              if (firstTimeseriesMetadata != null) {
                List<TimeseriesMetadata> valueTimeseriesMetadataList = new ArrayList<>();
                valueTimeseriesMetadataList.add(timeseriesMetadataList.get(searchResult));
                resultTimeseriesMetadataList.add(
                    new AlignedTimeSeriesMetadata(
                        firstTimeseriesMetadata, valueTimeseriesMetadataList));
              } else {
                resultTimeseriesMetadataList.add(timeseriesMetadataList.get(searchResult));
              }
              measurementsHadFound.add(current);
            }
          }
          if (measurementsHadFound.size() == measurements.size()) {
            return resultTimeseriesMetadataList;
          }
        }
      }
    } else if (B_PLUS_TREE_INDEX) {
      List<String> measurementList = new ArrayList<>(measurements);
      Set<String> measurementsHadFound = new HashSet<>();
      List<TimeseriesMetadata> timeseriesMetadataList = new ArrayList<>();

      for (int i = 0; i < measurementList.size(); i++) {
        if (measurementsHadFound.contains(measurementList.get(i))) {
          continue;
        }
        timeseriesMetadataList.clear();
        Pair<MetadataIndexEntry, Long> metadataIndexPair =
            getMetadataAndEndOffset(
                (BPlusTreeNode) tsFileMetaData.getMetadataIndex(),
                new Path(device, measurementList.get(i)).getFullPath(),
                false);
        if (metadataIndexPair == null) {
          continue;
        }
        // the content of TimeseriesNode of the specific MeasurementLeafNode
        ByteBuffer buffer = readData(metadataIndexPair.left.getOffset(), metadataIndexPair.right);
        while (buffer.hasRemaining()) {
          try {
            timeseriesMetadataList.add(TimeseriesMetadata.deserializeFrom(buffer, true));
          } catch (BufferOverflowException e) {
            logger.error(
                "Something error happened while deserializing TimeseriesMetadata of file {}", file);
            throw e;
          }
        }
        // FIXME aligned timeseries is currently ignored here
        for (int j = i; j < measurementList.size(); j++) {
          String current = measurementList.get(j);
          if (!measurementsHadFound.contains(current)) {
            int searchResult =
                binarySearchInTimeseriesMetadataList(timeseriesMetadataList, current);
            if (searchResult >= 0) {
              resultTimeseriesMetadataList.add(timeseriesMetadataList.get(searchResult));
              measurementsHadFound.add(current);
            }
          }
          if (measurementsHadFound.size() == measurements.size()) {
            return resultTimeseriesMetadataList;
          }
        }
      }
    }
    return resultTimeseriesMetadataList;
  }

  protected int binarySearchInTimeseriesMetadataList(
      List<TimeseriesMetadata> timeseriesMetadataList, String key) {
    int low = 0;
    int high = timeseriesMetadataList.size() - 1;

    while (low <= high) {
      int mid = (low + high) >>> 1;
      TimeseriesMetadata midVal = timeseriesMetadataList.get(mid);
      int cmp = midVal.getMeasurementId().compareTo(key);

      if (cmp < 0) {
        low = mid + 1;
      } else if (cmp > 0) {
        high = mid - 1;
      } else {
        return mid; // key found
      }
    }
    return -1; // key not found
  }

  public List<String> getAllDevices() throws IOException {
    readFileMetadata();
    return getAllDevices(tsFileMetaData.getMetadataIndex());
  }

  private List<String> getAllDevices(MetadataIndexNode metadataIndexNode) throws IOException {
<<<<<<< HEAD
    if (TWO_LEVEL_INDEX) {
      List<String> deviceList = new ArrayList<>();

      // if metadataIndexNode is LEAF_DEVICE, put all devices in node entry into the list
      if (metadataIndexNode.getNodeType().equals(MetadataIndexNodeType.LEAF_DEVICE)) {
        deviceList.addAll(
            metadataIndexNode.getChildren().stream()
                .map(MetadataIndexEntry::getName)
                .collect(Collectors.toList()));
        return deviceList;
      }
=======
    List<String> deviceList = new ArrayList<>();
    // if metadataIndexNode is LEAF_DEVICE, put all devices in node entry into the list
    if (metadataIndexNode.getNodeType().equals(MetadataIndexNodeType.LEAF_DEVICE)) {
      deviceList.addAll(
          metadataIndexNode.getChildren().stream()
              .map(x -> x.getName().intern())
              .collect(Collectors.toList()));
      return deviceList;
    }
>>>>>>> fcb37812

      int metadataIndexListSize = metadataIndexNode.getChildren().size();
      for (int i = 0; i < metadataIndexListSize; i++) {
        long endOffset = metadataIndexNode.getEndOffset();
        if (i != metadataIndexListSize - 1) {
          endOffset = metadataIndexNode.getChildren().get(i + 1).getOffset();
        }
        ByteBuffer buffer =
            readData(metadataIndexNode.getChildren().get(i).getOffset(), endOffset, indexFileInput);
        MetadataIndexNode node = MetadataIndexNode.deserializeFrom(buffer);
        deviceList.addAll(getAllDevices(node));
      }
      return deviceList;
    } else if (B_PLUS_TREE_INDEX) {
      Set<String> deviceSet = new TreeSet<>();
      if (((BPlusTreeNode) metadataIndexNode).isLeaf()) {
        for (MetadataIndexEntry entry : metadataIndexNode.getChildren()) {
          deviceSet.add(new Path(entry.getName(), true).getDevice());
        }
      } else {
        int metadataIndexListSize = metadataIndexNode.getChildren().size();
        for (int i = 0; i < metadataIndexListSize; i++) {
          long endOffset = metadataIndexNode.getEndOffset();
          if (i != metadataIndexListSize - 1) {
            endOffset = metadataIndexNode.getChildren().get(i + 1).getOffset();
          }
          ByteBuffer buffer =
              readData(
                  metadataIndexNode.getChildren().get(i).getOffset(), endOffset, indexFileInput);
          MetadataIndexNode node = BPlusTreeNode.deserializeFrom(buffer);
          deviceSet.addAll(getAllDevices(node));
        }
      }
      return new ArrayList<>(deviceSet);
    }
    throw new IOException("Wrong configuration {metadata_index_type}");
  }

  /**
   * @return an iterator of "device, isAligned" list, in which names of devices are ordered in
   *     dictionary order, and isAligned represents whether the device is aligned
   */
  public TsFileDeviceIterator getAllDevicesIteratorWithIsAligned() throws IOException {
    readFileMetadata();

    MetadataIndexNode metadataIndexNode = tsFileMetaData.getMetadataIndex();
    Queue<Pair<String, Pair<Long, Long>>> queue = new LinkedList<>();
    getAllDevicesWithIsAligned(metadataIndexNode, queue);

    return new TsFileDeviceIterator(this, queue);
  }

  private void getAllDevicesWithIsAligned(
      MetadataIndexNode metadataIndexNode, Queue<Pair<String, Pair<Long, Long>>> queue)
      throws IOException {
    try {
      int metadataIndexListSize = metadataIndexNode.getChildren().size();

      for (int i = 0; i < metadataIndexListSize; i++) {
        MetadataIndexEntry entry = metadataIndexNode.getChildren().get(i);
        long startOffset = entry.getOffset();
        long endOffset = metadataIndexNode.getEndOffset();
        if (i != metadataIndexListSize - 1) {
          endOffset = metadataIndexNode.getChildren().get(i + 1).getOffset();
        }
        if (metadataIndexNode.getNodeType().equals(MetadataIndexNodeType.LEAF_DEVICE)) {
          queue.add(new Pair<>(entry.getName(), new Pair<>(startOffset, endOffset)));
          continue;
        }
        ByteBuffer nextBuffer = readData(startOffset, endOffset, indexFileInput);
        getAllDevicesWithIsAligned(MetadataIndexNode.deserializeFrom(nextBuffer), queue);
      }
    } catch (BufferOverflowException e) {
      logger.error("Something error happened while getting all devices of file {}", file);
      throw e;
    }
  }

  /**
   * read all ChunkMetaDatas of given device
   *
   * @param device name
   * @return measurement -> ChunkMetadata list
   * @throws IOException io error
   */
  public Map<String, List<ChunkMetadata>> readChunkMetadataInDevice(String device)
      throws IOException {
    readFileMetadata();
    List<TimeseriesMetadata> timeseriesMetadataMap = getDeviceTimeseriesMetadata(device);
    if (timeseriesMetadataMap.isEmpty()) {
      return new HashMap<>();
    }
    Map<String, List<ChunkMetadata>> seriesMetadata = new LinkedHashMap<>();
    for (TimeseriesMetadata timeseriesMetadata : timeseriesMetadataMap) {
      seriesMetadata.put(
          timeseriesMetadata.getMeasurementId(),
          timeseriesMetadata.getChunkMetadataList().stream()
              .map(chunkMetadata -> ((ChunkMetadata) chunkMetadata))
              .collect(Collectors.toList()));
    }
    return seriesMetadata;
  }

  /**
   * read all ChunkMetaDatas of given path. This method is used for B+ Tree index to avoid calling
   * readChunkMetadataInDevice()
   *
   * @param path name
   * @return ChunkMetadata list
   * @throws IOException io error
   */
  public List<ChunkMetadata> readChunkMetadataInPath(Path path) throws IOException {
    readFileMetadata();
    TimeseriesMetadata timeseriesMetadata = readTimeseriesMetadata(path, false);
    return timeseriesMetadata.getChunkMetadataList().stream()
        .map(chunkMetadata -> ((ChunkMetadata) chunkMetadata))
        .collect(Collectors.toList());
  }

  /**
   * read all ChunkMetaDatas in the file. This method is used for B+ Tree index to avoid calling
   * readChunkMetadataInDevice()
   *
   * @return ChunkMetadata list
   * @throws IOException io error
   */
  public Map<String, List<ChunkMetadata>> readAllChunkMetadata() throws IOException {
    readFileMetadata();
    Map<String, List<ChunkMetadata>> deviceChunkMetadataMap = new HashMap<>();
    for (Map.Entry<String, List<TimeseriesMetadata>> entry :
        getAllTimeseriesMetadata(true).entrySet()) {
      for (TimeseriesMetadata timeseriesMetadata : entry.getValue()) {
        deviceChunkMetadataMap
            .computeIfAbsent(entry.getKey(), k -> new ArrayList<>())
            .addAll(
                timeseriesMetadata.getChunkMetadataList().stream()
                    .map(chunkMetadata -> ((ChunkMetadata) chunkMetadata))
                    .collect(Collectors.toList()));
      }
    }
    return deviceChunkMetadataMap;
  }

  /**
   * this function return all timeseries names. This method SHOULD NOT BE CALLED after 0.13
   *
   * @return list of Paths
   * @throws IOException io error
   */
  @Deprecated
  public List<Path> getAllPaths() throws IOException {
    List<Path> paths = new ArrayList<>();
    if (TWO_LEVEL_INDEX) {
      for (String device : getAllDevices()) {
        Map<String, TimeseriesMetadata> timeseriesMetadataMap = readDeviceMetadata(device);
        for (String measurementId : timeseriesMetadataMap.keySet()) {
          paths.add(new Path(device, measurementId));
        }
      }
    } else if (B_PLUS_TREE_INDEX) {
      readFileMetadata();
      BPlusTreeNode metadataIndexNode = (BPlusTreeNode) tsFileMetaData.getMetadataIndex();
      Map<String, List<TimeseriesMetadata>> timeseriesMetadataMap = new HashMap<>();
      generateMetadataIndex(metadataIndexNode, timeseriesMetadataMap, false);
      for (Map.Entry<String, List<TimeseriesMetadata>> entry : timeseriesMetadataMap.entrySet()) {
        for (TimeseriesMetadata timeseriesMetadata : entry.getValue()) {
          paths.add(new Path(entry.getKey(), timeseriesMetadata.getMeasurementId()));
        }
      }
    }
    return paths;
  }

  /**
   * @return an iterator of timeseries list, in which names of timeseries are ordered in dictionary
   *     order
   * @throws IOException io error
   */
  public Iterator<List<Path>> getPathsIterator() throws IOException {
    readFileMetadata();

    MetadataIndexNode metadataIndexNode = tsFileMetaData.getMetadataIndex();
    List<MetadataIndexEntry> metadataIndexEntryList = metadataIndexNode.getChildren();
    Queue<Pair<String, Pair<Long, Long>>> queue = new LinkedList<>();
    for (int i = 0; i < metadataIndexEntryList.size(); i++) {
      MetadataIndexEntry metadataIndexEntry = metadataIndexEntryList.get(i);
      long endOffset = metadataIndexNode.getEndOffset();
      if (i != metadataIndexEntryList.size() - 1) {
        endOffset = metadataIndexEntryList.get(i + 1).getOffset();
      }
      ByteBuffer buffer = readData(metadataIndexEntry.getOffset(), endOffset, indexFileInput);
      getAllPaths(metadataIndexEntry, buffer, null, metadataIndexNode.getNodeType(), queue);
    }
    return new Iterator<List<Path>>() {
      @Override
      public boolean hasNext() {
        return !queue.isEmpty();
      }

      @Override
      public List<Path> next() {
        if (!hasNext()) {
          throw new NoSuchElementException();
        }
        Pair<String, Pair<Long, Long>> startEndPair = queue.remove();
        List<Path> paths = new ArrayList<>();
        try {
          ByteBuffer nextBuffer = readData(startEndPair.right.left, startEndPair.right.right);
          while (nextBuffer.hasRemaining()) {
            paths.add(
                new Path(
                    startEndPair.left,
                    TimeseriesMetadata.deserializeFrom(nextBuffer, false).getMeasurementId()));
          }
          return paths;
        } catch (IOException e) {
          throw new TsFileRuntimeException(
              "Error occurred while reading a time series metadata block.");
        }
      }
    };
  }

  private void getAllPaths(
      MetadataIndexEntry metadataIndex,
      ByteBuffer buffer,
      String deviceId,
      MetadataIndexNodeType type,
      Queue<Pair<String, Pair<Long, Long>>> queue)
      throws IOException {
    try {
      if (type.equals(MetadataIndexNodeType.LEAF_DEVICE)) {
        deviceId = metadataIndex.getName();
      }
      MetadataIndexNode metadataIndexNode = MetadataIndexNode.deserializeFrom(buffer);
      int metadataIndexListSize = metadataIndexNode.getChildren().size();
      for (int i = 0; i < metadataIndexListSize; i++) {
        long startOffset = metadataIndexNode.getChildren().get(i).getOffset();
        long endOffset = metadataIndexNode.getEndOffset();
        if (i != metadataIndexListSize - 1) {
          endOffset = metadataIndexNode.getChildren().get(i + 1).getOffset();
        }
        if (metadataIndexNode.getNodeType().equals(MetadataIndexNodeType.LEAF_MEASUREMENT)) {
          queue.add(new Pair<>(deviceId, new Pair<>(startOffset, endOffset)));
          continue;
        }
        ByteBuffer nextBuffer =
            readData(metadataIndexNode.getChildren().get(i).getOffset(), endOffset, indexFileInput);
        getAllPaths(
            metadataIndexNode.getChildren().get(i),
            nextBuffer,
            deviceId,
            metadataIndexNode.getNodeType(),
            queue);
      }
    } catch (BufferOverflowException e) {
      logger.error("Something error happened while getting all paths of file {}", file);
      throw e;
    }
  }

  TimeseriesMetadata tryToGetFirstTimeseriesMetadata(MetadataIndexNode measurementNode)
      throws IOException {
    // Not aligned timeseries
    if (!"".equals(measurementNode.getChildren().get(0).getName())) {
      return null;
    }

    // Aligned timeseries
    if (measurementNode.getNodeType().equals(MetadataIndexNodeType.LEAF_MEASUREMENT)) {
      ByteBuffer buffer;
      if (measurementNode.getChildren().size() > 1) {
        buffer =
            readData(
                measurementNode.getChildren().get(0).getOffset(),
                measurementNode.getChildren().get(1).getOffset());
      } else {
        buffer =
            readData(
                measurementNode.getChildren().get(0).getOffset(), measurementNode.getEndOffset());
      }
      return TimeseriesMetadata.deserializeFrom(buffer, true);
    } else if (measurementNode.getNodeType().equals(MetadataIndexNodeType.INTERNAL_MEASUREMENT)) {
      ByteBuffer buffer =
          readData(
              measurementNode.getChildren().get(0).getOffset(),
              measurementNode.getChildren().get(1).getOffset());
      MetadataIndexNode metadataIndexNode = MetadataIndexNode.deserializeFrom(buffer);
      return tryToGetFirstTimeseriesMetadata(metadataIndexNode);
    }
    return null;
  }

  /**
   * Traverse the metadata index from MetadataIndexEntry to get TimeseriesMetadata. For TWO_LEVEL
   * index
   *
   * @param metadataIndex MetadataIndexEntry
   * @param buffer byte buffer
   * @param deviceId String
   * @param timeseriesMetadataMap map: deviceId -> timeseriesMetadata list
   * @param needChunkMetadata deserialize chunk metadata list or not
   */
  private void generateMetadataIndex(
      MetadataIndexEntry metadataIndex,
      ByteBuffer buffer,
      String deviceId,
      MetadataIndexNodeType type,
      Map<String, List<TimeseriesMetadata>> timeseriesMetadataMap,
      boolean needChunkMetadata)
      throws IOException {
    try {
      if (type.equals(MetadataIndexNodeType.LEAF_MEASUREMENT)) {
        List<TimeseriesMetadata> timeseriesMetadataList = new ArrayList<>();
        while (buffer.hasRemaining()) {
          timeseriesMetadataList.add(TimeseriesMetadata.deserializeFrom(buffer, needChunkMetadata));
        }
        timeseriesMetadataMap
            .computeIfAbsent(deviceId, k -> new ArrayList<>())
            .addAll(timeseriesMetadataList);
      } else {
        // deviceId should be determined by LEAF_DEVICE node
        if (type.equals(MetadataIndexNodeType.LEAF_DEVICE)) {
          deviceId = metadataIndex.getName();
        }
        MetadataIndexNode metadataIndexNode = MetadataIndexNode.deserializeFrom(buffer);
        int metadataIndexListSize = metadataIndexNode.getChildren().size();
        for (int i = 0; i < metadataIndexListSize; i++) {
          long endOffset = metadataIndexNode.getEndOffset();
          if (i != metadataIndexListSize - 1) {
            endOffset = metadataIndexNode.getChildren().get(i + 1).getOffset();
          }
          MetadataIndexNodeType metadataIndexType = metadataIndexNode.getNodeType();
          ByteBuffer nextBuffer;
          if (metadataIndexType.equals(MetadataIndexNodeType.LEAF_MEASUREMENT)) {
            nextBuffer = readData(metadataIndexNode.getChildren().get(i).getOffset(), endOffset);
          } else {
            nextBuffer =
                readData(
                    metadataIndexNode.getChildren().get(i).getOffset(), endOffset, indexFileInput);
          }
          generateMetadataIndex(
              metadataIndexNode.getChildren().get(i),
              nextBuffer,
              deviceId,
              metadataIndexType,
              timeseriesMetadataMap,
              needChunkMetadata);
        }
      }
    } catch (BufferOverflowException e) {
      logger.error("Something error happened while generating MetadataIndex of file {}", file);
      throw e;
    }
  }

  /**
   * Traverse the metadata index from MetadataIndexNode to get TimeseriesMetadata. For B_PLUS_TREE
   * index
   *
   * @param metadataIndexNode MetadataIndexNode
   * @param timeseriesMetadataMap map: deviceId -> timeseriesMetadata list
   * @param needChunkMetadata deserialize chunk metadata list or not
   * @throws IOException
   */
  private void generateMetadataIndex(
      BPlusTreeNode metadataIndexNode,
      Map<String, List<TimeseriesMetadata>> timeseriesMetadataMap,
      boolean needChunkMetadata)
      throws IOException {
    try {
      if (metadataIndexNode.isLeaf()) {
        List<MetadataIndexEntry> children = metadataIndexNode.getChildren();
        for (int i = 0; i < children.size(); i++) {
          MetadataIndexEntry entry = children.get(i);
          long startOffset = children.get(i).getOffset();
          long endOffset = metadataIndexNode.getEndOffset();
          if (i != children.size() - 1) {
            endOffset = children.get(i + 1).getOffset();
          }
          ByteBuffer buffer = readData(startOffset, endOffset);
          List<TimeseriesMetadata> timeseriesMetadataList = new ArrayList<>();
          while (buffer.hasRemaining()) {
            timeseriesMetadataList.add(
                TimeseriesMetadata.deserializeFrom(buffer, needChunkMetadata));
          }
          timeseriesMetadataMap
              .computeIfAbsent(
                  entry.getName().split(TsFileConstant.PATH_SEPARATER_NO_REGEX)[0],
                  k -> new ArrayList<>())
              .addAll(timeseriesMetadataList);
        }
      } else {
        int metadataIndexListSize = metadataIndexNode.getChildren().size();
        for (int i = 0; i < metadataIndexListSize; i++) {
          long endOffset = metadataIndexNode.getEndOffset();
          if (i != metadataIndexListSize - 1) {
            endOffset = metadataIndexNode.getChildren().get(i + 1).getOffset();
          }
          generateMetadataIndex(
              BPlusTreeNode.deserializeFrom(
                  readData(
                      metadataIndexNode.getChildren().get(i).getOffset(),
                      endOffset,
                      indexFileInput)),
              timeseriesMetadataMap,
              needChunkMetadata);
        }
      }
    } catch (BufferOverflowException e) {
      logger.error("Something error happened while generating MetadataIndex of file {}", file);
      throw e;
    }
  }

  /* TimeseriesMetadata don't need deserialize chunk metadata list */
  public Map<String, List<TimeseriesMetadata>> getAllTimeseriesMetadata() throws IOException {
    return getAllTimeseriesMetadata(false);
  }

  public Map<String, List<TimeseriesMetadata>> getAllTimeseriesMetadata(boolean needChunkMetadata)
      throws IOException {
    if (tsFileMetaData == null) {
      readFileMetadata();
    }
    Map<String, List<TimeseriesMetadata>> timeseriesMetadataMap = new HashMap<>();
    if (TWO_LEVEL_INDEX) {
      MetadataIndexNode metadataIndexNode = tsFileMetaData.getMetadataIndex();
      List<MetadataIndexEntry> metadataIndexEntryList = metadataIndexNode.getChildren();
      for (int i = 0; i < metadataIndexEntryList.size(); i++) {
        MetadataIndexEntry metadataIndexEntry = metadataIndexEntryList.get(i);
        long endOffset = metadataIndexNode.getEndOffset();
        if (i != metadataIndexEntryList.size() - 1) {
          endOffset = metadataIndexEntryList.get(i + 1).getOffset();
        }
        ByteBuffer buffer = readData(metadataIndexEntry.getOffset(), endOffset, indexFileInput);
        generateMetadataIndex(
            metadataIndexEntry,
            buffer,
            null,
            metadataIndexNode.getNodeType(),
            timeseriesMetadataMap,
            needChunkMetadata);
      }
    } else if (B_PLUS_TREE_INDEX) {
      BPlusTreeNode metadataIndexNode = (BPlusTreeNode) tsFileMetaData.getMetadataIndex();
      generateMetadataIndex(metadataIndexNode, timeseriesMetadataMap, needChunkMetadata);
    }
    return timeseriesMetadataMap;
  }

  /* This method will only deserialize the TimeseriesMetadata, not including chunk metadata list */
  private List<TimeseriesMetadata> getDeviceTimeseriesMetadataWithoutChunkMetadata(String device)
      throws IOException {
    MetadataIndexNode metadataIndexNode = tsFileMetaData.getMetadataIndex();
    Pair<MetadataIndexEntry, Long> metadataIndexPair =
        getMetadataAndEndOffset(metadataIndexNode, device, true, true);
    if (metadataIndexPair == null) {
      return Collections.emptyList();
    }
    ByteBuffer buffer =
        readData(metadataIndexPair.left.getOffset(), metadataIndexPair.right, indexFileInput);
    Map<String, List<TimeseriesMetadata>> timeseriesMetadataMap = new TreeMap<>();
    generateMetadataIndex(
        metadataIndexPair.left,
        buffer,
        device,
        MetadataIndexNodeType.INTERNAL_MEASUREMENT,
        timeseriesMetadataMap,
        false);
    List<TimeseriesMetadata> deviceTimeseriesMetadata = new ArrayList<>();
    for (List<TimeseriesMetadata> timeseriesMetadataList : timeseriesMetadataMap.values()) {
      deviceTimeseriesMetadata.addAll(timeseriesMetadataList);
    }
    return deviceTimeseriesMetadata;
  }

  /* This method will not only deserialize the TimeseriesMetadata, but also all the chunk metadata list meanwhile. */
  private List<TimeseriesMetadata> getDeviceTimeseriesMetadata(String device) throws IOException {
    MetadataIndexNode metadataIndexNode = tsFileMetaData.getMetadataIndex();
    Pair<MetadataIndexEntry, Long> metadataIndexPair =
        getMetadataAndEndOffset(metadataIndexNode, device, true, true);
    if (metadataIndexPair == null) {
      return Collections.emptyList();
    }
    ByteBuffer buffer =
        readData(metadataIndexPair.left.getOffset(), metadataIndexPair.right, indexFileInput);
    Map<String, List<TimeseriesMetadata>> timeseriesMetadataMap = new TreeMap<>();
    generateMetadataIndex(
        metadataIndexPair.left,
        buffer,
        device,
        MetadataIndexNodeType.INTERNAL_MEASUREMENT,
        timeseriesMetadataMap,
        true);
    List<TimeseriesMetadata> deviceTimeseriesMetadata = new ArrayList<>();
    for (List<TimeseriesMetadata> timeseriesMetadataList : timeseriesMetadataMap.values()) {
      deviceTimeseriesMetadata.addAll(timeseriesMetadataList);
    }
    return deviceTimeseriesMetadata;
  }

  /**
   * Get target MetadataIndexEntry and its end offset. For TWO_LEVEL index
   *
   * @param metadataIndex given MetadataIndexNode
   * @param name target device / measurement name
   * @param isDeviceLevel whether target MetadataIndexNode is device level
   * @param exactSearch whether is in exact search mode, return null when there is no entry with
   *     name; or else return the nearest MetadataIndexEntry before it (for deeper search)
   * @return target MetadataIndexEntry, endOffset pair
   */
  protected Pair<MetadataIndexEntry, Long> getMetadataAndEndOffset(
      MetadataIndexNode metadataIndex, String name, boolean isDeviceLevel, boolean exactSearch)
      throws IOException {
    try {
      // When searching for a device node, return when it is not INTERNAL_DEVICE
      // When searching for a measurement node, return when it is not INTERNAL_MEASUREMENT
      if ((isDeviceLevel
              && !metadataIndex.getNodeType().equals(MetadataIndexNodeType.INTERNAL_DEVICE))
          || (!isDeviceLevel
              && !metadataIndex.getNodeType().equals(MetadataIndexNodeType.INTERNAL_MEASUREMENT))) {
        return metadataIndex.getChildIndexEntry(name, exactSearch);
      } else {
        Pair<MetadataIndexEntry, Long> childIndexEntry =
            metadataIndex.getChildIndexEntry(name, false);
        ByteBuffer buffer =
            readData(childIndexEntry.left.getOffset(), childIndexEntry.right, indexFileInput);
        return getMetadataAndEndOffset(
            MetadataIndexNode.deserializeFrom(buffer), name, isDeviceLevel, exactSearch);
      }
    } catch (BufferOverflowException e) {
      logger.error("Something error happened while deserializing MetadataIndex of file {}", file);
      throw e;
    }
  }

  /**
   * Get target MetadataIndexEntry and its end offset. For B_PLUS_TREE index
   *
   * @param metadataIndex given MetadataIndexNode
   * @param path target path name
   * @param exactSearch whether is in exact search mode, return null when there is no entry with
   *     name; or else return the nearest MetadataIndexEntry before it (for deeper search)
   * @return target MetadataIndexEntry, endOffset pair
   */
  protected Pair<MetadataIndexEntry, Long> getMetadataAndEndOffset(
      BPlusTreeNode metadataIndex, String path, boolean exactSearch) throws IOException {
    try {
      if (metadataIndex.isLeaf()) {
        return metadataIndex.getChildIndexEntry(path, exactSearch);
      } else {
        Pair<MetadataIndexEntry, Long> childIndexEntry =
            metadataIndex.getChildIndexEntry(path, false);
        ByteBuffer buffer =
            readData(childIndexEntry.left.getOffset(), childIndexEntry.right, indexFileInput);
        return getMetadataAndEndOffset(BPlusTreeNode.deserializeFrom(buffer), path, exactSearch);
      }
    } catch (BufferOverflowException e) {
      logger.error("Something error happened while deserializing MetadataIndex of file {}", file);
      throw e;
    }
  }

  /**
   * read data from current position of the input, and deserialize it to a CHUNK_GROUP_FOOTER. <br>
   * This method is not threadsafe.
   *
   * @return a CHUNK_GROUP_FOOTER
   * @throws IOException io error
   */
  public ChunkGroupHeader readChunkGroupHeader() throws IOException {
    return ChunkGroupHeader.deserializeFrom(tsFileInput.wrapAsInputStream(), true);
  }

  /**
   * read data from current position of the input, and deserialize it to a CHUNK_GROUP_FOOTER.
   *
   * @param position the offset of the chunk group footer in the file
   * @param markerRead true if the offset does not contains the marker , otherwise false
   * @return a CHUNK_GROUP_FOOTER
   * @throws IOException io error
   */
  public ChunkGroupHeader readChunkGroupHeader(long position, boolean markerRead)
      throws IOException {
    return ChunkGroupHeader.deserializeFrom(tsFileInput, position, markerRead);
  }

  public void readPlanIndex() throws IOException {
    ByteBuffer buffer = ByteBuffer.allocate(Long.BYTES);
    if (ReadWriteIOUtils.readAsPossible(tsFileInput, buffer) == 0) {
      throw new IOException("reach the end of the file.");
    }
    buffer.flip();
    minPlanIndex = buffer.getLong();
    buffer.clear();
    if (ReadWriteIOUtils.readAsPossible(tsFileInput, buffer) == 0) {
      throw new IOException("reach the end of the file.");
    }
    buffer.flip();
    maxPlanIndex = buffer.getLong();
  }

  /**
   * read data from current position of the input, and deserialize it to a CHUNK_HEADER. <br>
   * This method is not threadsafe.
   *
   * @return a CHUNK_HEADER
   * @throws IOException io error
   */
  public ChunkHeader readChunkHeader(byte chunkType) throws IOException {
    return ChunkHeader.deserializeFrom(tsFileInput.wrapAsInputStream(), chunkType);
  }

  /**
   * read the chunk's header.
   *
   * @param position the file offset of this chunk's header
   * @param chunkHeaderSize the size of chunk's header
   */
  private ChunkHeader readChunkHeader(long position, int chunkHeaderSize) throws IOException {
    return ChunkHeader.deserializeFrom(tsFileInput, position, chunkHeaderSize);
  }

  /**
   * notice, this function will modify channel's position.
   *
   * @param dataSize the size of chunkdata
   * @param position the offset of the chunk data
   * @return the pages of this chunk
   */
  private ByteBuffer readChunk(long position, int dataSize) throws IOException {
    return readData(position, dataSize);
  }

  /**
   * read memory chunk.
   *
   * @param metaData -given chunk meta data
   * @return -chunk
   */
  public Chunk readMemChunk(ChunkMetadata metaData) throws IOException {
    int chunkHeadSize = ChunkHeader.getSerializedSize(metaData.getMeasurementUid());
    ChunkHeader header = readChunkHeader(metaData.getOffsetOfChunkHeader(), chunkHeadSize);
    ByteBuffer buffer =
        readChunk(
            metaData.getOffsetOfChunkHeader() + header.getSerializedSize(), header.getDataSize());
    return new Chunk(header, buffer, metaData.getDeleteIntervalList(), metaData.getStatistics());
  }

  /**
   * read memory chunk.
   *
   * @param chunkCacheKey given key of chunk LRUCache
   * @return chunk
   */
  public Chunk readMemChunk(CachedChunkLoaderImpl.ChunkCacheKey chunkCacheKey) throws IOException {
    int chunkHeadSize = ChunkHeader.getSerializedSize(chunkCacheKey.getMeasurementUid());
    ChunkHeader header = readChunkHeader(chunkCacheKey.getOffsetOfChunkHeader(), chunkHeadSize);
    ByteBuffer buffer =
        readChunk(
            chunkCacheKey.getOffsetOfChunkHeader() + header.getSerializedSize(),
            header.getDataSize());
    return new Chunk(
        header, buffer, chunkCacheKey.getDeleteIntervalList(), chunkCacheKey.getStatistics());
  }

  /**
   * not thread safe.
   *
   * @param type given tsfile data type
   */
  public PageHeader readPageHeader(TSDataType type, boolean hasStatistic) throws IOException {
    return PageHeader.deserializeFrom(tsFileInput.wrapAsInputStream(), type, hasStatistic);
  }

  public long position() throws IOException {
    return tsFileInput.position();
  }

  public void position(long offset) throws IOException {
    tsFileInput.position(offset);
  }

  public void skipPageData(PageHeader header) throws IOException {
    tsFileInput.position(tsFileInput.position() + header.getCompressedSize());
  }

  public ByteBuffer readCompressedPage(PageHeader header) throws IOException {
    return readData(-1, header.getCompressedSize());
  }

  public ByteBuffer readPage(PageHeader header, CompressionType type) throws IOException {
    ByteBuffer buffer = readData(-1, header.getCompressedSize());
    if (header.getUncompressedSize() == 0 || type == CompressionType.UNCOMPRESSED) {
      return buffer;
    } // FIXME if the buffer is not array-implemented.
    IUnCompressor unCompressor = IUnCompressor.getUnCompressor(type);
    ByteBuffer uncompressedBuffer = ByteBuffer.allocate(header.getUncompressedSize());
    unCompressor.uncompress(
        buffer.array(), buffer.position(), buffer.remaining(), uncompressedBuffer.array(), 0);
    return uncompressedBuffer;
  }

  /**
   * read one byte from the input. <br>
   * this method is not thread safe
   */
  public byte readMarker() throws IOException {
    markerBuffer.clear();
    if (ReadWriteIOUtils.readAsPossible(tsFileInput, markerBuffer) == 0) {
      throw new IOException("reach the end of the file.");
    }
    markerBuffer.flip();
    return markerBuffer.get();
  }

  @Override
  public void close() throws IOException {
    if (resourceLogger.isDebugEnabled()) {
      resourceLogger.debug("{} reader is closed.", file);
    }
    this.tsFileInput.close();
  }

  public String getFileName() {
    return this.file;
  }

  public long fileSize() throws IOException {
    return tsFileInput.size();
  }

  /**
   * read data from tsFileInput, from the current position (if position = -1), or the given
   * position. <br>
   * if position = -1, the tsFileInput's position will be changed to the current position + real
   * data size that been read. Other wise, the tsFileInput's position is not changed.
   *
   * @param position the start position of data in the tsFileInput, or the current position if
   *     position = -1
   * @param totalSize the size of data that want to read
   * @return data that been read.
   */
  protected ByteBuffer readData(long position, int totalSize) throws IOException {
    int allocateSize = Math.min(MAX_READ_BUFFER_SIZE, totalSize);
    int allocateNum = (int) Math.ceil((double) totalSize / allocateSize);
    ByteBuffer buffer = ByteBuffer.allocate(totalSize);
    int bufferLimit = 0;
    for (int i = 0; i < allocateNum; i++) {
      if (i == allocateNum - 1) {
        allocateSize = totalSize - allocateSize * (allocateNum - 1);
      }
      bufferLimit += allocateSize;
      buffer.limit(bufferLimit);
      if (position < 0) {
        if (ReadWriteIOUtils.readAsPossible(tsFileInput, buffer) != allocateSize) {
          throw new IOException("reach the end of the data");
        }
      } else {
        long actualReadSize =
            ReadWriteIOUtils.readAsPossible(tsFileInput, buffer, position, allocateSize);
        if (actualReadSize != allocateSize) {
          throw new IOException(
              String.format(
                  "reach the end of the data. Size of data that want to read: %s,"
                      + "actual read size: %s, position: %s",
                  allocateSize, actualReadSize, position));
        }
        position += allocateSize;
      }
    }
    buffer.flip();
    return buffer;
  }

  /**
   * read data from tsFileInput, from the current position (if position = -1), or the given
   * position.
   *
   * @param start the start position of data in the tsFileInput, or the current position if position
   *     = -1
   * @param end the end position of data that want to read
   * @return data that been read.
   */
  protected ByteBuffer readData(long start, long end) throws IOException {
    return readData(start, (int) (end - start));
  }

  protected ByteBuffer readData(long start, long end, TsFileInput tsFileInput) throws IOException {
    return readData(start, (int) (end - start), tsFileInput);
  }

  protected ByteBuffer readData(long position, int size, TsFileInput tsFileInput)
      throws IOException {
    ByteBuffer buffer = ByteBuffer.allocate(size);
    if (position < 0) {
      if (ReadWriteIOUtils.readAsPossible(tsFileInput, buffer) != size) {
        throw new IOException("reach the end of the data");
      }
    } else {
      long actualReadSize = ReadWriteIOUtils.readAsPossible(tsFileInput, buffer, position, size);
      if (actualReadSize != size) {
        throw new IOException(
            String.format(
                "reach the end of the data. Size of data that want to read: %s,"
                    + "actual read size: %s, position: %s",
                size, actualReadSize, position));
      }
    }
    buffer.flip();
    return buffer;
  }

  /** notice, the target bytebuffer are not flipped. */
  public int readRaw(long position, int length, ByteBuffer target) throws IOException {
    return ReadWriteIOUtils.readAsPossible(tsFileInput, target, position, length);
  }

  /**
   * Self Check the file and return the position before where the data is safe.
   *
   * @param newSchema the schema on each time series in the file
   * @param chunkGroupMetadataList ChunkGroupMetadata List
   * @param fastFinish if true and the file is complete, then newSchema and chunkGroupMetadataList
   *     parameter will be not modified.
   * @return the position of the file that is fine. All data after the position in the file should
   *     be truncated.
   */
  @SuppressWarnings("squid:S3776") // Suppress high Cognitive Complexity warning
  public long selfCheck(
      Map<Path, IMeasurementSchema> newSchema,
      List<ChunkGroupMetadata> chunkGroupMetadataList,
      boolean fastFinish)
      throws IOException {
    File checkFile = FSFactoryProducer.getFSFactory().getFile(this.file);
    long fileSize;
    if (!checkFile.exists()) {
      return TsFileCheckStatus.FILE_NOT_FOUND;
    } else {
      fileSize = checkFile.length();
    }
    ChunkMetadata currentChunk;
    String measurementID;
    TSDataType dataType;
    long fileOffsetOfChunk;

    // ChunkMetadata of current ChunkGroup
    List<ChunkMetadata> chunkMetadataList = new ArrayList<>();

    int headerLength = TSFileConfig.MAGIC_STRING.getBytes().length + Byte.BYTES;
    if (fileSize < headerLength) {
      return TsFileCheckStatus.INCOMPATIBLE_FILE;
    }
    if (!TSFileConfig.MAGIC_STRING.equals(readHeadMagic())
        || (TSFileConfig.VERSION_NUMBER != readVersionNumber())) {
      return TsFileCheckStatus.INCOMPATIBLE_FILE;
    }

    tsFileInput.position(headerLength);
    if (fileSize == headerLength) {
      return headerLength;
    } else if (isComplete()) {
      loadMetadataSize();
      if (fastFinish) {
        return TsFileCheckStatus.COMPLETE_FILE;
      }
    }
    // not a complete file, we will recover it...
    long truncatedSize = headerLength;
    byte marker;
    List<long[]> timeBatch = new ArrayList<>();
    String lastDeviceId = null;
    List<IMeasurementSchema> measurementSchemaList = new ArrayList<>();
    try {
      while ((marker = this.readMarker()) != MetaMarker.SEPARATOR) {
        switch (marker) {
          case MetaMarker.CHUNK_HEADER:
          case MetaMarker.TIME_CHUNK_HEADER:
          case MetaMarker.VALUE_CHUNK_HEADER:
          case MetaMarker.ONLY_ONE_PAGE_CHUNK_HEADER:
          case MetaMarker.ONLY_ONE_PAGE_TIME_CHUNK_HEADER:
          case MetaMarker.ONLY_ONE_PAGE_VALUE_CHUNK_HEADER:
            fileOffsetOfChunk = this.position() - 1;
            // if there is something wrong with a chunk, we will drop the whole ChunkGroup
            // as different chunks may be created by the same insertions(sqls), and partial
            // insertion is not tolerable
            ChunkHeader chunkHeader = this.readChunkHeader(marker);
            measurementID = chunkHeader.getMeasurementID();
            IMeasurementSchema measurementSchema =
                new MeasurementSchema(
                    measurementID,
                    chunkHeader.getDataType(),
                    chunkHeader.getEncodingType(),
                    chunkHeader.getCompressionType());
            measurementSchemaList.add(measurementSchema);
            dataType = chunkHeader.getDataType();
            if (chunkHeader.getDataType() == TSDataType.VECTOR) {
              timeBatch.clear();
            }
            Statistics<? extends Serializable> chunkStatistics =
                Statistics.getStatsByType(dataType);
            int dataSize = chunkHeader.getDataSize();

            if (dataSize > 0) {
              if (((byte) (chunkHeader.getChunkType() & 0x3F))
                  == MetaMarker
                      .CHUNK_HEADER) { // more than one page, we could use page statistics to
                // generate chunk statistic
                while (dataSize > 0) {
                  // a new Page
                  PageHeader pageHeader = this.readPageHeader(chunkHeader.getDataType(), true);
                  chunkStatistics.mergeStatistics(pageHeader.getStatistics());
                  this.skipPageData(pageHeader);
                  dataSize -= pageHeader.getSerializedPageSize();
                  chunkHeader.increasePageNums(1);
                }
              } else { // only one page without statistic, we need to iterate each point to generate
                // chunk statistic
                PageHeader pageHeader = this.readPageHeader(chunkHeader.getDataType(), false);
                Decoder valueDecoder =
                    Decoder.getDecoderByType(
                        chunkHeader.getEncodingType(), chunkHeader.getDataType());
                ByteBuffer pageData = readPage(pageHeader, chunkHeader.getCompressionType());
                Decoder timeDecoder =
                    Decoder.getDecoderByType(
                        TSEncoding.valueOf(
                            TSFileDescriptor.getInstance().getConfig().getTimeEncoder()),
                        TSDataType.INT64);

                if ((chunkHeader.getChunkType() & TsFileConstant.TIME_COLUMN_MASK)
                    == TsFileConstant.TIME_COLUMN_MASK) { // Time Chunk with only one page

                  TimePageReader timePageReader =
                      new TimePageReader(pageHeader, pageData, timeDecoder);
                  long[] currentTimeBatch = timePageReader.getNextTimeBatch();
                  timeBatch.add(currentTimeBatch);
                  for (long currentTime : currentTimeBatch) {
                    chunkStatistics.update(currentTime);
                  }
                } else if ((chunkHeader.getChunkType() & TsFileConstant.VALUE_COLUMN_MASK)
                    == TsFileConstant.VALUE_COLUMN_MASK) { // Value Chunk with only one page

                  ValuePageReader valuePageReader =
                      new ValuePageReader(
                          pageHeader, pageData, chunkHeader.getDataType(), valueDecoder);
                  TsPrimitiveType[] valueBatch = valuePageReader.nextValueBatch(timeBatch.get(0));

                  if (valueBatch != null && valueBatch.length != 0) {
                    for (int i = 0; i < valueBatch.length; i++) {
                      TsPrimitiveType value = valueBatch[i];
                      if (value == null) {
                        continue;
                      }
                      long timeStamp = timeBatch.get(0)[i];
                      switch (dataType) {
                        case INT32:
                          chunkStatistics.update(timeStamp, value.getInt());
                          break;
                        case INT64:
                          chunkStatistics.update(timeStamp, value.getLong());
                          break;
                        case FLOAT:
                          chunkStatistics.update(timeStamp, value.getFloat());
                          break;
                        case DOUBLE:
                          chunkStatistics.update(timeStamp, value.getDouble());
                          break;
                        case BOOLEAN:
                          chunkStatistics.update(timeStamp, value.getBoolean());
                          break;
                        case TEXT:
                          chunkStatistics.update(timeStamp, value.getBinary());
                          break;
                        default:
                          throw new IOException("Unexpected type " + dataType);
                      }
                    }
                  }

                } else { // NonAligned Chunk with only one page
                  PageReader reader =
                      new PageReader(
                          pageHeader,
                          pageData,
                          chunkHeader.getDataType(),
                          valueDecoder,
                          timeDecoder,
                          null);
                  BatchData batchData = reader.getAllSatisfiedPageData();
                  while (batchData.hasCurrent()) {
                    switch (dataType) {
                      case INT32:
                        chunkStatistics.update(batchData.currentTime(), batchData.getInt());
                        break;
                      case INT64:
                        chunkStatistics.update(batchData.currentTime(), batchData.getLong());
                        break;
                      case FLOAT:
                        chunkStatistics.update(batchData.currentTime(), batchData.getFloat());
                        break;
                      case DOUBLE:
                        chunkStatistics.update(batchData.currentTime(), batchData.getDouble());
                        break;
                      case BOOLEAN:
                        chunkStatistics.update(batchData.currentTime(), batchData.getBoolean());
                        break;
                      case TEXT:
                        chunkStatistics.update(batchData.currentTime(), batchData.getBinary());
                        break;
                      default:
                        throw new IOException("Unexpected type " + dataType);
                    }
                    batchData.next();
                  }
                }
                chunkHeader.increasePageNums(1);
              }
            }
            currentChunk =
                new ChunkMetadata(measurementID, dataType, fileOffsetOfChunk, chunkStatistics);
            chunkMetadataList.add(currentChunk);
            break;
          case MetaMarker.CHUNK_GROUP_HEADER:
            // if there is something wrong with the ChunkGroup Header, we will drop this ChunkGroup
            // because we can not guarantee the correctness of the deviceId.
            truncatedSize = this.position() - 1;
            if (lastDeviceId != null) {
              // schema of last chunk group
              if (newSchema != null) {
                for (IMeasurementSchema tsSchema : measurementSchemaList) {
                  newSchema.putIfAbsent(
                      new Path(lastDeviceId, tsSchema.getMeasurementId()), tsSchema);
                }
              }
              measurementSchemaList = new ArrayList<>();
              // last chunk group Metadata
              chunkGroupMetadataList.add(new ChunkGroupMetadata(lastDeviceId, chunkMetadataList));
            }
            // this is a chunk group
            chunkMetadataList = new ArrayList<>();
            ChunkGroupHeader chunkGroupHeader = this.readChunkGroupHeader();
            lastDeviceId = chunkGroupHeader.getDeviceID();
            break;
          case MetaMarker.OPERATION_INDEX_RANGE:
            truncatedSize = this.position() - 1;
            if (lastDeviceId != null) {
              // schema of last chunk group
              if (newSchema != null) {
                for (IMeasurementSchema tsSchema : measurementSchemaList) {
                  newSchema.putIfAbsent(
                      new Path(lastDeviceId, tsSchema.getMeasurementId()), tsSchema);
                }
              }
              measurementSchemaList = new ArrayList<>();
              // last chunk group Metadata
              chunkGroupMetadataList.add(new ChunkGroupMetadata(lastDeviceId, chunkMetadataList));
              lastDeviceId = null;
            }
            readPlanIndex();
            truncatedSize = this.position();
            break;
          default:
            // the disk file is corrupted, using this file may be dangerous
            throw new IOException("Unexpected marker " + marker);
        }
      }
      // now we read the tail of the data section, so we are sure that the last
      // ChunkGroupFooter is complete.
      if (lastDeviceId != null) {
        // schema of last chunk group
        if (newSchema != null) {
          for (IMeasurementSchema tsSchema : measurementSchemaList) {
            newSchema.putIfAbsent(new Path(lastDeviceId, tsSchema.getMeasurementId()), tsSchema);
          }
        }
        // last chunk group Metadata
        chunkGroupMetadataList.add(new ChunkGroupMetadata(lastDeviceId, chunkMetadataList));
      }
      truncatedSize = this.position() - 1;
    } catch (Exception e) {
      logger.info(
          "TsFile {} self-check cannot proceed at position {} " + "recovered, because : {}",
          file,
          this.position(),
          e.getMessage());
    }
    // Despite the completeness of the data section, we will discard current FileMetadata
    // so that we can continue to write data into this tsfile.
    return truncatedSize;
  }

  /**
   * Self Check the file and return whether the file is safe.
   *
   * @param filename the path of file
   * @param fastFinish if true, the method will only check the format of head (Magic String TsFile,
   *     Version Number) and tail (Magic String TsFile) of TsFile.
   * @return the status of TsFile
   */
  public long selfCheckWithInfo(
      String filename,
      boolean fastFinish,
      Map<Long, Pair<Path, TimeseriesMetadata>> timeseriesMetadataMap)
      throws IOException, TsFileStatisticsMistakesException {
    String message = " exists statistics mistakes at position ";
    File checkFile = FSFactoryProducer.getFSFactory().getFile(filename);
    if (!checkFile.exists()) {
      return TsFileCheckStatus.FILE_NOT_FOUND;
    }
    long fileSize = checkFile.length();
    logger.info("file length: " + fileSize);

    int headerLength = TSFileConfig.MAGIC_STRING.getBytes().length + Byte.BYTES;
    if (fileSize < headerLength) {
      return TsFileCheckStatus.INCOMPATIBLE_FILE;
    }
    try {
      if (!TSFileConfig.MAGIC_STRING.equals(readHeadMagic())
          || (TSFileConfig.VERSION_NUMBER != readVersionNumber())) {
        return TsFileCheckStatus.INCOMPATIBLE_FILE;
      }
      tsFileInput.position(headerLength);
      if (isComplete()) {
        loadMetadataSize();
        if (fastFinish) {
          return TsFileCheckStatus.COMPLETE_FILE;
        }
      }
    } catch (IOException e) {
      logger.error("Error occurred while fast checking TsFile.");
      throw e;
    }
    for (Map.Entry<Long, Pair<Path, TimeseriesMetadata>> entry : timeseriesMetadataMap.entrySet()) {
      TimeseriesMetadata timeseriesMetadata = entry.getValue().right;
      TSDataType dataType = timeseriesMetadata.getTSDataType();
      Statistics<? extends Serializable> timeseriesMetadataSta = timeseriesMetadata.getStatistics();
      Statistics<? extends Serializable> chunkMetadatasSta = Statistics.getStatsByType(dataType);
      for (IChunkMetadata chunkMetadata : getChunkMetadataList(entry.getValue().left)) {
        long tscheckStatus = TsFileCheckStatus.COMPLETE_FILE;
        try {
          tscheckStatus = checkChunkAndPagesStatistics(chunkMetadata);
        } catch (IOException e) {
          logger.error("Error occurred while checking the statistics of chunk and its pages");
          throw e;
        }
        if (tscheckStatus == TsFileCheckStatus.FILE_EXISTS_MISTAKES) {
          throw new TsFileStatisticsMistakesException(
              "Chunk" + message + chunkMetadata.getOffsetOfChunkHeader());
        }
        chunkMetadatasSta.mergeStatistics(chunkMetadata.getStatistics());
      }
      if (!timeseriesMetadataSta.equals(chunkMetadatasSta)) {
        long timeseriesMetadataPos = entry.getKey();
        throw new TsFileStatisticsMistakesException(
            "TimeseriesMetadata" + message + timeseriesMetadataPos);
      }
    }
    return TsFileCheckStatus.COMPLETE_FILE;
  }

  public long checkChunkAndPagesStatistics(IChunkMetadata chunkMetadata) throws IOException {
    long offsetOfChunkHeader = chunkMetadata.getOffsetOfChunkHeader();
    tsFileInput.position(offsetOfChunkHeader);
    byte marker = this.readMarker();
    ChunkHeader chunkHeader = this.readChunkHeader(marker);
    TSDataType dataType = chunkHeader.getDataType();
    Statistics<? extends Serializable> chunkStatistics = Statistics.getStatsByType(dataType);
    int dataSize = chunkHeader.getDataSize();
    if (((byte) (chunkHeader.getChunkType() & 0x3F)) == MetaMarker.CHUNK_HEADER) {
      while (dataSize > 0) {
        // a new Page
        PageHeader pageHeader = this.readPageHeader(chunkHeader.getDataType(), true);
        chunkStatistics.mergeStatistics(pageHeader.getStatistics());
        this.skipPageData(pageHeader);
        dataSize -= pageHeader.getSerializedPageSize();
        chunkHeader.increasePageNums(1);
      }
    } else {
      // only one page without statistic, we need to iterate each point to generate
      // statistic
      PageHeader pageHeader = this.readPageHeader(chunkHeader.getDataType(), false);
      Decoder valueDecoder =
          Decoder.getDecoderByType(chunkHeader.getEncodingType(), chunkHeader.getDataType());
      ByteBuffer pageData = readPage(pageHeader, chunkHeader.getCompressionType());
      Decoder timeDecoder =
          Decoder.getDecoderByType(
              TSEncoding.valueOf(TSFileDescriptor.getInstance().getConfig().getTimeEncoder()),
              TSDataType.INT64);
      PageReader reader =
          new PageReader(
              pageHeader, pageData, chunkHeader.getDataType(), valueDecoder, timeDecoder, null);
      BatchData batchData = reader.getAllSatisfiedPageData();
      while (batchData.hasCurrent()) {
        switch (dataType) {
          case INT32:
            chunkStatistics.update(batchData.currentTime(), batchData.getInt());
            break;
          case INT64:
            chunkStatistics.update(batchData.currentTime(), batchData.getLong());
            break;
          case FLOAT:
            chunkStatistics.update(batchData.currentTime(), batchData.getFloat());
            break;
          case DOUBLE:
            chunkStatistics.update(batchData.currentTime(), batchData.getDouble());
            break;
          case BOOLEAN:
            chunkStatistics.update(batchData.currentTime(), batchData.getBoolean());
            break;
          case TEXT:
            chunkStatistics.update(batchData.currentTime(), batchData.getBinary());
            break;
          default:
            throw new IOException("Unexpected type " + dataType);
        }
        batchData.next();
      }
      chunkHeader.increasePageNums(1);
    }
    if (chunkMetadata.getStatistics().equals(chunkStatistics)) {
      return TsFileCheckStatus.COMPLETE_FILE;
    }
    return TsFileCheckStatus.FILE_EXISTS_MISTAKES;
  }

  /**
   * get ChunkMetaDatas of given path, and throw exception if path not exists
   *
   * @param path timeseries path
   * @return List of ChunkMetaData
   */
  public List<ChunkMetadata> getChunkMetadataList(Path path, boolean ignoreNotExists)
      throws IOException {
    TimeseriesMetadata timeseriesMetaData = readTimeseriesMetadata(path, ignoreNotExists);
    if (timeseriesMetaData == null) {
      return Collections.emptyList();
    }
    List<ChunkMetadata> chunkMetadataList = readChunkMetaDataList(timeseriesMetaData);
    chunkMetadataList.sort(Comparator.comparingLong(IChunkMetadata::getStartTime));
    return chunkMetadataList;
  }

  // This method is only used for TsFile
  public List<IChunkMetadata> getIChunkMetadataList(Path path) throws IOException {
    ITimeSeriesMetadata timeseriesMetaData = readITimeseriesMetadata(path, true);
    if (timeseriesMetaData == null) {
      return Collections.emptyList();
    }
    List<IChunkMetadata> chunkMetadataList = readIChunkMetaDataList(timeseriesMetaData);
    chunkMetadataList.sort(Comparator.comparingLong(IChunkMetadata::getStartTime));
    return chunkMetadataList;
  }

  public List<ChunkMetadata> getChunkMetadataList(Path path) throws IOException {
    return getChunkMetadataList(path, false);
  }

  /**
   * Get AlignedChunkMetadata of sensors under one device
   *
   * @param device device name
   */
  public List<AlignedChunkMetadata> getAlignedChunkMetadata(String device) throws IOException {
    readFileMetadata();
    MetadataIndexNode deviceMetadataIndexNode = tsFileMetaData.getMetadataIndex();
    Pair<MetadataIndexEntry, Long> metadataIndexPair =
        getMetadataAndEndOffset(deviceMetadataIndexNode, device, true, true);
    if (metadataIndexPair == null) {
      throw new IOException("Device {" + device + "} is not in tsFileMetaData");
    }
    ByteBuffer buffer =
        readData(metadataIndexPair.left.getOffset(), metadataIndexPair.right, indexFileInput);
    MetadataIndexNode metadataIndexNode;
    TimeseriesMetadata firstTimeseriesMetadata;
    try {
      // next layer MeasurementNode of the specific DeviceNode
      metadataIndexNode = MetadataIndexNode.deserializeFrom(buffer);
    } catch (BufferOverflowException e) {
      logger.error(METADATA_INDEX_NODE_DESERIALIZE_ERROR, file);
      throw e;
    }
    firstTimeseriesMetadata = tryToGetFirstTimeseriesMetadata(metadataIndexNode);
    if (firstTimeseriesMetadata == null) {
      throw new IOException("Timeseries of device {" + device + "} are not aligned");
    }

    Map<String, List<TimeseriesMetadata>> timeseriesMetadataMap = new TreeMap<>();
    List<MetadataIndexEntry> metadataIndexEntryList = metadataIndexNode.getChildren();

    for (int i = 0; i < metadataIndexEntryList.size(); i++) {
      MetadataIndexEntry metadataIndexEntry = metadataIndexEntryList.get(i);
      long endOffset = metadataIndexNode.getEndOffset();
      if (i != metadataIndexEntryList.size() - 1) {
        endOffset = metadataIndexEntryList.get(i + 1).getOffset();
      }
      buffer = readData(metadataIndexEntry.getOffset(), endOffset);
      if (metadataIndexNode.getNodeType().equals(MetadataIndexNodeType.LEAF_MEASUREMENT)) {
        List<TimeseriesMetadata> timeseriesMetadataList = new ArrayList<>();
        while (buffer.hasRemaining()) {
          timeseriesMetadataList.add(TimeseriesMetadata.deserializeFrom(buffer, true));
        }
        timeseriesMetadataMap
            .computeIfAbsent(device, k -> new ArrayList<>())
            .addAll(timeseriesMetadataList);
      } else {
        generateMetadataIndex(
            metadataIndexEntry,
            buffer,
            device,
            metadataIndexNode.getNodeType(),
            timeseriesMetadataMap,
            true);
      }
    }

    for (List<TimeseriesMetadata> timeseriesMetadataList : timeseriesMetadataMap.values()) {
      TimeseriesMetadata timeseriesMetadata = timeseriesMetadataList.get(0);
      List<TimeseriesMetadata> valueTimeseriesMetadataList = new ArrayList<>();

      for (int i = 1; i < timeseriesMetadataList.size(); i++) {
        valueTimeseriesMetadataList.add(timeseriesMetadataList.get(i));
      }

      AlignedTimeSeriesMetadata alignedTimeSeriesMetadata =
          new AlignedTimeSeriesMetadata(timeseriesMetadata, valueTimeseriesMetadataList);
      List<AlignedChunkMetadata> chunkMetadataList = new ArrayList<>();
      for (IChunkMetadata chunkMetadata : readIChunkMetaDataList(alignedTimeSeriesMetadata)) {
        chunkMetadataList.add((AlignedChunkMetadata) chunkMetadata);
      }
      // only one timeseriesMetadataList in one device
      return chunkMetadataList;
    }

    throw new IOException(
        String.format(
            "Error when reading timeseriesMetadata of device %s in file %s", device, file));
  }

  /**
   * get ChunkMetaDatas in given TimeseriesMetaData
   *
   * @return List of ChunkMetaData
   */
  public List<ChunkMetadata> readChunkMetaDataList(TimeseriesMetadata timeseriesMetaData)
      throws IOException {
    return timeseriesMetaData.getChunkMetadataList().stream()
        .map(chunkMetadata -> (ChunkMetadata) chunkMetadata)
        .collect(Collectors.toList());
  }

  // This method is only used for TsFile
  public List<IChunkMetadata> readIChunkMetaDataList(ITimeSeriesMetadata timeseriesMetaData) {
    if (timeseriesMetaData instanceof AlignedTimeSeriesMetadata) {
      return new ArrayList<>(
          ((AlignedTimeSeriesMetadata) timeseriesMetaData).getChunkMetadataList());
    } else {
      return new ArrayList<>(((TimeseriesMetadata) timeseriesMetaData).getChunkMetadataList());
    }
  }

  /**
   * get all measurements in this file
   *
   * @return measurement -> datatype
   */
  public Map<String, TSDataType> getAllMeasurements() throws IOException {
    Map<String, TSDataType> result = new HashMap<>();
    if (TWO_LEVEL_INDEX) {
      for (String device : getAllDevices()) {
        Map<String, TimeseriesMetadata> timeseriesMetadataMap = readDeviceMetadata(device);
        for (TimeseriesMetadata timeseriesMetadata : timeseriesMetadataMap.values()) {
          result.put(timeseriesMetadata.getMeasurementId(), timeseriesMetadata.getTSDataType());
        }
      }
    } else if (B_PLUS_TREE_INDEX) {
      readFileMetadata();
      BPlusTreeNode metadataIndexNode = (BPlusTreeNode) tsFileMetaData.getMetadataIndex();
      Map<String, List<TimeseriesMetadata>> timeseriesMetadataMap = new HashMap<>();
      generateMetadataIndex(metadataIndexNode, timeseriesMetadataMap, false);
      for (Map.Entry<String, List<TimeseriesMetadata>> entry : timeseriesMetadataMap.entrySet()) {
        for (TimeseriesMetadata timeseriesMetadata : entry.getValue()) {
          result.put(timeseriesMetadata.getMeasurementId(), timeseriesMetadata.getTSDataType());
        }
      }
    }
    return result;
  }

  /**
   * get device names which has valid chunks in [start, end)
   *
   * @param start start of the partition
   * @param end end of the partition
   * @return device names in range
   */
  public List<String> getDeviceNameInRange(long start, long end) throws IOException {
    List<String> res = new ArrayList<>();
    for (String device : getAllDevices()) {
      Map<String, List<ChunkMetadata>> seriesMetadataMap = readChunkMetadataInDevice(device);
      if (hasDataInPartition(seriesMetadataMap, start, end)) {
        res.add(device);
      }
    }
    return res;
  }

  /**
   * get metadata index node
   *
   * @param startOffset start read offset
   * @param endOffset end read offset
   * @return MetadataIndexNode
   */
  public MetadataIndexNode getMetadataIndexNode(long startOffset, long endOffset)
      throws IOException {
    return MetadataIndexNode.deserializeFrom(readData(startOffset, endOffset, indexFileInput));
  }

  public BPlusTreeNode getBPlusTreeIndexNode(long startOffset, long endOffset) throws IOException {
    return BPlusTreeNode.deserializeFrom(readData(startOffset, endOffset, indexFileInput));
  }

  /**
   * Check if the device has at least one Chunk in this partition
   *
   * @param seriesMetadataMap chunkMetaDataList of each measurement
   * @param start the start position of the space partition
   * @param end the end position of the space partition
   */
  private boolean hasDataInPartition(
      Map<String, List<ChunkMetadata>> seriesMetadataMap, long start, long end) {
    for (List<ChunkMetadata> chunkMetadataList : seriesMetadataMap.values()) {
      for (ChunkMetadata chunkMetadata : chunkMetadataList) {
        LocateStatus location =
            MetadataQuerierByFileImpl.checkLocateStatus(chunkMetadata, start, end);
        if (location == LocateStatus.in) {
          return true;
        }
      }
    }
    return false;
  }

  /**
   * The location of a chunkGroupMetaData with respect to a space partition constraint.
   *
   * <p>in - the middle point of the chunkGroupMetaData is located in the current space partition.
   * before - the middle point of the chunkGroupMetaData is located before the current space
   * partition. after - the middle point of the chunkGroupMetaData is located after the current
   * space partition.
   */
  public enum LocateStatus {
    in,
    before,
    after
  }

  public long getMinPlanIndex() {
    return minPlanIndex;
  }

  public long getMaxPlanIndex() {
    return maxPlanIndex;
  }

  /**
   * @return An iterator of linked hashmaps ( measurement -> chunk metadata list ). When traversing
   *     the linked hashmap, you will get chunk metadata lists according to the lexicographic order
   *     of the measurements. The first measurement of the linked hashmap of each iteration is
   *     always larger than the last measurement of the linked hashmap of the previous iteration in
   *     lexicographic order.
   */
  public Iterator<Map<String, List<ChunkMetadata>>> getMeasurementChunkMetadataListMapIterator(
      String device) throws IOException {
    readFileMetadata();

    MetadataIndexNode metadataIndexNode = tsFileMetaData.getMetadataIndex();
    Pair<MetadataIndexEntry, Long> metadataIndexPair =
        getMetadataAndEndOffset(metadataIndexNode, device, true, true);

    if (metadataIndexPair == null) {
      return new Iterator<Map<String, List<ChunkMetadata>>>() {

        @Override
        public boolean hasNext() {
          return false;
        }

        @Override
        public LinkedHashMap<String, List<ChunkMetadata>> next() {
          throw new NoSuchElementException();
        }
      };
    }

    Queue<Pair<Long, Long>> queue = new LinkedList<>();
    ByteBuffer buffer =
        readData(metadataIndexPair.left.getOffset(), metadataIndexPair.right, indexFileInput);
    collectEachLeafMeasurementNodeOffsetRange(buffer, queue);

    return new Iterator<Map<String, List<ChunkMetadata>>>() {

      @Override
      public boolean hasNext() {
        return !queue.isEmpty();
      }

      @Override
      public LinkedHashMap<String, List<ChunkMetadata>> next() {
        if (!hasNext()) {
          throw new NoSuchElementException();
        }
        Pair<Long, Long> startEndPair = queue.remove();
        LinkedHashMap<String, List<ChunkMetadata>> measurementChunkMetadataList =
            new LinkedHashMap<>();
        try {
          List<TimeseriesMetadata> timeseriesMetadataList = new ArrayList<>();
          ByteBuffer nextBuffer = readData(startEndPair.left, startEndPair.right);
          while (nextBuffer.hasRemaining()) {
            timeseriesMetadataList.add(TimeseriesMetadata.deserializeFrom(nextBuffer, true));
          }
          for (TimeseriesMetadata timeseriesMetadata : timeseriesMetadataList) {
            List<ChunkMetadata> list =
                measurementChunkMetadataList.computeIfAbsent(
                    timeseriesMetadata.getMeasurementId(), m -> new ArrayList<>());
            for (IChunkMetadata chunkMetadata : timeseriesMetadata.getChunkMetadataList()) {
              list.add((ChunkMetadata) chunkMetadata);
            }
          }
          return measurementChunkMetadataList;
        } catch (IOException e) {
          throw new TsFileRuntimeException(
              "Error occurred while reading a time series metadata block.");
        }
      }
    };
  }

  private void collectEachLeafMeasurementNodeOffsetRange(
      ByteBuffer buffer, Queue<Pair<Long, Long>> queue) throws IOException {
    try {
      final MetadataIndexNode metadataIndexNode = MetadataIndexNode.deserializeFrom(buffer);
      final MetadataIndexNodeType metadataIndexNodeType = metadataIndexNode.getNodeType();
      final int metadataIndexListSize = metadataIndexNode.getChildren().size();
      for (int i = 0; i < metadataIndexListSize; ++i) {
        long startOffset = metadataIndexNode.getChildren().get(i).getOffset();
        long endOffset = metadataIndexNode.getEndOffset();
        if (i != metadataIndexListSize - 1) {
          endOffset = metadataIndexNode.getChildren().get(i + 1).getOffset();
        }
        if (metadataIndexNodeType.equals(MetadataIndexNodeType.LEAF_MEASUREMENT)) {
          queue.add(new Pair<>(startOffset, endOffset));
          continue;
        }
        collectEachLeafMeasurementNodeOffsetRange(
            readData(startOffset, endOffset, indexFileInput), queue);
      }
    } catch (BufferOverflowException e) {
      logger.error(
          "Error occurred while collecting offset ranges of measurement nodes of file {}", file);
      throw e;
    }
  }

  @Override
  public int hashCode() {
    return file.hashCode();
  }
}<|MERGE_RESOLUTION|>--- conflicted
+++ resolved
@@ -689,7 +689,6 @@
   }
 
   private List<String> getAllDevices(MetadataIndexNode metadataIndexNode) throws IOException {
-<<<<<<< HEAD
     if (TWO_LEVEL_INDEX) {
       List<String> deviceList = new ArrayList<>();
 
@@ -697,21 +696,10 @@
       if (metadataIndexNode.getNodeType().equals(MetadataIndexNodeType.LEAF_DEVICE)) {
         deviceList.addAll(
             metadataIndexNode.getChildren().stream()
-                .map(MetadataIndexEntry::getName)
+                    .map(x -> x.getName().intern())
                 .collect(Collectors.toList()));
         return deviceList;
       }
-=======
-    List<String> deviceList = new ArrayList<>();
-    // if metadataIndexNode is LEAF_DEVICE, put all devices in node entry into the list
-    if (metadataIndexNode.getNodeType().equals(MetadataIndexNodeType.LEAF_DEVICE)) {
-      deviceList.addAll(
-          metadataIndexNode.getChildren().stream()
-              .map(x -> x.getName().intern())
-              .collect(Collectors.toList()));
-      return deviceList;
-    }
->>>>>>> fcb37812
 
       int metadataIndexListSize = metadataIndexNode.getChildren().size();
       for (int i = 0; i < metadataIndexListSize; i++) {
