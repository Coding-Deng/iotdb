/*
 * Licensed to the Apache Software Foundation (ASF) under one
 * or more contributor license agreements.  See the NOTICE file
 * distributed with this work for additional information
 * regarding copyright ownership.  The ASF licenses this file
 * to you under the Apache License, Version 2.0 (the
 * "License"); you may not use this file except in compliance
 * with the License.  You may obtain a copy of the License at
 *
 *     http://www.apache.org/licenses/LICENSE-2.0
 *
 * Unless required by applicable law or agreed to in writing,
 * software distributed under the License is distributed on an
 * "AS IS" BASIS, WITHOUT WARRANTIES OR CONDITIONS OF ANY
 * KIND, either express or implied.  See the License for the
 * specific language governing permissions and limitations
 * under the License.
 */
package org.apache.iotdb.tsfile.write;

import org.apache.iotdb.tsfile.common.conf.TSFileConfig;
import org.apache.iotdb.tsfile.common.conf.TSFileDescriptor;
import org.apache.iotdb.tsfile.exception.write.NoMeasurementException;
import org.apache.iotdb.tsfile.exception.write.WriteProcessException;
import org.apache.iotdb.tsfile.read.common.Path;
import org.apache.iotdb.tsfile.utils.MeasurementGroup;
import org.apache.iotdb.tsfile.write.chunk.AlignedChunkGroupWriterImpl;
import org.apache.iotdb.tsfile.write.chunk.IChunkGroupWriter;
import org.apache.iotdb.tsfile.write.chunk.NonAlignedChunkGroupWriterImpl;
import org.apache.iotdb.tsfile.write.record.TSRecord;
import org.apache.iotdb.tsfile.write.record.Tablet;
import org.apache.iotdb.tsfile.write.record.datapoint.DataPoint;
import org.apache.iotdb.tsfile.write.schema.IMeasurementSchema;
import org.apache.iotdb.tsfile.write.schema.MeasurementSchema;
import org.apache.iotdb.tsfile.write.schema.Schema;
import org.apache.iotdb.tsfile.write.schema.VectorMeasurementSchema;
import org.apache.iotdb.tsfile.write.writer.RestorableTsFileIOWriter;
import org.apache.iotdb.tsfile.write.writer.TsFileIOWriter;
import org.apache.iotdb.tsfile.write.writer.TsFileOutput;

import org.slf4j.Logger;
import org.slf4j.LoggerFactory;

import java.io.File;
import java.io.IOException;
import java.util.ArrayList;
import java.util.HashMap;
import java.util.List;
import java.util.Map;

/**
 * TsFileWriter is the entrance for writing processing. It receives a record and send it to
 * responding chunk group write. It checks memory size for all writing processing along its strategy
 * and flush data stored in memory to OutputStream. At the end of writing, user should call {@code
 * close()} method to flush the last data outside and close the normal outputStream and error
 * outputStream.
 */
public class TsFileWriter implements AutoCloseable {

  protected static final TSFileConfig config = TSFileDescriptor.getInstance().getConfig();
  private static final Logger LOG = LoggerFactory.getLogger(TsFileWriter.class);
  /** schema of this TsFile. */
  protected final Schema schema;
  /** IO writer of this TsFile. */
  private final TsFileIOWriter fileWriter;

  private final int pageSize;
  private long recordCount = 0;

  // deviceId -> measurementIdList
  private Map<String, List<String>> flushedMeasurementsInDeviceMap = new HashMap<>();

  // DeviceId -> LastTime
  private Map<String, Long> alignedDeviceLastTimeMap = new HashMap<>();

  // TimeseriesId -> LastTime
  private Map<String, Map<String, Long>> nonAlignedTimeseriesLastTimeMap = new HashMap<>();

  /**
   * if true, this tsfile allow unsequential data when writing; Otherwise, it limits the user to
   * write only sequential data
   */
  private boolean isUnseq = false;

  private Map<String, IChunkGroupWriter> groupWriters = new HashMap<>();

  /** min value of threshold of data points num check. */
  private long recordCountForNextMemCheck = 100;

  private long chunkGroupSizeThreshold;

  /**
   * init this TsFileWriter.
   *
   * @param file the File to be written by this TsFileWriter
   */
  public TsFileWriter(File file) throws IOException {
    this(new TsFileIOWriter(file), new Schema(), TSFileDescriptor.getInstance().getConfig());
  }

  /**
   * init this TsFileWriter.
   *
   * @param fileWriter the io writer of this TsFile
   */
  public TsFileWriter(TsFileIOWriter fileWriter) throws IOException {
    this(fileWriter, new Schema(), TSFileDescriptor.getInstance().getConfig());
  }

  /**
   * init this TsFileWriter.
   *
   * @param file the File to be written by this TsFileWriter
   * @param schema the schema of this TsFile
   */
  public TsFileWriter(File file, Schema schema) throws IOException {
    this(new TsFileIOWriter(file), schema, TSFileDescriptor.getInstance().getConfig());
  }

  /**
   * init this TsFileWriter.
   *
   * @param output the TsFileOutput of the file to be written by this TsFileWriter
   * @param schema the schema of this TsFile
   * @throws IOException
   */
  public TsFileWriter(TsFileOutput output, Schema schema) throws IOException {
    this(new TsFileIOWriter(output), schema, TSFileDescriptor.getInstance().getConfig());
  }

  /**
   * init this TsFileWriter.
   *
   * @param file the File to be written by this TsFileWriter
   * @param schema the schema of this TsFile
   * @param conf the configuration of this TsFile
   */
  public TsFileWriter(File file, Schema schema, TSFileConfig conf) throws IOException {
    this(new TsFileIOWriter(file), schema, conf);
  }

  /**
   * init this TsFileWriter.
   *
   * @param fileWriter the io writer of this TsFile
   * @param schema the schema of this TsFile
   * @param conf the configuration of this TsFile
   */
  protected TsFileWriter(TsFileIOWriter fileWriter, Schema schema, TSFileConfig conf)
      throws IOException {
    if (!fileWriter.canWrite()) {
      throw new IOException(
          "the given file Writer does not support writing any more. Maybe it is an complete TsFile");
    }
    this.fileWriter = fileWriter;

    if (fileWriter instanceof RestorableTsFileIOWriter) {
      Map<Path, IMeasurementSchema> schemaMap =
          ((RestorableTsFileIOWriter) fileWriter).getKnownSchema();
      Map<Path, MeasurementGroup> measurementGroupMap = new HashMap<>();
      for (Map.Entry<Path, IMeasurementSchema> entry : schemaMap.entrySet()) {
        IMeasurementSchema measurementSchema = entry.getValue();
        MeasurementGroup group;
        if (measurementSchema instanceof VectorMeasurementSchema) {
          group =
              measurementGroupMap.getOrDefault(
                  new Path(entry.getKey().getDevice()), new MeasurementGroup(true));
          List<String> measurementList = measurementSchema.getSubMeasurementsList();
          for (int i = 0; i < measurementList.size(); i++) {
            group
                .getMeasurementSchemaMap()
                .put(
                    measurementList.get(i),
                    new MeasurementSchema(
                        measurementList.get(i),
                        measurementSchema.getSubMeasurementsTSDataTypeList().get(i),
                        measurementSchema.getSubMeasurementsTSEncodingList().get(i)));
          }
        } else {
          group =
              measurementGroupMap.getOrDefault(
                  new Path(entry.getKey().getDevice()), new MeasurementGroup(false));
          group
              .getMeasurementSchemaMap()
<<<<<<< HEAD
              .put(
                  measurementSchema.getMeasurementId(), (UnaryMeasurementSchema) measurementSchema);
=======
              .put(measurementSchema.getMeasurementId(), (MeasurementSchema) measurementSchema);
          measurementGroupMap.put(new Path(entry.getKey().getDevice()), group);
>>>>>>> 84a1df35
        }
        measurementGroupMap.put(new Path(entry.getKey().getDevice()), group);
      }
      this.schema = new Schema(measurementGroupMap);
    } else {
      this.schema = schema;
    }
    this.pageSize = conf.getPageSizeInByte();
    this.chunkGroupSizeThreshold = conf.getGroupSizeInByte();
    config.setTSFileStorageFs(conf.getTSFileStorageFs());
    if (this.pageSize >= chunkGroupSizeThreshold) {
      LOG.warn(
          "TsFile's page size {} is greater than chunk group size {}, please enlarge the chunk group"
              + " size or decrease page size. ",
          pageSize,
          chunkGroupSizeThreshold);
    }
  }

  public void registerSchemaTemplate(
      String templateName, Map<String, MeasurementSchema> template, boolean isAligned) {
    schema.registerSchemaTemplate(templateName, new MeasurementGroup(isAligned, template));
  }

  /**
   * This method is used to register all timeseries in the specified template under the specified
   * device.
   *
   * @param deviceId
   * @param templateName
   * @throws WriteProcessException
   */
  public void registerDevice(String deviceId, String templateName) throws WriteProcessException {
    if (!schema.getSchemaTemplates().containsKey(templateName)) {
      throw new WriteProcessException("given template is not existed! " + templateName);
    }
    if (schema.getRegisteredTimeseriesMap().containsKey(new Path(deviceId))) {
      throw new WriteProcessException(
          "this device "
              + deviceId
              + " has been registered, you can only use registerDevice method to register empty device.");
    }
    schema.registerDevice(deviceId, templateName);
  }

  /**
   * Register nonAligned timeseries by single.
   *
   * @param devicePath
   * @param measurementSchema
   * @throws WriteProcessException
   */
  public void registerTimeseries(Path devicePath, MeasurementSchema measurementSchema)
      throws WriteProcessException {
    MeasurementGroup measurementGroup;
    if (schema.containsDevice(devicePath)) {
      measurementGroup = schema.getSeriesSchema(devicePath);
      if (measurementGroup.isAligned()) {
        throw new WriteProcessException(
            "given device " + devicePath + " has been registered for aligned timeseries.");
      } else if (measurementGroup
          .getMeasurementSchemaMap()
          .containsKey(measurementSchema.getMeasurementId())) {
        throw new WriteProcessException(
            "given nonAligned timeseries "
                + (devicePath + "." + measurementSchema.getMeasurementId())
                + " has been registered.");
      }
    } else {
      measurementGroup = new MeasurementGroup(false);
    }
    measurementGroup
        .getMeasurementSchemaMap()
        .put(measurementSchema.getMeasurementId(), measurementSchema);
    schema.registerMeasurementGroup(devicePath, measurementGroup);
  }

  /**
   * Register nonAligned timeseries by groups.
   *
   * @param devicePath
   * @param measurementSchemas
   */
  public void registerTimeseries(Path devicePath, List<MeasurementSchema> measurementSchemas) {
    for (MeasurementSchema schema : measurementSchemas) {
      try {
        registerTimeseries(devicePath, schema);
      } catch (WriteProcessException e) {
        LOG.warn(e.getMessage());
      }
    }
  }

  /**
   * Register aligned timeseries. Once the device is registered for aligned timeseries, it cannot be
   * expanded.
   *
   * @param devicePath
   * @param measurementSchemas
   * @throws WriteProcessException
   */
  public void registerAlignedTimeseries(Path devicePath, List<MeasurementSchema> measurementSchemas)
      throws WriteProcessException {
    if (schema.containsDevice(devicePath)) {
      if (schema.getSeriesSchema(devicePath).isAligned()) {
        throw new WriteProcessException(
            "given device "
                + devicePath
                + " has been registered for aligned timeseries and should not be expanded.");
      } else {
        throw new WriteProcessException(
            "given device " + devicePath + " has been registered for nonAligned timeseries.");
      }
    }
    MeasurementGroup measurementGroup = new MeasurementGroup(true);
    measurementSchemas.forEach(
        measurementSchema -> {
          measurementGroup
              .getMeasurementSchemaMap()
              .put(measurementSchema.getMeasurementId(), measurementSchema);
        });
    schema.registerMeasurementGroup(devicePath, measurementGroup);
  }

  private boolean checkIsTimeseriesExist(TSRecord record, boolean isAligned)
      throws WriteProcessException {
    // initial ChunkGroupWriter of this device in the TSRecord
    IChunkGroupWriter groupWriter = tryToInitialGroupWriter(record.deviceId, isAligned);

    // initial all SeriesWriters of measurements in this TSRecord
    Path devicePath = new Path(record.deviceId);
    List<MeasurementSchema> measurementSchemas;
    if (schema.containsDevice(devicePath)) {
      measurementSchemas =
          checkIsAllMeasurementsInGroup(
              record.dataPointList, schema.getSeriesSchema(devicePath), isAligned);
      if (isAligned) {
        for (IMeasurementSchema s : measurementSchemas) {
          if (flushedMeasurementsInDeviceMap.containsKey(devicePath.getFullPath())
              && !flushedMeasurementsInDeviceMap
                  .get(devicePath.getFullPath())
                  .contains(s.getMeasurementId())) {
            throw new WriteProcessException(
                "TsFile has flushed chunk group and should not add new measurement "
                    + s.getMeasurementId()
                    + " in device "
                    + devicePath.getFullPath());
          }
        }
      }
      groupWriter.tryToAddSeriesWriter(measurementSchemas);
    } else if (schema.getSchemaTemplates() != null && schema.getSchemaTemplates().size() == 1) {
      // use the default template without needing to register device
      MeasurementGroup measurementGroup =
          schema.getSchemaTemplates().entrySet().iterator().next().getValue();
      measurementSchemas =
          checkIsAllMeasurementsInGroup(record.dataPointList, measurementGroup, isAligned);
      groupWriter.tryToAddSeriesWriter(measurementSchemas);
    } else {
      throw new NoMeasurementException("input devicePath is invalid: " + devicePath);
    }
    return true;
  }

  private void checkIsTimeseriesExist(Tablet tablet, boolean isAligned)
      throws WriteProcessException {
    IChunkGroupWriter groupWriter = tryToInitialGroupWriter(tablet.prefixPath, isAligned);

    Path devicePath = new Path(tablet.prefixPath);
    List<MeasurementSchema> schemas = tablet.getSchemas();
    if (schema.containsDevice(devicePath)) {
      checkIsAllMeasurementsInGroup(schema.getSeriesSchema(devicePath), schemas, isAligned);
      if (isAligned) {
        for (IMeasurementSchema s : schemas) {
          if (flushedMeasurementsInDeviceMap.containsKey(devicePath.getFullPath())
              && !flushedMeasurementsInDeviceMap
                  .get(devicePath.getFullPath())
                  .contains(s.getMeasurementId())) {
            throw new WriteProcessException(
                "TsFile has flushed chunk group and should not add new measurement "
                    + s.getMeasurementId()
                    + " in device "
                    + devicePath.getFullPath());
          }
        }
      }
      groupWriter.tryToAddSeriesWriter(schemas);
    } else if (schema.getSchemaTemplates() != null && schema.getSchemaTemplates().size() == 1) {
      MeasurementGroup measurementGroup =
          schema.getSchemaTemplates().entrySet().iterator().next().getValue();
      checkIsAllMeasurementsInGroup(measurementGroup, schemas, isAligned);
      groupWriter.tryToAddSeriesWriter(schemas);
    } else {
      throw new NoMeasurementException("input devicePath is invalid: " + devicePath);
    }
  }

  /**
   * If it's aligned, then all measurementSchemas should be contained in the measurementGroup, or it
   * will throw exception. If it's nonAligned, then remove the measurementSchema that is not
   * contained in the measurementGroup.
   *
   * @param measurementGroup
   * @param measurementSchemas
   * @param isAligned
   * @throws NoMeasurementException
   */
  private void checkIsAllMeasurementsInGroup(
      MeasurementGroup measurementGroup,
      List<MeasurementSchema> measurementSchemas,
      boolean isAligned)
      throws NoMeasurementException {
    if (isAligned && !measurementGroup.isAligned()) {
      throw new NoMeasurementException("no aligned timeseries is registered in the group.");
    } else if (!isAligned && measurementGroup.isAligned()) {
      throw new NoMeasurementException("no nonAligned timeseries is registered in the group.");
    }
    for (MeasurementSchema measurementSchema : measurementSchemas) {
      if (!measurementGroup
          .getMeasurementSchemaMap()
          .containsKey(measurementSchema.getMeasurementId())) {
        if (isAligned) {
          throw new NoMeasurementException(
              "measurement "
                  + measurementSchema.getMeasurementId()
                  + " is not registered or in the default template");
        } else {
          measurementSchemas.remove(measurementSchema);
        }
      }
    }
  }

  /**
   * Check whether all measurements of dataPoints list are in the measurementGroup.
   *
   * @param dataPoints
   * @param measurementGroup
   * @param isAligned
   * @return
   * @throws NoMeasurementException
   */
  private List<MeasurementSchema> checkIsAllMeasurementsInGroup(
      List<DataPoint> dataPoints, MeasurementGroup measurementGroup, boolean isAligned)
      throws NoMeasurementException {
    if (isAligned && !measurementGroup.isAligned()) {
      throw new NoMeasurementException("no aligned timeseries is registered in the group.");
    } else if (!isAligned && measurementGroup.isAligned()) {
      throw new NoMeasurementException("no nonAligned timeseries is registered in the group.");
    }
    List<MeasurementSchema> schemas = new ArrayList<>();
    for (DataPoint dataPoint : dataPoints) {
      if (!measurementGroup.getMeasurementSchemaMap().containsKey(dataPoint.getMeasurementId())) {
        if (isAligned) {
          throw new NoMeasurementException(
              "aligned measurement "
                  + dataPoint.getMeasurementId()
                  + " is not registered or in the default template");
        } else {
          LOG.warn(
              "Ignore nonAligned measurement "
                  + dataPoint.getMeasurementId()
                  + " , because it is not registered or in the default template");
        }
      } else {
        schemas.add(measurementGroup.getMeasurementSchemaMap().get(dataPoint.getMeasurementId()));
      }
    }
    return schemas;
  }

  private IChunkGroupWriter tryToInitialGroupWriter(String deviceId, boolean isAligned) {
    IChunkGroupWriter groupWriter;
    if (!groupWriters.containsKey(deviceId)) {
      if (isAligned) {
        groupWriter = new AlignedChunkGroupWriterImpl(deviceId);
        if (!isUnseq) { // Sequence File
          ((AlignedChunkGroupWriterImpl) groupWriter)
              .setLastTime(alignedDeviceLastTimeMap.getOrDefault(deviceId, -1L));
        }
      } else {
        groupWriter = new NonAlignedChunkGroupWriterImpl(deviceId);
        if (!isUnseq) { // Sequence File
          ((NonAlignedChunkGroupWriterImpl) groupWriter)
              .setLastTimeMap(
                  nonAlignedTimeseriesLastTimeMap.getOrDefault(deviceId, new HashMap<>()));
        }
      }
      groupWriters.put(deviceId, groupWriter);
    } else {
      groupWriter = groupWriters.get(deviceId);
    }
    return groupWriter;
  }

  /**
   * write a record in type of T.
   *
   * @param record - record responding a data line
   * @return true -size of tsfile or metadata reaches the threshold. false - otherwise
   * @throws IOException exception in IO
   * @throws WriteProcessException exception in write process
   */
  public boolean write(TSRecord record) throws IOException, WriteProcessException {
    checkIsTimeseriesExist(record, false);
    recordCount += groupWriters.get(record.deviceId).write(record.time, record.dataPointList);
    return checkMemorySizeAndMayFlushChunks();
  }

  public boolean writeAligned(TSRecord record) throws IOException, WriteProcessException {
    checkIsTimeseriesExist(record, true);
    recordCount += groupWriters.get(record.deviceId).write(record.time, record.dataPointList);
    return checkMemorySizeAndMayFlushChunks();
  }

  /**
   * write a tablet
   *
   * @param tablet - multiple time series of one device that share a time column
   * @throws IOException exception in IO
   * @throws WriteProcessException exception in write process
   */
  public boolean write(Tablet tablet) throws IOException, WriteProcessException {
    // make sure the ChunkGroupWriter for this Tablet exist
    checkIsTimeseriesExist(tablet, false);
    // get corresponding ChunkGroupWriter and write this Tablet
    recordCount += groupWriters.get(tablet.prefixPath).write(tablet);
    return checkMemorySizeAndMayFlushChunks();
  }

  public boolean writeAligned(Tablet tablet) throws IOException, WriteProcessException {
    // make sure the ChunkGroupWriter for this Tablet exist
    checkIsTimeseriesExist(tablet, true);
    // get corresponding ChunkGroupWriter and write this Tablet
    recordCount += groupWriters.get(tablet.prefixPath).write(tablet);
    return checkMemorySizeAndMayFlushChunks();
  }

  /**
   * calculate total memory size occupied by all ChunkGroupWriter instances currently.
   *
   * @return total memory size used
   */
  private long calculateMemSizeForAllGroup() {
    long memTotalSize = 0;
    for (IChunkGroupWriter group : groupWriters.values()) {
      memTotalSize += group.updateMaxGroupMemSize();
    }
    return memTotalSize;
  }

  /**
   * check occupied memory size, if it exceeds the chunkGroupSize threshold, flush them to given
   * OutputStream.
   *
   * @return true - size of tsfile or metadata reaches the threshold. false - otherwise
   * @throws IOException exception in IO
   */
  private boolean checkMemorySizeAndMayFlushChunks() throws IOException {
    if (recordCount >= recordCountForNextMemCheck) {
      long memSize = calculateMemSizeForAllGroup();
      assert memSize > 0;
      if (memSize > chunkGroupSizeThreshold) {
        LOG.debug("start to flush chunk groups, memory space occupy:{}", memSize);
        recordCountForNextMemCheck = recordCount * chunkGroupSizeThreshold / memSize;
        return flushAllChunkGroups();
      } else {
        recordCountForNextMemCheck = recordCount * chunkGroupSizeThreshold / memSize;
        return false;
      }
    }
    return false;
  }

  /**
   * flush the data in all series writers of all chunk group writers and their page writers to
   * outputStream.
   *
   * @return true - size of tsfile or metadata reaches the threshold. false - otherwise. But this
   *     function just return false, the Override of IoTDB may return true.
   * @throws IOException exception in IO
   */
  public boolean flushAllChunkGroups() throws IOException {
    if (recordCount > 0) {
      for (Map.Entry<String, IChunkGroupWriter> entry : groupWriters.entrySet()) {
        String deviceId = entry.getKey();
        IChunkGroupWriter groupWriter = entry.getValue();
        fileWriter.startChunkGroup(deviceId);
        long pos = fileWriter.getPos();
        long dataSize = groupWriter.flushToFileWriter(fileWriter);
        if (fileWriter.getPos() - pos != dataSize) {
          throw new IOException(
              String.format(
                  "Flushed data size is inconsistent with computation! Estimated: %d, Actual: %d",
                  dataSize, fileWriter.getPos() - pos));
        }
        fileWriter.endChunkGroup();
        if (groupWriter instanceof AlignedChunkGroupWriterImpl) {
          // add flushed measurements
          List<String> measurementList =
              flushedMeasurementsInDeviceMap.computeIfAbsent(deviceId, p -> new ArrayList<>());
          ((AlignedChunkGroupWriterImpl) groupWriter)
              .getMeasurements()
              .forEach(
                  measurementId -> {
                    if (!measurementList.contains(measurementId)) {
                      measurementList.add(measurementId);
                    }
                  });
          // add lastTime
          if (!isUnseq) { // Sequence TsFile
            this.alignedDeviceLastTimeMap.put(
                deviceId, ((AlignedChunkGroupWriterImpl) groupWriter).getLastTime());
          }
        } else {
          // add lastTime
          if (!isUnseq) { // Sequence TsFile
            this.nonAlignedTimeseriesLastTimeMap.put(
                deviceId, ((NonAlignedChunkGroupWriterImpl) groupWriter).getLastTimeMap());
          }
        }
      }
      reset();
    }
    return false;
  }

  private void reset() {
    groupWriters.clear();
    recordCount = 0;
  }

  /**
   * calling this method to write the last data remaining in memory and close the normal and error
   * OutputStream.
   *
   * @throws IOException exception in IO
   */
  @Override
  public void close() throws IOException {
    LOG.info("start close file");
    flushAllChunkGroups();
    fileWriter.endFile();
  }

  /**
   * this function is only for Test.
   *
   * @return TsFileIOWriter
   */
  public TsFileIOWriter getIOWriter() {
    return this.fileWriter;
  }

  public void setIsUnseq(boolean unseq) {
    this.isUnseq = unseq;
  }
}<|MERGE_RESOLUTION|>--- conflicted
+++ resolved
@@ -160,9 +160,8 @@
       Map<Path, MeasurementGroup> measurementGroupMap = new HashMap<>();
       for (Map.Entry<Path, IMeasurementSchema> entry : schemaMap.entrySet()) {
         IMeasurementSchema measurementSchema = entry.getValue();
-        MeasurementGroup group;
         if (measurementSchema instanceof VectorMeasurementSchema) {
-          group =
+          MeasurementGroup group =
               measurementGroupMap.getOrDefault(
                   new Path(entry.getKey().getDevice()), new MeasurementGroup(true));
           List<String> measurementList = measurementSchema.getSubMeasurementsList();
@@ -176,21 +175,16 @@
                         measurementSchema.getSubMeasurementsTSDataTypeList().get(i),
                         measurementSchema.getSubMeasurementsTSEncodingList().get(i)));
           }
+          measurementGroupMap.put(new Path(entry.getKey().getDevice()), group);
         } else {
-          group =
+          MeasurementGroup group =
               measurementGroupMap.getOrDefault(
                   new Path(entry.getKey().getDevice()), new MeasurementGroup(false));
           group
               .getMeasurementSchemaMap()
-<<<<<<< HEAD
-              .put(
-                  measurementSchema.getMeasurementId(), (UnaryMeasurementSchema) measurementSchema);
-=======
               .put(measurementSchema.getMeasurementId(), (MeasurementSchema) measurementSchema);
           measurementGroupMap.put(new Path(entry.getKey().getDevice()), group);
->>>>>>> 84a1df35
-        }
-        measurementGroupMap.put(new Path(entry.getKey().getDevice()), group);
+        }
       }
       this.schema = new Schema(measurementGroupMap);
     } else {
