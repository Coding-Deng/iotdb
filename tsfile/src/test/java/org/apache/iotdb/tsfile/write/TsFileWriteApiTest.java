--- conflicted
+++ resolved
@@ -41,9 +41,6 @@
 
 public class TsFileWriteApiTest {
   private final File f = FSFactoryProducer.getFSFactory().getFile("TsFileWriteTest.tsfile");
-  private final File indexFile =
-      FSFactoryProducer.getFSFactory().getFile("TsFileWriteTest.tsfile.index");
-
   private final String deviceId = "root.sg.d1";
   private final List<MeasurementSchema> alignedMeasurementSchemas = new ArrayList<>();
   private final List<MeasurementSchema> measurementSchemas = new ArrayList<>();
@@ -60,18 +57,9 @@
 
   @After
   public void end() {
-<<<<<<< HEAD
-    if (f.exists()) {
-      f.delete();
-    }
-    if (indexFile.exists()) {
-      indexFile.delete();
-    }
-=======
     if (f.exists()) f.delete();
     TSFileDescriptor.getInstance().getConfig().setMaxNumberOfPointsInPage(oldMaxNumOfPointsInPage);
     TSFileDescriptor.getInstance().getConfig().setGroupSizeInByte(oldChunkGroupSize);
->>>>>>> fcb37812
   }
 
   private void setEnv(int chunkGroupSize, int pageSize) {
